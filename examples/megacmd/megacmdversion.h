#ifndef MEGACMDVERSION_H
#define MEGACMDVERSION_H

#ifndef MEGACMD_MAJOR_VERSION
#define MEGACMD_MAJOR_VERSION 0
#endif
#ifndef MEGACMD_MINOR_VERSION
#define MEGACMD_MINOR_VERSION 9
#endif
#ifndef MEGACMD_MICRO_VERSION
#define MEGACMD_MICRO_VERSION 3
#endif

#ifndef MEGACMD_CODE_VERSION
#define MEGACMD_CODE_VERSION (MEGACMD_MICRO_VERSION*100+MEGACMD_MINOR_VERSION*10000+MEGACMD_MAJOR_VERSION*1000000)
#endif

<<<<<<< HEAD
const char * const megacmdchangelog =
        "Initial version of megacmd""\n"
        "Features:""\n"
        "Interactive shell""\n"
        "Non interactive mode""\n"
        "Regular expresions""\n"
        "Contacts management""\n"
        "Public folders management""\n"
        "Files management""\n"
        "Synching"
=======
const char *megacmdchangelog =
        "fixed mkdir in MacOS""\n"
        "added command \"https\" to force HTTPS for file transfers""\n"
        "added -n to \"users\" to show users names""\n"
        "modified greeting""\n"
        "fixed \"clear\" for Windows""\n"
        "fixed download >4GB files""\n"
        "fixed bug in asynchronous transfers""\n"
>>>>>>> c54c31c3
        ;


#endif // VERSION_H<|MERGE_RESOLUTION|>--- conflicted
+++ resolved
@@ -15,19 +15,7 @@
 #define MEGACMD_CODE_VERSION (MEGACMD_MICRO_VERSION*100+MEGACMD_MINOR_VERSION*10000+MEGACMD_MAJOR_VERSION*1000000)
 #endif
 
-<<<<<<< HEAD
 const char * const megacmdchangelog =
-        "Initial version of megacmd""\n"
-        "Features:""\n"
-        "Interactive shell""\n"
-        "Non interactive mode""\n"
-        "Regular expresions""\n"
-        "Contacts management""\n"
-        "Public folders management""\n"
-        "Files management""\n"
-        "Synching"
-=======
-const char *megacmdchangelog =
         "fixed mkdir in MacOS""\n"
         "added command \"https\" to force HTTPS for file transfers""\n"
         "added -n to \"users\" to show users names""\n"
@@ -35,7 +23,6 @@
         "fixed \"clear\" for Windows""\n"
         "fixed download >4GB files""\n"
         "fixed bug in asynchronous transfers""\n"
->>>>>>> c54c31c3
         ;
 
 
