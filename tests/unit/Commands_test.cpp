--- conflicted
+++ resolved
@@ -77,7 +77,7 @@
     ASSERT_EQ(API_OK, app.mLastError);
     ASSERT_NE(nullptr, app.mRegisteredContacts);
     ASSERT_EQ(expected, *app.mRegisteredContacts);
-    ASSERT_EQ(jsonLength, static_cast<size_t>(std::distance(jsonBegin, json.pos))); // assert json has been parsed all the way
+    ASSERT_EQ((long)jsonLength, std::distance(jsonBegin, json.pos)); // assert json has been parsed all the way
 }
 
 TEST(Commands, CommandGetRegisteredContacts_processResult_onlyOneContact)
@@ -99,11 +99,7 @@
     ASSERT_EQ(API_OK, app.mLastError);
     ASSERT_NE(nullptr, app.mRegisteredContacts);
     ASSERT_EQ(expected, *app.mRegisteredContacts);
-<<<<<<< HEAD
-    ASSERT_EQ(jsonLength, static_cast<size_t>(std::distance(jsonBegin, json.pos))); // assert json has been parsed all the way
-=======
-    ASSERT_EQ(ptrdiff_t(jsonLength), std::distance(jsonBegin, json.pos)); // assert json has been parsed all the way
->>>>>>> 56098ff2
+    ASSERT_EQ(ptrdiff_t(jsonLength), std::distance(jsonBegin, json.pos)); // assert json has been parsed all the way
 }
 
 TEST(Commands, CommandGetRegisteredContacts_processResult_extraFieldShouldBeIgnored)
@@ -125,11 +121,7 @@
     ASSERT_EQ(API_OK, app.mLastError);
     ASSERT_NE(nullptr, app.mRegisteredContacts);
     ASSERT_EQ(expected, *app.mRegisteredContacts);
-<<<<<<< HEAD
-    ASSERT_EQ(jsonLength, static_cast<size_t>(std::distance(jsonBegin, json.pos))); // assert json has been parsed all the way
-=======
-    ASSERT_EQ(ptrdiff_t(jsonLength), std::distance(jsonBegin, json.pos)); // assert json has been parsed all the way
->>>>>>> 56098ff2
+    ASSERT_EQ(ptrdiff_t(jsonLength), std::distance(jsonBegin, json.pos)); // assert json has been parsed all the way
 }
 
 TEST(Commands, CommandGetRegisteredContacts_processResult_invalidResponse)
@@ -146,11 +138,7 @@
     ASSERT_EQ(1, app.mCallCount);
     ASSERT_EQ(API_EINTERNAL, app.mLastError);
     ASSERT_EQ(nullptr, app.mRegisteredContacts);
-<<<<<<< HEAD
-    ASSERT_EQ(jsonLength, static_cast<size_t>(std::distance(jsonBegin, json.pos))); // assert json has been parsed all the way
-=======
-    ASSERT_EQ(ptrdiff_t(jsonLength), std::distance(jsonBegin, json.pos)); // assert json has been parsed all the way
->>>>>>> 56098ff2
+    ASSERT_EQ(ptrdiff_t(jsonLength), std::distance(jsonBegin, json.pos)); // assert json has been parsed all the way
 }
 
 TEST(Commands, CommandGetRegisteredContacts_processResult_errorCodeReceived)
@@ -167,11 +155,7 @@
     ASSERT_EQ(1, app.mCallCount);
     ASSERT_EQ(API_EEXPIRED, app.mLastError);
     ASSERT_EQ(nullptr, app.mRegisteredContacts);
-<<<<<<< HEAD
-    ASSERT_EQ(jsonLength, static_cast<size_t>(std::distance(jsonBegin, json.pos))); // assert json has been parsed all the way
-=======
-    ASSERT_EQ(ptrdiff_t(jsonLength), std::distance(jsonBegin, json.pos)); // assert json has been parsed all the way
->>>>>>> 56098ff2
+    ASSERT_EQ(ptrdiff_t(jsonLength), std::distance(jsonBegin, json.pos)); // assert json has been parsed all the way
 }
 
 namespace {
@@ -223,11 +207,7 @@
     ASSERT_EQ(API_OK, app.mLastError);
     ASSERT_NE(nullptr, app.mCountryCallingCodes);
     ASSERT_EQ(expected, *app.mCountryCallingCodes);
-<<<<<<< HEAD
-    ASSERT_EQ(jsonLength, static_cast<size_t>(std::distance(jsonBegin, json.pos))); // assert json has been parsed all the way
-=======
-    ASSERT_EQ(ptrdiff_t(jsonLength), std::distance(jsonBegin, json.pos)); // assert json has been parsed all the way
->>>>>>> 56098ff2
+    ASSERT_EQ(ptrdiff_t(jsonLength), std::distance(jsonBegin, json.pos)); // assert json has been parsed all the way
 }
 
 TEST(Commands, CommandGetCountryCallingCodes_processResult_onlyOneCountry)
@@ -249,11 +229,7 @@
     ASSERT_EQ(API_OK, app.mLastError);
     ASSERT_NE(nullptr, app.mCountryCallingCodes);
     ASSERT_EQ(expected, *app.mCountryCallingCodes);
-<<<<<<< HEAD
-    ASSERT_EQ(jsonLength, static_cast<size_t>(std::distance(jsonBegin, json.pos))); // assert json has been parsed all the way
-=======
-    ASSERT_EQ(ptrdiff_t(jsonLength), std::distance(jsonBegin, json.pos)); // assert json has been parsed all the way
->>>>>>> 56098ff2
+    ASSERT_EQ(ptrdiff_t(jsonLength), std::distance(jsonBegin, json.pos)); // assert json has been parsed all the way
 }
 
 TEST(Commands, CommandGetCountryCallingCodes_processResult_extraFieldShouldBeIgnored)
@@ -275,11 +251,7 @@
     ASSERT_EQ(API_OK, app.mLastError);
     ASSERT_NE(nullptr, app.mCountryCallingCodes);
     ASSERT_EQ(expected, *app.mCountryCallingCodes);
-<<<<<<< HEAD
-    ASSERT_EQ(jsonLength, static_cast<size_t>(std::distance(jsonBegin, json.pos))); // assert json has been parsed all the way
-=======
-    ASSERT_EQ(ptrdiff_t(jsonLength), std::distance(jsonBegin, json.pos)); // assert json has been parsed all the way
->>>>>>> 56098ff2
+    ASSERT_EQ(ptrdiff_t(jsonLength), std::distance(jsonBegin, json.pos)); // assert json has been parsed all the way
 }
 
 TEST(Commands, CommandGetCountryCallingCodes_processResult_invalidResponse)
@@ -296,11 +268,7 @@
     ASSERT_EQ(1, app.mCallCount);
     ASSERT_EQ(API_EINTERNAL, app.mLastError);
     ASSERT_EQ(nullptr, app.mCountryCallingCodes);
-<<<<<<< HEAD
-    ASSERT_EQ(jsonLength, static_cast<size_t>(std::distance(jsonBegin, json.pos))); // assert json has been parsed all the way
-=======
-    ASSERT_EQ(ptrdiff_t(jsonLength), std::distance(jsonBegin, json.pos)); // assert json has been parsed all the way
->>>>>>> 56098ff2
+    ASSERT_EQ(ptrdiff_t(jsonLength), std::distance(jsonBegin, json.pos)); // assert json has been parsed all the way
 }
 
 TEST(Commands, CommandGetCountryCallingCodes_processResult_errorCodeReceived)
@@ -317,9 +285,5 @@
     ASSERT_EQ(1, app.mCallCount);
     ASSERT_EQ(API_EEXPIRED, app.mLastError);
     ASSERT_EQ(nullptr, app.mCountryCallingCodes);
-<<<<<<< HEAD
-    ASSERT_EQ(jsonLength, static_cast<size_t>(std::distance(jsonBegin, json.pos))); // assert json has been parsed all the way
-=======
-    ASSERT_EQ(ptrdiff_t(jsonLength), std::distance(jsonBegin, json.pos)); // assert json has been parsed all the way
->>>>>>> 56098ff2
+    ASSERT_EQ(ptrdiff_t(jsonLength), std::distance(jsonBegin, json.pos)); // assert json has been parsed all the way
 }