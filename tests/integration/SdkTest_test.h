/**
 * @file tests/sdk_test.cpp
 * @brief Mega SDK test file
 *
 * (c) 2015 by Mega Limited, Wellsford, New Zealand
 *
 * This file is part of the MEGA SDK - Client Access Engine.
 *
 * Applications using the MEGA API must present a valid application key
 * and comply with the the rules set forth in the Terms of Service.
 *
 * The MEGA SDK is distributed in the hope that it will be useful,
 * but WITHOUT ANY WARRANTY; without even the implied warranty of
 * MERCHANTABILITY or FITNESS FOR A PARTICULAR PURPOSE.
 *
 * @copyright Simplified (2-clause) BSD License.
 *
 * You should have received a copy of the license along with this
 * program.
 */


#include "mega.h"
#include "../include/megaapi.h"
#include "../include/megaapi_impl.h"
#include "gtest/gtest.h"
#include "test.h"

#include <iostream>
#include <fstream>
#include <future>
#include <atomic>

using namespace mega;
using ::testing::Test;

// IMPORTANT: the main account must be empty (Cloud & Rubbish) before starting the test and it will be purged at exit.
// Both main and auxiliar accounts shouldn't be contacts yet and shouldn't have any pending contact requests.
// Set your login credentials as environment variables: $MEGA_EMAIL and $MEGA_PWD (and $MEGA_EMAIL_AUX / $MEGA_PWD_AUX for shares * contacts)

static const unsigned int pollingT      = 500000;   // (microseconds) to check if response from server is received
static const unsigned int maxTimeout    = 600;      // Maximum time (seconds) to wait for response from server
static const unsigned int defaultTimeout = 60;      // Normal time for most operations (seconds) to wait for response from server


struct TransferTracker : public ::mega::MegaTransferListener
{
    std::atomic<bool> started = { false };
    std::atomic<bool> finished = { false };
    std::atomic<ErrorCodes> result = { ErrorCodes::API_EINTERNAL };
    std::promise<ErrorCodes> promiseResult;
    MegaApi *mApi;
    std::future<ErrorCodes> futureResult;
    std::shared_ptr<TransferTracker> selfDeleteOnFinalCallback;

    MegaHandle resultNodeHandle = UNDEF;

    TransferTracker(MegaApi *api): mApi(api), futureResult(promiseResult.get_future())
    {

    }
    void onTransferStart(MegaApi *api, MegaTransfer *transfer) override
    {
        // called back on a different thread
        started = true;
    }
    void onTransferFinish(MegaApi* api, MegaTransfer *transfer, MegaError* error) override
    {
        // called back on a different thread
        resultNodeHandle = transfer->getNodeHandle();
        result = static_cast<ErrorCodes>(error->getErrorCode());
        finished = true;

        // this local version still valid even after we self-delete
        std::promise<ErrorCodes> local_promise = move(promiseResult);

        if (selfDeleteOnFinalCallback)
        {
            // this class can be used as a local on the stack, or constructed on the heap.
            // for the stack case, this object will be destroyed after the wait completes
            // but for the heap case, that is usually chosen so that deletion can occur on completion
            // or whenever the last needed reference is deleted.  So for that case,
            // set the selfDeleteOnFinalCallback to be a shared_ptr to this object.
            selfDeleteOnFinalCallback.reset();  // self-delete
        }

        // let the test main thread know it can now continue
        local_promise.set_value(result);
    }
    ErrorCodes waitForResult(int seconds = defaultTimeout, bool unregisterListenerOnTimeout = true)
    {
        // running on test's main thread
        if (std::future_status::ready != futureResult.wait_for(std::chrono::seconds(seconds)))
        {
            assert(mApi);
            if (unregisterListenerOnTimeout)
            {
                mApi->removeTransferListener(this);
            }
            return static_cast<ErrorCodes>(-999); // local timeout
        }
        return futureResult.get();
    }
};

typedef std::function<void(MegaError& e, MegaRequest& request)> OnReqFinish;

struct RequestTracker : public ::mega::MegaRequestListener
{
    std::atomic<bool> started = { false };
    std::atomic<bool> finished = { false };
    std::atomic<ErrorCodes> result = { ErrorCodes::API_EINTERNAL };
    std::promise<ErrorCodes> promiseResult;
    MegaApi *mApi;

    unique_ptr<MegaRequest> request;

    OnReqFinish onFinish;

    RequestTracker(MegaApi *api, OnReqFinish finish = nullptr)
        : mApi(api)
        , onFinish(finish)
    {
    }

    void onRequestStart(MegaApi* api, MegaRequest *request) override
    {
        started = true;
    }
    void onRequestFinish(MegaApi* api, MegaRequest *request, MegaError* e) override
    {
        if (onFinish) onFinish(*e, *request);

        result = ErrorCodes(e->getErrorCode());
        this->request.reset(request->copy());
        finished = true;
        promiseResult.set_value(static_cast<ErrorCodes>(result));
    }
    ErrorCodes waitForResult(int seconds = maxTimeout, bool unregisterListenerOnTimeout = true)
    {
        auto f = promiseResult.get_future();
        if (std::future_status::ready != f.wait_for(std::chrono::seconds(seconds)))
        {
            assert(mApi);
            if (unregisterListenerOnTimeout)
            {
                mApi->removeRequestListener(this);
            }
            return static_cast<ErrorCodes>(-999); // local timeout
        }
        return f.get();
    }

    MegaHandle getNodeHandle()
    {
        // if the operation succeeded and supplies a node handle
        if (request) return request->getNodeHandle();
        return INVALID_HANDLE;
    }

    string getLink()
    {
        // if the operation succeeded and supplies a link
        if (request && request->getLink()) return request->getLink();
        return "";
    }

    unique_ptr<MegaNode> getPublicMegaNode()
    {
        if (request) return unique_ptr<MegaNode>(request->getPublicMegaNode());
        return nullptr;
    }
};


struct OneShotListener : public ::mega::MegaRequestListener
{
    // on request completion, executes the lambda and deletes itself.

    std::function<void(MegaError& e, MegaRequest& request)> mFunc;

    OneShotListener(std::function<void(MegaError& e, MegaRequest& request)> f)
    : mFunc(f)
    {
    }

    void onRequestFinish(MegaApi* api, MegaRequest* request, MegaError* e) override
    {
        mFunc(*e, *request);
        delete this;
    }
};

using onNodesUpdateCompletion_t = std::function<void(size_t apiIndex, MegaNodeList* nodes)>;

// Fixture class with common code for most of tests
class SdkTest : public ::testing::Test, public MegaListener, public MegaRequestListener, MegaTransferListener, MegaLogger {

public:
    struct PerApi
    {
        MegaApi* megaApi = nullptr;
        string email;
        string pwd;
        int lastError;
        int lastTransferError;

        // flags to monitor the completion of requests/transfers
        bool requestFlags[MegaRequest::TOTAL_OF_REQUEST_TYPES]; // to be removed due to race conditions
        bool transferFlags[MegaTransfer::TYPE_LOCAL_HTTP_DOWNLOAD];

        std::unique_ptr<MegaContactRequest> cr;
        std::unique_ptr<MegaTimeZoneDetails> tzDetails;
        std::unique_ptr<MegaAccountDetails> accountDetails;
        std::unique_ptr<MegaStringMap> mStringMap;
        std::unique_ptr<MegaPricing> mMegaPricing;
        std::unique_ptr<MegaCurrency> mMegaCurrency;

        // flags to monitor the updates of nodes/users/sets/set-elements/PCRs due to actionpackets
        bool userUpdated;
        bool setUpdated;
        bool setElementUpdated;
        bool contactRequestUpdated;
        bool accountUpdated;
        bool nodeUpdated; // flag to check specific updates for a node (upon onNodesUpdate)

        bool userAlertsUpdated;
        std::unique_ptr<MegaUserAlertList> userAlertList;

        // unique_ptr to custom functions that will be called upon reception of MegaApi callbacks
        onNodesUpdateCompletion_t mOnNodesUpdateCompletion;

        std::unique_ptr<MegaFolderInfo> mFolderInfo;

        int lastSyncError;
        handle lastSyncBackupId = 0;

#ifdef ENABLE_CHAT
        bool chatUpdated;        // flags to monitor the updates of chats due to actionpackets
        bool schedUpdated;       // flags to monitor the updates of scheduled meetings due to actionpackets
        map<handle, std::unique_ptr<MegaTextChat>> chats;   //  runtime cache of fetched/updated chats
        MegaHandle chatid;          // last chat added
        MegaHandle schedId;         // last scheduled meeting added
#endif
<<<<<<< HEAD

        void receiveEvent(MegaEvent* e)
        {
            if (!e) return;

            lock_guard<mutex> g(getEventMutex());
            lastEvent.reset(e->copy());
            lastEvents.insert(e->getType());
        }

        void resetlastEvent()
        {
            lock_guard<mutex> g(getEventMutex());
            lastEvent.reset();
            lastEvents.clear();
        }

        bool lastEventsContain(int type)
        {
            lock_guard<mutex> g(getEventMutex());
            return lastEvents.find(type) != lastEvents.end();
        }

    private:
        static mutex& getEventMutex() { static mutex evMtx; return evMtx; } // a single mutex will do fine in tests
        shared_ptr<MegaEvent> lastEvent; // not used though; should it be removed?
        set<int> lastEvents;
    };
=======
>>>>>>> 412e2691

        void receiveEvent(MegaEvent* e)
        {
            if (!e) return;

            lock_guard<mutex> g(getResourceMutex());
            lastEvent.reset(e->copy());
            lastEvents.insert(e->getType());
        }

        void resetlastEvent()
        {
            lock_guard<mutex> g(getResourceMutex());
            lastEvent.reset();
            lastEvents.clear();
        }

<<<<<<< HEAD
    MegaHandle mBackupId = UNDEF;
    unique_ptr<MegaHandleList> mMegaFavNodeList;
=======
        bool lastEventsContain(int type) const
        {
            lock_guard<mutex> g(getResourceMutex());
            return lastEvents.find(type) != lastEvents.end();
        }

        void setSid(const string& s) { sid = s; }
        const string& getSid() const { return sid; }

        void setAttributeValue(const string& v) { attributeValue = v; }
        const string& getAttributeValue() const { return attributeValue; }

        void setChatLink(const string& c) { chatlink = c; }
        const string& getChatLink() const { return chatlink; }

        void setBackupId(MegaHandle b) { mBackupId = b; }
        MegaHandle getBackupId() const { return mBackupId; }

        void setFavNodes(const MegaHandleList* f) { mMegaFavNodeList.reset(f); }
        unsigned getFavNodeCount() const { return mMegaFavNodeList ? mMegaFavNodeList->size() : 0u; }
        MegaHandle getFavNode(unsigned i) const { return mMegaFavNodeList->size() > i ? mMegaFavNodeList->get(i) : INVALID_HANDLE; }

        void setStringLists(const MegaStringListMap* s) { stringListMap.reset(s); }
        unsigned getStringListCount() const { return stringListMap ? stringListMap->size() : 0u; }
        const MegaStringList* getStringList(const char* key) const { return stringListMap ? stringListMap->get(key) : nullptr; }

        void setStringTable(const MegaStringTable* s) { stringTable.reset(s); }
        int getStringTableSize() const { return stringTable ? stringTable->size() : 0; }
        const MegaStringList* getStringTableRow(int i) { return stringTable ? stringTable->get(i) : nullptr; }

    private:
        mutex& getResourceMutex() const
        {
            if (!resourceMtx) resourceMtx.reset(new mutex);
            return *resourceMtx.get();
        } // a single mutex will do fine in tests
        mutable shared_ptr<mutex> resourceMtx;

        shared_ptr<MegaEvent> lastEvent; // not used though; should it be removed?
        set<int> lastEvents;

        // relevant values received in response of requests
        string sid;
        string attributeValue;
        string chatlink;  // not really used anywhere, should it be removed ?
        MegaHandle mBackupId = UNDEF;
        shared_ptr<const MegaStringListMap> stringListMap;
        shared_ptr<const MegaHandleList> mMegaFavNodeList;
        shared_ptr<const MegaStringTable> stringTable;
    };

    std::vector<PerApi> mApi;
    std::vector<std::unique_ptr<MegaApi>> megaApi;

    m_off_t onTransferUpdate_progress;
    m_off_t onTransferUpdate_filesize;
    unsigned onTranferFinishedCount = 0;
>>>>>>> 412e2691

protected:
    void SetUp() override;
    void TearDown() override;

    void Cleanup();

    int getApiIndex(MegaApi* api);
    bool getApiIndex(MegaApi* api, size_t& apindex);

    bool checkAlert(int apiIndex, const string& title, const string& path);
    bool checkAlert(int apiIndex, const string& title, handle h, int64_t n = -1, MegaHandle mh = INVALID_HANDLE);

#ifdef ENABLE_CHAT
    void delSchedMeetings();
#endif

    void syncTestMyBackupsRemoteFolder(unsigned apiIdx);

    void onRequestStart(MegaApi *api, MegaRequest *request) override {}
    void onRequestUpdate(MegaApi*api, MegaRequest *request) override {}
    void onRequestFinish(MegaApi *api, MegaRequest *request, MegaError *e) override;
    void onRequestTemporaryError(MegaApi *api, MegaRequest *request, MegaError* error) override {}
    void onTransferStart(MegaApi *api, MegaTransfer *transfer) override { }
    void onTransferFinish(MegaApi* api, MegaTransfer *transfer, MegaError* e) override;
    void onTransferUpdate(MegaApi *api, MegaTransfer *transfer) override;
    void onTransferTemporaryError(MegaApi *api, MegaTransfer *transfer, MegaError* error) override {}
    void onUsersUpdate(MegaApi* api, MegaUserList *users) override;
    void onAccountUpdate(MegaApi *api) override;
    void onNodesUpdate(MegaApi* api, MegaNodeList *nodes) override;
    void onSetsUpdate(MegaApi *api, MegaSetList *sets) override;
    void onSetElementsUpdate(MegaApi *api, MegaSetElementList *elements) override;
    void onContactRequestsUpdate(MegaApi* api, MegaContactRequestList* requests) override;
    void onReloadNeeded(MegaApi *api) override {}

    void onUserAlertsUpdate(MegaApi* api, MegaUserAlertList* alerts) override;

#ifdef ENABLE_SYNC
    void onSyncFileStateChanged(MegaApi *api, MegaSync *sync, string* filePath, int newState) override {}
    void onSyncStateChanged(MegaApi *api,  MegaSync *sync) override {}
    void onGlobalSyncStateChanged(MegaApi* api) override {}
#endif
#ifdef ENABLE_CHAT
    void onChatsUpdate(MegaApi *api, MegaTextChatList *chats) override;
#endif
    void onEvent(MegaApi* api, MegaEvent *event) override;

    void resetOnNodeUpdateCompletionCBs();

    onNodesUpdateCompletion_t createOnNodesUpdateLambda(const MegaHandle&, int, bool& flag);
public:
    //void login(unsigned int apiIndex, int timeout = maxTimeout);
    //void loginBySessionId(unsigned int apiIndex, const std::string& sessionId, int timeout = maxTimeout);
    void fetchnodes(unsigned int apiIndex, int timeout = maxTimeout);
    void logout(unsigned int apiIndex, bool keepSyncConfigs, int timeout);
    char* dumpSession();
    void locallogout(int timeout = maxTimeout);
    void resumeSession(const char *session, int timeout = maxTimeout);

    void purgeTree(unsigned int apiIndex, MegaNode *p, bool depthfirst = true);
    void purgeVaultTree(unsigned int apiIndex, MegaNode *vault);

    bool waitForResponse(bool *responseReceived, unsigned int timeout = maxTimeout);

    bool synchronousRequest(unsigned apiIndex, int type, std::function<void()> f, unsigned int timeout = maxTimeout);
    bool synchronousTransfer(unsigned apiIndex, int type, std::function<void()> f, unsigned int timeout = maxTimeout);

    // *** WARNING *** THESE FUNCTIONS RETURN VALUE ARE SUBJECT TO RACE CONDITIONS
    // convenience functions - template args just make it easy to code, no need to copy all the exact argument types with listener defaults etc. To add a new one, just copy a line and change the flag and the function called.
    // WARNING: any sort of race can result in the lastError being set from some other command - better to use the listener based ones in the next list below
    template<typename ... Args> int synchronousCatchup(unsigned apiIndex, Args... args) { synchronousRequest(apiIndex, MegaRequest::TYPE_CATCHUP, [this, apiIndex, args...]() { megaApi[apiIndex]->catchup(args...); }); return mApi[apiIndex].lastError; }
    template<typename ... Args> int synchronousCreateEphemeralAccountPlusPlus(unsigned apiIndex, Args... args) { synchronousRequest(apiIndex, MegaRequest::TYPE_CREATE_ACCOUNT, [this, apiIndex, args...]() { megaApi[apiIndex]->createEphemeralAccountPlusPlus(args...); }); return mApi[apiIndex].lastError; }
    template<typename ... Args> int synchronousResumeCreateAccountEphemeralPlusPlus(unsigned apiIndex, Args... args) { synchronousRequest(apiIndex, MegaRequest::TYPE_CREATE_ACCOUNT, [this, apiIndex, args...]() { megaApi[apiIndex]->resumeCreateAccountEphemeralPlusPlus(args...); }); return mApi[apiIndex].lastError; }
    template<typename ... Args> int synchronousCreateAccount(unsigned apiIndex, Args... args) { synchronousRequest(apiIndex, MegaRequest::TYPE_CREATE_ACCOUNT, [this, apiIndex, args...]() { megaApi[apiIndex]->createAccount(args...); }); return mApi[apiIndex].lastError; }
    template<typename ... Args> int synchronousResumeCreateAccount(unsigned apiIndex, Args... args) { synchronousRequest(apiIndex, MegaRequest::TYPE_CREATE_ACCOUNT, [this, apiIndex, args...]() { megaApi[apiIndex]->resumeCreateAccount(args...); }); return mApi[apiIndex].lastError; }
    template<typename ... Args> int synchronousSendSignupLink(unsigned apiIndex, Args... args) { synchronousRequest(apiIndex, MegaRequest::TYPE_SEND_SIGNUP_LINK, [this, apiIndex, args...]() { megaApi[apiIndex]->sendSignupLink(args...); }); return mApi[apiIndex].lastError; }
    template<typename ... Args> int synchronousConfirmSignupLink(unsigned apiIndex, Args... args) { synchronousRequest(apiIndex, MegaRequest::TYPE_CONFIRM_ACCOUNT, [this, apiIndex, args...]() { megaApi[apiIndex]->confirmAccount(args...); }); return mApi[apiIndex].lastError; }
    template<typename ... Args> int synchronousFastLogin(unsigned apiIndex, Args... args) { synchronousRequest(apiIndex, MegaRequest::TYPE_LOGIN, [this, apiIndex, args...]() { megaApi[apiIndex]->fastLogin(args...); }); return mApi[apiIndex].lastError; }
    template<typename ... Args> int synchronousShare(unsigned apiIndex, Args... args) { synchronousRequest(apiIndex, MegaRequest::TYPE_SHARE, [this, apiIndex, args...]() { megaApi[apiIndex]->share(args...); }); return mApi[apiIndex].lastError; }
    template<typename ... Args> int synchronousGetRegisteredContacts(unsigned apiIndex, Args... args) { synchronousRequest(apiIndex, MegaRequest::TYPE_GET_REGISTERED_CONTACTS, [this, apiIndex, args...]() { megaApi[apiIndex]->getRegisteredContacts(args...); }); return mApi[apiIndex].lastError; }
    template<typename ... Args> int synchronousGetCountryCallingCodes(unsigned apiIndex, Args... args) { synchronousRequest(apiIndex, MegaRequest::TYPE_GET_COUNTRY_CALLING_CODES, [this, apiIndex, args...]() { megaApi[apiIndex]->getCountryCallingCodes(args...); }); return mApi[apiIndex].lastError; }
    template<typename ... Args> int synchronousGetUserAvatar(unsigned apiIndex, Args... args) { synchronousRequest(apiIndex, MegaRequest::TYPE_GET_ATTR_USER, [this, apiIndex, args...]() { megaApi[apiIndex]->getUserAvatar(args...); }); return mApi[apiIndex].lastError; }
    template<typename ... Args> int synchronousGetUserAttribute(unsigned apiIndex, Args... args) { synchronousRequest(apiIndex, MegaRequest::TYPE_GET_ATTR_USER, [this, apiIndex, args...]() { megaApi[apiIndex]->getUserAttribute(args...); }); return mApi[apiIndex].lastError; }
    template<typename ... Args> int synchronousSetNodeDuration(unsigned apiIndex, Args... args) { synchronousRequest(apiIndex, MegaRequest::TYPE_SET_ATTR_NODE, [this, apiIndex, args...]() { megaApi[apiIndex]->setNodeDuration(args...); }); return mApi[apiIndex].lastError; }
    template<typename ... Args> int synchronousSetNodeCoordinates(unsigned apiIndex, Args... args) { synchronousRequest(apiIndex, MegaRequest::TYPE_SET_ATTR_NODE, [this, apiIndex, args...]() { megaApi[apiIndex]->setNodeCoordinates(args...); }); return mApi[apiIndex].lastError; }
    template<typename ... Args> int synchronousGetSpecificAccountDetails(unsigned apiIndex, Args... args) { synchronousRequest(apiIndex, MegaRequest::TYPE_ACCOUNT_DETAILS, [this, apiIndex, args...]() { megaApi[apiIndex]->getSpecificAccountDetails(args...); }); return mApi[apiIndex].lastError; }
    template<typename ... Args> int synchronousMediaUploadRequestURL(unsigned apiIndex, Args... args) { synchronousRequest(apiIndex, MegaRequest::TYPE_GET_BACKGROUND_UPLOAD_URL, [this, apiIndex, args...]() { megaApi[apiIndex]->backgroundMediaUploadRequestUploadURL(args...); }); return mApi[apiIndex].lastError; }
    template<typename ... Args> int synchronousMediaUploadComplete(unsigned apiIndex, Args... args) { synchronousRequest(apiIndex, MegaRequest::TYPE_COMPLETE_BACKGROUND_UPLOAD, [this, apiIndex, args...]() { megaApi[apiIndex]->backgroundMediaUploadComplete(args...); }); return mApi[apiIndex].lastError; }
    template<typename ... Args> int synchronousFetchTimeZone(unsigned apiIndex, Args... args) { synchronousRequest(apiIndex, MegaRequest::TYPE_FETCH_TIMEZONE, [this, apiIndex, args...]() { megaApi[apiIndex]->fetchTimeZone(args...); }); return mApi[apiIndex].lastError; }
    template<typename ... Args> int synchronousGetMiscFlags(unsigned apiIndex, Args... args) { synchronousRequest(apiIndex, MegaRequest::TYPE_GET_MISC_FLAGS, [this, apiIndex, args...]() { megaApi[apiIndex]->getMiscFlags(args...); }); return mApi[apiIndex].lastError; }
    template<typename ... Args> int synchronousGetUserEmail(unsigned apiIndex, Args... args) { synchronousRequest(apiIndex, MegaRequest::TYPE_GET_USER_EMAIL, [this, apiIndex, args...]() { megaApi[apiIndex]->getUserEmail(args...); }); return mApi[apiIndex].lastError; }
    template<typename ... Args> int synchronousCleanRubbishBin(unsigned apiIndex, Args... args) { synchronousRequest(apiIndex, MegaRequest::TYPE_CLEAN_RUBBISH_BIN, [this, apiIndex, args...]() { megaApi[apiIndex]->cleanRubbishBin(args...); }); return mApi[apiIndex].lastError; }
    template<typename ... Args> int synchronousGetExtendedAccountDetails(unsigned apiIndex, Args... args) { synchronousRequest(apiIndex, MegaRequest::TYPE_ACCOUNT_DETAILS, [this, apiIndex, args...]() { megaApi[apiIndex]->getExtendedAccountDetails(args...); }); return mApi[apiIndex].lastError; }
    template<typename ... Args> int synchronousGetBanners(unsigned apiIndex, Args... args) { synchronousRequest(apiIndex, MegaRequest::TYPE_GET_BANNERS, [this, apiIndex, args...]() { megaApi[apiIndex]->getBanners(args...); }); return mApi[apiIndex].lastError; }
    template<typename ... Args> int synchronousGetPricing(unsigned apiIndex, Args... args) { synchronousRequest(apiIndex, MegaRequest::TYPE_GET_PRICING, [this, apiIndex, args...]() { megaApi[apiIndex]->getPricing(args...); }); return mApi[apiIndex].lastError; }
    template<typename ... Args> int synchronousUpdateBackup(unsigned apiIndex, Args... args) { synchronousRequest(apiIndex, MegaRequest::TYPE_BACKUP_PUT, [this, apiIndex, args...]() { megaApi[apiIndex]->updateBackup(args...); }); return mApi[apiIndex].lastError; }
    template<typename ... Args> int synchronousRemoveBackup(unsigned apiIndex, Args... args) { synchronousRequest(apiIndex, MegaRequest::TYPE_BACKUP_REMOVE, [this, apiIndex, args...]() { megaApi[apiIndex]->removeBackup(args...); }); return mApi[apiIndex].lastError; }
    template<typename ... Args> int synchronousSendBackupHeartbeat(unsigned apiIndex, Args... args) { synchronousRequest(apiIndex, MegaRequest::TYPE_BACKUP_PUT_HEART_BEAT, [this, apiIndex, args...]() { megaApi[apiIndex]->sendBackupHeartbeat(args...); }); return mApi[apiIndex].lastError; }
    template<typename ... Args> int synchronousSetMyBackupsFolder(unsigned apiIndex, Args... args) { synchronousRequest(apiIndex, MegaRequest::TYPE_SET_MY_BACKUPS, [this, apiIndex, args...]() { megaApi[apiIndex]->setMyBackupsFolder(args...); }); return mApi[apiIndex].lastError; }
    template<typename ... Args> int synchronousSetDeviceName(unsigned apiIndex, Args... args) { synchronousRequest(apiIndex, MegaRequest::TYPE_SET_ATTR_USER, [this, apiIndex, args...]() { megaApi[apiIndex]->setDeviceName(args...); }); return mApi[apiIndex].lastError; }
    template<typename ... Args> int synchronousGetDeviceName(unsigned apiIndex, Args... args) { synchronousRequest(apiIndex, MegaRequest::TYPE_GET_ATTR_USER, [this, apiIndex, args...]() { megaApi[apiIndex]->getDeviceName(args...); }); return mApi[apiIndex].lastError; }
    template<typename ... Args> int synchronousSetDriveName(unsigned apiIndex, Args... args) { synchronousRequest(apiIndex, MegaRequest::TYPE_SET_ATTR_USER, [this, apiIndex, args...]() { megaApi[apiIndex]->setDriveName(args...); }); return mApi[apiIndex].lastError; }
    template<typename ... Args> int synchronousGetDriveName(unsigned apiIndex, Args... args) { synchronousRequest(apiIndex, MegaRequest::TYPE_GET_ATTR_USER, [this, apiIndex, args...]() { megaApi[apiIndex]->getDriveName(args...); }); return mApi[apiIndex].lastError; }
    template<typename ... Args> int synchronousSetUserAlias(unsigned apiIndex, Args... args) { synchronousRequest(apiIndex, MegaRequest::TYPE_SET_ATTR_USER, [this, apiIndex, args...]() { megaApi[apiIndex]->setUserAlias(args...); }); return mApi[apiIndex].lastError; }
    template<typename ... Args> int synchronousGetUserAlias(unsigned apiIndex, Args... args) { synchronousRequest(apiIndex, MegaRequest::TYPE_GET_ATTR_USER, [this, apiIndex, args...]() { megaApi[apiIndex]->getUserAlias(args...); }); return mApi[apiIndex].lastError; }

    // *** USE THESE ONES INSTEAD ***
    // convenience functions - make a request and wait for the result via listener, return the result code.  To add new functions to call, just copy the line
    template<typename ... requestArgs> std::unique_ptr<RequestTracker> asyncRequestLogin(unsigned apiIndex, requestArgs... args) { auto rt = ::mega::make_unique<RequestTracker>(megaApi[apiIndex].get()); megaApi[apiIndex]->login(args..., rt.get()); return rt; }
    template<typename ... requestArgs> std::unique_ptr<RequestTracker> asyncRequestFastLogin(unsigned apiIndex, requestArgs... args) { auto rt = ::mega::make_unique<RequestTracker>(megaApi[apiIndex].get()); megaApi[apiIndex]->fastLogin(args..., rt.get()); return rt; }
    template<typename ... requestArgs> std::unique_ptr<RequestTracker> asyncRequestFastLogin(int apiIndex, requestArgs... args) { auto rt = ::mega::make_unique<RequestTracker>(megaApi[apiIndex].get()); megaApi[apiIndex]->fastLogin(args..., rt.get()); return rt; }
    template<typename ... requestArgs> std::unique_ptr<RequestTracker> asyncRequestFastLogin(MegaApi *api, requestArgs... args) { auto rt = ::mega::make_unique<RequestTracker>(api); api->fastLogin(args..., rt.get()); return rt; }
    template<typename ... requestArgs> std::unique_ptr<RequestTracker> asyncRequestLoginToFolder(unsigned apiIndex, requestArgs... args) { auto rt = ::mega::make_unique<RequestTracker>(megaApi[apiIndex].get()); megaApi[apiIndex]->loginToFolder(args..., rt.get()); return rt; }
    template<typename ... requestArgs> std::unique_ptr<RequestTracker> asyncRequestLoginToFolder(MegaApi *api, requestArgs... args) { auto rt = ::mega::make_unique<RequestTracker>(api); api->loginToFolder(args..., rt.get()); return rt; }
    template<typename ... requestArgs> std::unique_ptr<RequestTracker> asyncRequestLocalLogout(MegaApi *api, requestArgs... args) { auto rt = ::mega::make_unique<RequestTracker>(api); api->localLogout(args..., rt.get()); return rt; }
    template<typename ... requestArgs> std::unique_ptr<RequestTracker> asyncRequestFetchnodes(unsigned apiIndex, requestArgs... args) { auto rt = ::mega::make_unique<RequestTracker>(megaApi[apiIndex].get()); megaApi[apiIndex]->fetchNodes(args..., rt.get()); return rt; }
    template<typename ... requestArgs> std::unique_ptr<RequestTracker> asyncRequestFetchnodes(MegaApi *api, requestArgs... args) { auto rt = ::mega::make_unique<RequestTracker>(api); api->fetchNodes(args..., rt.get()); return rt; }
    template<typename ... requestArgs> int doRequestLogout(unsigned apiIndex, requestArgs... args) { RequestTracker rt(megaApi[apiIndex].get()); megaApi[apiIndex]->logout(args..., &rt); return rt.waitForResult(); }
    template<typename ... requestArgs> int doRequestLocalLogout(unsigned apiIndex, requestArgs... args) { RequestTracker rt(megaApi[apiIndex].get()); megaApi[apiIndex]->localLogout(args..., &rt); return rt.waitForResult(); }
    template<typename ... requestArgs> int doSetNodeDuration(unsigned apiIndex, requestArgs... args) { RequestTracker rt(megaApi[apiIndex].get()); megaApi[apiIndex]->setNodeDuration(args..., &rt); return rt.waitForResult(); }
    template<typename ... requestArgs> int doStartUpload(unsigned apiIndex, MegaHandle* newNodeHandleResult, requestArgs... args) { TransferTracker tt(megaApi[apiIndex].get()); megaApi[apiIndex]->startUpload(args..., &tt); auto e = tt.waitForResult(); if (newNodeHandleResult) *newNodeHandleResult = tt.resultNodeHandle; return e;}
    template<typename ... requestArgs> int doStartDownload(unsigned apiIndex, requestArgs... args) { TransferTracker tt(megaApi[apiIndex].get()); megaApi[apiIndex]->startDownload(args..., &tt); auto e = tt.waitForResult(); return e;}
    template<typename ... requestArgs> int doSetFileVersionsOption(unsigned apiIndex, requestArgs... args) { RequestTracker rt(megaApi[apiIndex].get()); megaApi[apiIndex]->setFileVersionsOption(args..., &rt); return rt.waitForResult(); }
    template<typename ... requestArgs> int doMoveNode(unsigned apiIndex, MegaHandle* movedNodeHandle, requestArgs... args) { RequestTracker rt(megaApi[apiIndex].get()); megaApi[apiIndex]->moveNode(args..., &rt); rt.waitForResult(); if (movedNodeHandle) *movedNodeHandle = rt.getNodeHandle(); return rt.result; }
    template<typename ... requestArgs> int doCopyNode(unsigned apiIndex, MegaHandle* newNodeResult, requestArgs... args) { RequestTracker rt(megaApi[apiIndex].get()); megaApi[apiIndex]->copyNode(args..., &rt); rt.waitForResult(); if (newNodeResult) *newNodeResult = rt.getNodeHandle(); return rt.result; }
    template<typename ... requestArgs> int doRenameNode(unsigned apiIndex, requestArgs... args) { RequestTracker rt(megaApi[apiIndex].get()); megaApi[apiIndex]->renameNode(args..., &rt); return rt.waitForResult(); }
    template<typename ... requestArgs> int doDeleteNode(unsigned apiIndex, requestArgs... args) { RequestTracker rt(megaApi[apiIndex].get()); megaApi[apiIndex]->remove(args..., &rt); return rt.waitForResult(); }
    template<typename ... requestArgs> int doGetThumbnail(unsigned apiIndex, requestArgs... args) { RequestTracker rt(megaApi[apiIndex].get()); megaApi[apiIndex]->getThumbnail(args..., &rt); return rt.waitForResult(); }
    template<typename ... requestArgs> int doGetPreview(unsigned apiIndex, requestArgs... args) { RequestTracker rt(megaApi[apiIndex].get()); megaApi[apiIndex]->getPreview(args..., &rt); return rt.waitForResult(); }
    template<typename ... requestArgs> int doGetThumbnailUploadURL(unsigned apiIndex, std::string& url, requestArgs... args) { RequestTracker rt(megaApi[apiIndex].get()); megaApi[apiIndex]->getThumbnailUploadURL(args..., &rt); rt.waitForResult(); url = rt.request->getName(); return rt.result; }
    template<typename ... requestArgs> int doGetPreviewUploadURL(unsigned apiIndex, std::string& url, requestArgs... args) { RequestTracker rt(megaApi[apiIndex].get()); megaApi[apiIndex]->getPreviewUploadURL(args..., &rt); rt.waitForResult(); url = rt.request->getName(); return rt.result; }
    template<typename ... requestArgs> int doPutThumbnail(unsigned apiIndex, MegaBackgroundMediaUpload* mbmu, requestArgs... args) { RequestTracker rt(megaApi[apiIndex].get()); megaApi[apiIndex]->putThumbnail(mbmu, args..., &rt); rt.waitForResult(); mbmu->setThumbnail(rt.getNodeHandle()); return rt.result; }
    template<typename ... requestArgs> int doPutPreview(unsigned apiIndex, MegaBackgroundMediaUpload* mbmu, requestArgs... args) { RequestTracker rt(megaApi[apiIndex].get()); megaApi[apiIndex]->putPreview(mbmu, args..., &rt); rt.waitForResult(); mbmu->setPreview(rt.getNodeHandle()); return rt.result; }
    template<typename ... requestArgs> int doAckUserAlerts(unsigned apiIndex) { RequestTracker rt(megaApi[apiIndex].get()); megaApi[apiIndex]->acknowledgeUserAlerts(&rt); rt.waitForResult(); return rt.result; }
    template<typename ... requestArgs> int doOpenShareDialog(unsigned apiIndex, requestArgs... args) { RequestTracker rt(megaApi[apiIndex].get()); megaApi[apiIndex]->openShareDialog(args..., &rt); rt.waitForResult(); return rt.result; }
    template<typename ... requestArgs> int synchronousDoUpgradeSecurity(unsigned apiIndex, requestArgs... args) { RequestTracker rt(megaApi[apiIndex].get()); megaApi[apiIndex]->upgradeSecurity(args..., &rt); rt.waitForResult(); return rt.result; }
#ifdef ENABLE_SYNC
    template<typename ... requestArgs> int synchronousSyncFolder(unsigned apiIndex, MegaHandle* newSyncRootNodeResult, requestArgs... args) { RequestTracker rt(megaApi[apiIndex].get()); megaApi[apiIndex]->syncFolder(args..., &rt); rt.waitForResult(); mApi[apiIndex].lastSyncError = rt.request->getNumDetails(); mApi[apiIndex].lastSyncBackupId = rt.request->getParentHandle(); if (newSyncRootNodeResult) *newSyncRootNodeResult = rt.getNodeHandle(); return rt.result; }
    template<typename ... requestArgs> int synchronousRemoveSync(unsigned apiIndex, requestArgs... args) { RequestTracker rt(megaApi[apiIndex].get()); megaApi[apiIndex]->removeSync(args..., &rt); return rt.waitForResult(); }
    template<typename ... requestArgs> int synchronousRemoveBackupNodes(unsigned apiIndex, requestArgs... args) { RequestTracker rt(megaApi[apiIndex].get()); megaApi[apiIndex]->moveOrRemoveDeconfiguredBackupNodes(args..., INVALID_HANDLE, &rt); return rt.waitForResult(); }
    template<typename ... requestArgs> int synchronousSetSyncRunState(unsigned apiIndex, requestArgs... args) { RequestTracker rt(megaApi[apiIndex].get()); megaApi[apiIndex]->setSyncRunState(args..., &rt); rt.waitForResult(); mApi[apiIndex].lastSyncError = rt.request->getNumDetails(); return rt.result; }
#endif // ENABLE_SYNC
    template<typename ... requestArgs> int synchronousKillSession(unsigned apiIndex, requestArgs... args) { RequestTracker rt(megaApi[apiIndex].get()); megaApi[apiIndex]->killSession(args..., &rt); return rt.waitForResult(); }
    template<typename ... requestArgs> int synchronousSetBackup(unsigned apiIndex, OnReqFinish f, requestArgs... args) { RequestTracker rt(megaApi[apiIndex].get(), f);  megaApi[apiIndex]->setBackup(args..., &rt); return rt.waitForResult(); }
    template<typename ... requestArgs> int doExportNode(unsigned apiIndex, requestArgs... args) { RequestTracker rt(megaApi[apiIndex].get()); megaApi[apiIndex]->exportNode(args..., &rt); return rt.waitForResult(); }
    template<typename ... requestArgs> int doDisableExport(unsigned apiIndex, requestArgs... args) { RequestTracker rt(megaApi[apiIndex].get()); megaApi[apiIndex]->disableExport(args..., &rt); return rt.waitForResult(); }
    template<typename ... requestArgs> int synchronousSetNodeFavourite(unsigned apiIndex, requestArgs... args) { RequestTracker rt(megaApi[apiIndex].get());  megaApi[apiIndex]->setNodeFavourite(args..., &rt); return rt.waitForResult(); }
    template<typename ... requestArgs> int synchronousGetFavourites(unsigned apiIndex, requestArgs... args) { RequestTracker rt(megaApi[apiIndex].get());  megaApi[apiIndex]->getFavourites(args..., &rt); return rt.waitForResult(); }
    template<typename ... requestArgs> int synchronousSetNodeSensitive(unsigned apiIndex, requestArgs... args) { RequestTracker rt(megaApi[apiIndex].get());  megaApi[apiIndex]->setNodeSensitive(args..., &rt); return rt.waitForResult(); }
    template<typename ... requestArgs> int synchronousInviteContact(unsigned apiIndex, requestArgs... args) { RequestTracker rt(megaApi[apiIndex].get());  megaApi[apiIndex]->inviteContact(args..., &rt); return rt.waitForResult(); }
    template<typename ... requestArgs> int synchronousReplyContactRequest(unsigned apiIndex, requestArgs... args) { RequestTracker rt(megaApi[apiIndex].get());  megaApi[apiIndex]->replyContactRequest(args..., &rt); return rt.waitForResult(); }
    template<typename ... requestArgs> int synchronousVerifyCredentials(unsigned apiIndex, requestArgs... args) { RequestTracker rt(megaApi[apiIndex].get());  megaApi[apiIndex]->verifyCredentials(args..., &rt); return rt.waitForResult(); }
    template<typename ... requestArgs> int synchronousResetCredentials(unsigned apiIndex, requestArgs... args) { RequestTracker rt(megaApi[apiIndex].get());  megaApi[apiIndex]->resetCredentials(args..., &rt); return rt.waitForResult(); }
    template<typename ... Args> int synchronousFolderInfo(unsigned apiIndex, Args... args) { synchronousRequest(apiIndex, MegaRequest::TYPE_FOLDER_INFO, [this, apiIndex, args...]() { megaApi[apiIndex]->getFolderInfo(args...); }); return mApi[apiIndex].lastError; }
    template<typename ... requestArgs> int synchronousRemove(unsigned apiIndex, requestArgs... args) { RequestTracker rt(megaApi[apiIndex].get()); megaApi[apiIndex]->remove(args..., &rt); return rt.waitForResult(); }
    template<typename ... requestArgs> int doCreateSet(unsigned apiIndex, MegaSet** s, requestArgs... args) { RequestTracker rt(megaApi[apiIndex].get()); megaApi[apiIndex]->createSet(args..., &rt); rt.waitForResult(); if (s && rt.request->getMegaSet()) *s = rt.request->getMegaSet()->copy(); return rt.result; }
    template<typename ... requestArgs> int doUpdateSetName(unsigned apiIndex, MegaHandle* id, requestArgs... args) { RequestTracker rt(megaApi[apiIndex].get()); megaApi[apiIndex]->updateSetName(args..., &rt); rt.waitForResult(); if (id) *id = rt.request->getParentHandle(); return rt.result; }
    template<typename ... requestArgs> int doPutSetCover(unsigned apiIndex, MegaHandle* id, requestArgs... args) { RequestTracker rt(megaApi[apiIndex].get()); megaApi[apiIndex]->putSetCover(args..., &rt); rt.waitForResult(); if (id) *id = rt.request->getParentHandle(); return rt.result; }
    template<typename ... requestArgs> int doFetchSet(unsigned apiIndex, MegaSet** s, MegaSetElementList** els, requestArgs... args)
    {
        RequestTracker rt(megaApi[apiIndex].get()); megaApi[apiIndex]->fetchSet(args..., &rt); rt.waitForResult();
        if (s) *s = rt.request->getMegaSet()->copy();
        if (els) *els = rt.request->getMegaSetElementList()->copy();
        return rt.result;
    }
    template<typename ... requestArgs> int doRemoveSet(unsigned apiIndex, requestArgs... args) { RequestTracker rt(megaApi[apiIndex].get()); megaApi[apiIndex]->removeSet(args..., &rt); rt.waitForResult(); return rt.result; }
    template<typename ... requestArgs> int doCreateBulkSetElements(unsigned apiIndex, MegaSetElementList** els, MegaIntegerList** errs, requestArgs... args)
    {
        RequestTracker rt(megaApi[apiIndex].get());
        megaApi[apiIndex]->createSetElements(args..., &rt);
        rt.waitForResult();
        if (els && rt.request->getMegaSetElementList()) *els = rt.request->getMegaSetElementList()->copy();
        if (errs && rt.request->getMegaIntegerList()) *errs = rt.request->getMegaIntegerList()->copy();
        return rt.result;
    }
    template<typename ... requestArgs> int doCreateSetElement(unsigned apiIndex, MegaSetElementList** ell, requestArgs... args) { RequestTracker rt(megaApi[apiIndex].get()); megaApi[apiIndex]->createSetElement(args..., &rt); rt.waitForResult(); if (ell && rt.request->getMegaSetElementList()) *ell = rt.request->getMegaSetElementList()->copy(); return rt.result; }
    template<typename ... requestArgs> int doUpdateSetElementName(unsigned apiIndex, MegaHandle* eid, requestArgs... args) { RequestTracker rt(megaApi[apiIndex].get()); megaApi[apiIndex]->updateSetElementName(args..., &rt); rt.waitForResult(); if (eid) *eid = rt.request->getParentHandle(); return rt.result; }
    template<typename ... requestArgs> int doUpdateSetElementOrder(unsigned apiIndex, MegaHandle* eid, requestArgs... args) { RequestTracker rt(megaApi[apiIndex].get()); megaApi[apiIndex]->updateSetElementOrder(args..., &rt); rt.waitForResult(); if (eid) *eid = rt.request->getParentHandle(); return rt.result; }
    template<typename ... requestArgs> int doRemoveBulkSetElements(unsigned apiIndex, MegaIntegerList** errs, requestArgs... args)
    {
        RequestTracker rt(megaApi[apiIndex].get());
        megaApi[apiIndex]->removeSetElements(args..., &rt);
        rt.waitForResult();
        if (errs && rt.request->getMegaIntegerList()) *errs = rt.request->getMegaIntegerList()->copy();
        return rt.result;
    }
    template<typename ... requestArgs> int doRemoveSetElement(unsigned apiIndex, requestArgs... args) { RequestTracker rt(megaApi[apiIndex].get()); megaApi[apiIndex]->removeSetElement(args..., &rt); rt.waitForResult(); return rt.result; }
    template<typename ... requestArgs> int synchronousCancelTransfers(unsigned apiIndex, requestArgs... args) { RequestTracker rt(megaApi[apiIndex].get()); megaApi[apiIndex]->cancelTransfers(args..., &rt); return rt.waitForResult(); }
    template<typename ... requestArgs> int synchronousSetUserAttribute(unsigned apiIndex, requestArgs... args) { RequestTracker rt(megaApi[apiIndex].get()); megaApi[apiIndex]->setUserAttribute(args..., &rt); return rt.waitForResult(); }
    template<typename ... requestArgs> int synchronousSetAvatar(unsigned apiIndex, requestArgs... args) { RequestTracker rt(megaApi[apiIndex].get()); megaApi[apiIndex]->setAvatar(args..., &rt); return rt.waitForResult(); }
    template<typename ... requestArgs> int synchronousRemoveContact(unsigned apiIndex, requestArgs... args) { RequestTracker rt(megaApi[apiIndex].get()); megaApi[apiIndex]->removeContact(args..., &rt); return rt.waitForResult(); }

    // Checkup methods called from MegaApi callbacks
    void onNodesUpdateCheck(size_t apiIndex, MegaHandle target, MegaNodeList* nodes, int change, bool& flag);

    bool createFile(string filename, bool largeFile = true, string content = "test ");
    int64_t getFilesize(string filename);
    void deleteFile(string filename);

    void getAccountsForTest(unsigned howMany = 1);
    void configureTestInstance(unsigned index, const std::string& email, const std::string pass);
    void releaseMegaApi(unsigned int apiIndex);

    void inviteTestAccount(const unsigned invitorIndex, const unsigned inviteIndex, const string &message);
    void inviteContact(unsigned apiIndex, const string &email, const string& message, const int action);
    void replyContact(MegaContactRequest *cr, int action);
    int removeContact(unsigned apiIndex, string email);
    void getUserAttribute(MegaUser *u, int type, int timeout = maxTimeout, int accountIndex = 1);

    void verifyCredentials(unsigned apiIndex, string email);
    void resetCredentials(unsigned apiIndex, string email);
    bool areCredentialsVerified(unsigned apiIndex, string email);
    void shareFolder(MegaNode *n, const char *email, int action, int timeout = maxTimeout);

#ifdef ENABLE_CHAT
    void createChatScheduledMeeting(const unsigned apiIndex, MegaHandle& chatid);
    void updateScheduledMeeting(const unsigned apiIndex, MegaHandle& chatid);
    void deleteScheduledMeeting(unsigned apiIndex, MegaHandle& chatid);
#endif

    string createPublicLink(unsigned apiIndex, MegaNode *n, m_time_t expireDate, int timeout, bool isFreeAccount, bool writable = false, bool megaHosted = false);
    MegaHandle importPublicLink(unsigned apiIndex, string link, MegaNode *parent);
    unique_ptr<MegaNode> getPublicNode(unsigned apiIndex, string link);
    MegaHandle removePublicLink(unsigned apiIndex, MegaNode *n);

    void getContactRequest(unsigned int apiIndex, bool outgoing, int expectedSize = 1);

    MegaHandle createFolder(unsigned int apiIndex, const char *name, MegaNode *parent, int timeout = maxTimeout);

    void getRegisteredContacts(const std::map<std::string, std::string>& contacts);

    void getCountryCallingCodes(int timeout = maxTimeout);
    void explorePath(int account, MegaNode* node, int& files, int& folders);

    void synchronousMediaUpload(unsigned int apiIndex, int64_t fileSize, const char* filename, const char* fileEncrypted, const char* fileOutput, const char* fileThumbnail, const char* filePreview);

#ifdef ENABLE_CHAT
    void createChat(bool group, MegaTextChatPeerList *peers, int timeout = maxTimeout);
#endif
};<|MERGE_RESOLUTION|>--- conflicted
+++ resolved
@@ -242,37 +242,6 @@
         MegaHandle chatid;          // last chat added
         MegaHandle schedId;         // last scheduled meeting added
 #endif
-<<<<<<< HEAD
-
-        void receiveEvent(MegaEvent* e)
-        {
-            if (!e) return;
-
-            lock_guard<mutex> g(getEventMutex());
-            lastEvent.reset(e->copy());
-            lastEvents.insert(e->getType());
-        }
-
-        void resetlastEvent()
-        {
-            lock_guard<mutex> g(getEventMutex());
-            lastEvent.reset();
-            lastEvents.clear();
-        }
-
-        bool lastEventsContain(int type)
-        {
-            lock_guard<mutex> g(getEventMutex());
-            return lastEvents.find(type) != lastEvents.end();
-        }
-
-    private:
-        static mutex& getEventMutex() { static mutex evMtx; return evMtx; } // a single mutex will do fine in tests
-        shared_ptr<MegaEvent> lastEvent; // not used though; should it be removed?
-        set<int> lastEvents;
-    };
-=======
->>>>>>> 412e2691
 
         void receiveEvent(MegaEvent* e)
         {
@@ -290,10 +259,6 @@
             lastEvents.clear();
         }
 
-<<<<<<< HEAD
-    MegaHandle mBackupId = UNDEF;
-    unique_ptr<MegaHandleList> mMegaFavNodeList;
-=======
         bool lastEventsContain(int type) const
         {
             lock_guard<mutex> g(getResourceMutex());
@@ -351,7 +316,6 @@
     m_off_t onTransferUpdate_progress;
     m_off_t onTransferUpdate_filesize;
     unsigned onTranferFinishedCount = 0;
->>>>>>> 412e2691
 
 protected:
     void SetUp() override;
