/**
 * @file tests/sdk_test.cpp
 * @brief Mega SDK test file
 *
 * (c) 2015 by Mega Limited, Wellsford, New Zealand
 *
 * This file is part of the MEGA SDK - Client Access Engine.
 *
 * Applications using the MEGA API must present a valid application key
 * and comply with the the rules set forth in the Terms of Service.
 *
 * The MEGA SDK is distributed in the hope that it will be useful,
 * but WITHOUT ANY WARRANTY; without even the implied warranty of
 * MERCHANTABILITY or FITNESS FOR A PARTICULAR PURPOSE.
 *
 * @copyright Simplified (2-clause) BSD License.
 *
 * You should have received a copy of the license along with this
 * program.
 */

#include "test.h"
#include "stdfs.h"
#include "SdkTest_test.h"
#include "mega/testhooks.h"
#include "megaapi_impl.h"
#include <algorithm>

#define SSTR( x ) static_cast< const std::ostringstream & >( \
        (  std::ostringstream() << std::dec << x ) ).str()


using namespace std;


static const string APP_KEY     = "8QxzVRxD";
static const string PUBLICFILE  = "file.txt";
static const string UPFILE      = "file1.txt";
static const string DOWNFILE    = "file2.txt";
static const string EMPTYFILE   = "empty-file.txt";
static const string AVATARSRC   = "logo.png";
static const string AVATARDST   = "deleteme.png";
static const string IMAGEFILE   = "logo.png";
static const string IMAGEFILE_C = "logo.encrypted.png";
static const string THUMBNAIL   = "logo_thumbnail.png";
static const string PREVIEW     = "logo_preview.png";


MegaFileSystemAccess fileSystemAccess;

template<typename T>
class ScopedValue {
public:
    ScopedValue(T& what, T value)
      : mLastValue(std::move(what))
      , mWhat(what)
    {
        what = std::move(value);
    }

    ~ScopedValue()
    {
        mWhat = std::move(mLastValue);
    }

    MEGA_DISABLE_COPY(ScopedValue)
    MEGA_DEFAULT_MOVE(ScopedValue)

private:
    T mLastValue;
    T& mWhat;
}; // ScopedValue<T>

template<typename T>
ScopedValue<T> makeScopedValue(T& what, T value)
{
    return ScopedValue<T>(what, std::move(value));
}

#ifdef _WIN32
DWORD ThreadId()
{
    return GetCurrentThreadId();
}
#else
pthread_t ThreadId()
{
    return pthread_self();
}
#endif

#ifndef WIN32
#define DOTSLASH "./"
#else
#define DOTSLASH ".\\"
#endif

const char* cwd()
{
    // for windows and linux
    static char path[1024];
    const char* ret;
    #ifdef _WIN32
    ret = _getcwd(path, sizeof path);
    #else
    ret = getcwd(path, sizeof path);
    #endif
    assert(ret);
    return ret;
}

bool fileexists(const std::string& fn)
{
#ifdef _WIN32
    fs::path p = fs::u8path(fn);
    return fs::exists(p);
#else
    struct stat   buffer;
    return (stat(fn.c_str(), &buffer) == 0);
#endif
}

void copyFile(std::string& from, std::string& to)
{
    LocalPath f = LocalPath::fromAbsolutePath(from);
    LocalPath t = LocalPath::fromAbsolutePath(to);
    fileSystemAccess.copylocal(f, t, m_time());
}

std::string megaApiCacheFolder(int index)
{
    std::string p(cwd());
#ifdef _WIN32
    p += "\\";
#else
    p += "/";
#endif
    p += "sdk_test_mega_cache_" + to_string(index);

    if (!fileexists(p))
    {

#ifdef _WIN32
        #ifndef NDEBUG
        bool success =
        #endif
        fs::create_directory(p);
        assert(success);
#else
        mkdir(p.c_str(), S_IRWXU);
        assert(fileexists(p));
#endif

    } else
    {
        std::unique_ptr<DirAccess> da(fileSystemAccess.newdiraccess());
        auto lp = LocalPath::fromAbsolutePath(p);
        if (!da->dopen(&lp, nullptr, false))
        {
            throw std::runtime_error(
                        "Cannot open existing mega API cache folder " + p
                        + " please check permissions or delete it so a new one can be created");
        }
    }
    return p;
}

template<typename Predicate>
bool WaitFor(Predicate&& predicate, unsigned timeoutMs)
{
    unsigned sleepMs = 100;
    unsigned totalMs = 0;

    do
    {
        if (predicate()) return true;

        WaitMillisec(sleepMs);
        totalMs += sleepMs;
    }
    while (totalMs < timeoutMs);

    return false;
}

MegaApi* newMegaApi(const char *appKey, const char *basePath, const char *userAgent, unsigned workerThreadCount)
{
    return new MegaApi(appKey, basePath, userAgent, workerThreadCount);
}

enum { USERALERT_ARRIVAL_MILLISEC = 1000 };

#ifdef _WIN32
#include "mega/autocomplete.h"
#include <filesystem>
#define getcwd _getcwd
void usleep(int n)
{
    Sleep(n / 1000);
}
#endif

// helper functions and struct/classes
namespace
{

    bool buildLocalFolders(fs::path targetfolder, const string& prefix, int n, int recurselevel, int filesperfolder)
    {
        fs::path p = targetfolder / fs::u8path(prefix);
        if (!fs::create_directory(p))
            return false;

        for (int i = 0; i < filesperfolder; ++i)
        {
            string filename = "file" + to_string(i) + "_" + prefix;
            fs::path fp = p / fs::u8path(filename);
#if (__cplusplus >= 201700L)
            ofstream fs(fp/*, ios::binary*/);
#else
            ofstream fs(fp.u8string()/*, ios::binary*/);
#endif
            fs << filename;
        }

        if (recurselevel > 0)
        {
            for (int i = 0; i < n; ++i)
            {
                if (!buildLocalFolders(p, prefix + "_" + to_string(i), n, recurselevel - 1, filesperfolder))
                    return false;
            }
        }

        return true;
    }

    bool createLocalFile(fs::path path, const char *name, int byteSize = 0)
    {
        if (!name)
        {
           return false;
        }

        fs::path fp = path / fs::u8path(name);
#if (__cplusplus >= 201700L)
        ofstream fs(fp/*, ios::binary*/);
#else
        ofstream fs(fp.u8string()/*, ios::binary*/);
#endif
        if (byteSize)
        {
            fs.seekp((byteSize << 10) - 1);
        }
        fs << name;
        return true;
    }
}

std::map<size_t, std::string> gSessionIDs;

void SdkTest::SetUp()
{
    gTestingInvalidArgs = false;
}

void SdkTest::TearDown()
{
    out() << "Test done, teardown starts";
    // do some cleanup

    gTestingInvalidArgs = false;

    LOG_info << "___ Cleaning up test (TearDown()) ___";

    Cleanup();

    releaseMegaApi(1);
    releaseMegaApi(2);
    if (!megaApi.empty() && megaApi[0])
    {
        releaseMegaApi(0);
    }
    out() << "Teardown done, test exiting";
}

void SdkTest::Cleanup()
{
    out() << "Cleaning up accounts";

    deleteFile(UPFILE);
    deleteFile(DOWNFILE);
    deleteFile(PUBLICFILE);
    deleteFile(AVATARDST);

#ifdef ENABLE_SYNC
    std::vector<std::unique_ptr<RequestTracker>> delSyncTrackers;
    for (auto &m : megaApi)
    {
        if (m)
        {
            auto syncs = unique_ptr<MegaSyncList>(m->getSyncs());
            for (int i = syncs->size(); i--; )
            {
                delSyncTrackers.push_back(std::unique_ptr<RequestTracker>(new RequestTracker(m.get())));
                m->removeSync(syncs->get(i)->getBackupId(), INVALID_HANDLE, delSyncTrackers.back().get());
            }
        }
    }
    // wait for delsyncs to complete:
    for (auto& d : delSyncTrackers) d->waitForResult();
    WaitMillisec(5000);
#endif

    if (!megaApi.empty() && megaApi[0])
    {

        // Remove nodes in Cloud & Rubbish
        purgeTree(std::unique_ptr<MegaNode>{megaApi[0]->getRootNode()}.get(), false);
        purgeTree(std::unique_ptr<MegaNode>{megaApi[0]->getRubbishNode()}.get(), false);
        //        megaApi[0]->cleanRubbishBin();

        // Remove auxiliar contact
        std::unique_ptr<MegaUserList> ul{megaApi[0]->getContacts()};
        for (int i = 0; i < ul->size(); i++)
        {
            removeContact(ul->get(i)->getEmail());
        }
    }

    for (auto nApi = unsigned(megaApi.size()); nApi--; ) if (megaApi[nApi])
    {
        // Remove pending contact requests

        std::unique_ptr<MegaContactRequestList> crl{megaApi[nApi]->getOutgoingContactRequests()};
        for (int i = 0; i < crl->size(); i++)
        {
            MegaContactRequest *cr = crl->get(i);
            synchronousInviteContact(nApi, cr->getTargetEmail(), "Test cleanup removing outgoing contact request", MegaContactRequest::INVITE_ACTION_DELETE);
        }

        crl.reset(megaApi[nApi]->getIncomingContactRequests());
        for (int i = 0; i < crl->size(); i++)
        {
            MegaContactRequest *cr = crl->get(i);
            synchronousReplyContactRequest(nApi, cr, MegaContactRequest::REPLY_ACTION_DENY);
        }

    }
}

int SdkTest::getApiIndex(MegaApi* api)
{
    int apiIndex = -1;
    for (int i = int(megaApi.size()); i--; )  if (megaApi[i].get() == api) apiIndex = i;
    if (apiIndex == -1)
    {
        LOG_warn << "Instance of MegaApi not recognized";  // this can occur during MegaApi deletion due to callbacks on shutdown
    }
    return apiIndex;
}

void SdkTest::onRequestFinish(MegaApi *api, MegaRequest *request, MegaError *e)
{
    auto type = request->getType();
    if (type == MegaRequest::TYPE_DELETE)
    {
        return;
    }

    int apiIndex = getApiIndex(api);
    if (apiIndex < 0) return;
    mApi[apiIndex].lastError = e->getErrorCode();

    // there could be a race on these getting set?
    LOG_info << "lastError (by request) for MegaApi " << apiIndex << ": " << mApi[apiIndex].lastError;

    switch(type)
    {

    case MegaRequest::TYPE_GET_ATTR_USER:

        if (mApi[apiIndex].lastError == API_OK)
        {
            if (request->getParamType() == MegaApi::USER_ATTR_DEVICE_NAMES ||
                request->getParamType() == MegaApi::USER_ATTR_DRIVE_NAMES ||
                request->getParamType() == MegaApi::USER_ATTR_ALIAS)
            {
                attributeValue = request->getName() ? request->getName() : "";
            }
            else if (request->getParamType() != MegaApi::USER_ATTR_AVATAR)
            {
                attributeValue = request->getText() ? request->getText() : "";
            }
        }

        if (request->getParamType() == MegaApi::USER_ATTR_AVATAR)
        {
            if (mApi[apiIndex].lastError == API_OK)
            {
                attributeValue = "Avatar changed";
            }

            if (mApi[apiIndex].lastError == API_ENOENT)
            {
                attributeValue = "Avatar not found";
            }
        }
        break;

#ifdef ENABLE_CHAT

    case MegaRequest::TYPE_CHAT_CREATE:
        if (mApi[apiIndex].lastError == API_OK)
        {
            MegaTextChat *chat = request->getMegaTextChatList()->get(0)->copy();

            mApi[apiIndex].chatid = chat->getHandle();
            mApi[apiIndex].chats[mApi[apiIndex].chatid].reset(chat);
        }
        break;

    case MegaRequest::TYPE_CHAT_INVITE:
        if (mApi[apiIndex].lastError == API_OK)
        {
            mApi[apiIndex].chatid = request->getNodeHandle();
            if (mApi[apiIndex].chats.find(mApi[apiIndex].chatid) != mApi[apiIndex].chats.end())
            {
                MegaTextChat *chat = mApi[apiIndex].chats[mApi[apiIndex].chatid].get();
                MegaHandle uh = request->getParentHandle();
                int priv = request->getAccess();
                unique_ptr<userpriv_vector> privsbuf{new userpriv_vector};

                const MegaTextChatPeerList *privs = chat->getPeerList();
                if (privs)
                {
                    for (int i = 0; i < privs->size(); i++)
                    {
                        if (privs->getPeerHandle(i) != uh)
                        {
                            privsbuf->push_back(userpriv_pair(privs->getPeerHandle(i), (privilege_t) privs->getPeerPrivilege(i)));
                        }
                    }
                }
                privsbuf->push_back(userpriv_pair(uh, (privilege_t) priv));
                privs = new MegaTextChatPeerListPrivate(privsbuf.get());
                chat->setPeerList(privs);
                delete privs;
            }
            else
            {
                LOG_err << "Trying to remove a peer from unknown chat";
            }
        }
        break;

    case MegaRequest::TYPE_CHAT_REMOVE:
        if (mApi[apiIndex].lastError == API_OK)
        {
            mApi[apiIndex].chatid = request->getNodeHandle();
            if (mApi[apiIndex].chats.find(mApi[apiIndex].chatid) != mApi[apiIndex].chats.end())
            {
                MegaTextChat *chat = mApi[apiIndex].chats[mApi[apiIndex].chatid].get();
                MegaHandle uh = request->getParentHandle();
                std::unique_ptr<userpriv_vector> privsbuf{new userpriv_vector};

                const MegaTextChatPeerList *privs = chat->getPeerList();
                if (privs)
                {
                    for (int i = 0; i < privs->size(); i++)
                    {
                        if (privs->getPeerHandle(i) != uh)
                        {
                            privsbuf->push_back(userpriv_pair(privs->getPeerHandle(i), (privilege_t) privs->getPeerPrivilege(i)));
                        }
                    }
                }
                privs = new MegaTextChatPeerListPrivate(privsbuf.get());
                chat->setPeerList(privs);
                delete privs;
            }
            else
            {
                LOG_err << "Trying to remove a peer from unknown chat";
            }
        }
        break;

    case MegaRequest::TYPE_CHAT_URL:
        if (mApi[apiIndex].lastError == API_OK)
        {
            chatlink.assign(request->getLink());
        }
        break;
#endif

    case MegaRequest::TYPE_CREATE_ACCOUNT:
        if (mApi[apiIndex].lastError == API_OK)
        {
            sid = request->getSessionKey();
        }
        break;

    case MegaRequest::TYPE_GET_REGISTERED_CONTACTS:
        if (mApi[apiIndex].lastError == API_OK)
        {
            stringTable.reset(request->getMegaStringTable()->copy());
        }
        break;

    case MegaRequest::TYPE_GET_COUNTRY_CALLING_CODES:
        if (mApi[apiIndex].lastError == API_OK)
        {
            stringListMap.reset(request->getMegaStringListMap()->copy());
        }
        break;

    case MegaRequest::TYPE_FETCH_TIMEZONE:
        mApi[apiIndex].tzDetails.reset(mApi[apiIndex].lastError == API_OK ? request->getMegaTimeZoneDetails()->copy() : nullptr);
        break;

    case MegaRequest::TYPE_GET_USER_EMAIL:
        if (mApi[apiIndex].lastError == API_OK)
        {
            mApi[apiIndex].email = request->getEmail();
        }
        break;

    case MegaRequest::TYPE_ACCOUNT_DETAILS:
        mApi[apiIndex].accountDetails.reset(mApi[apiIndex].lastError == API_OK ? request->getMegaAccountDetails() : nullptr);
        break;

    case MegaRequest::TYPE_BACKUP_PUT:
        mBackupId = request->getParentHandle();
        break;

    case MegaRequest::TYPE_GET_ATTR_NODE:
        if (mApi[apiIndex].lastError == API_OK)
        {
            mMegaFavNodeList.reset(request->getMegaHandleList()->copy());
        }
        break;

    case MegaRequest::TYPE_GET_PRICING:
        mApi[apiIndex].mMegaPricing.reset(mApi[apiIndex].lastError == API_OK ? request->getPricing() : nullptr);
        mApi[apiIndex].mMegaCurrency.reset(mApi[apiIndex].lastError == API_OK ? request->getCurrency() : nullptr);
            break;

    }

    // set this flag always the latest, since it is used to unlock the wait
    // for requests results, so we want data to be collected first
    mApi[apiIndex].requestFlags[request->getType()] = true;
}

void SdkTest::onTransferFinish(MegaApi* api, MegaTransfer *transfer, MegaError* e)
{
    int apiIndex = getApiIndex(api);
    if (apiIndex < 0) return;

    mApi[apiIndex].transferFlags[transfer->getType()] = true;
    mApi[apiIndex].lastError = e->getErrorCode();   // todo: change the rest of the transfer test code to use lastTransferError instead.
    mApi[apiIndex].lastTransferError = e->getErrorCode();

    // there could be a race on these getting set?
    LOG_info << "lastError (by transfer) for MegaApi " << apiIndex << ": " << mApi[apiIndex].lastError;

    onTranferFinishedCount += 1;
}

void SdkTest::onTransferUpdate(MegaApi *api, MegaTransfer *transfer)
{
    onTransferUpdate_progress = transfer->getTransferredBytes();
    onTransferUpdate_filesize = transfer->getTotalBytes();
}

void SdkTest::onAccountUpdate(MegaApi* api)
{
    int apiIndex = getApiIndex(api);
    if (apiIndex < 0) return;

    mApi[apiIndex].accountUpdated = true;
}

void SdkTest::onUsersUpdate(MegaApi* api, MegaUserList *users)
{
    int apiIndex = getApiIndex(api);
    if (apiIndex < 0) return;

    if (!users)
        return;

    for (int i = 0; i < users->size(); i++)
    {
        MegaUser *u = users->get(i);

        if (u->hasChanged(MegaUser::CHANGE_TYPE_AVATAR)
                || u->hasChanged(MegaUser::CHANGE_TYPE_FIRSTNAME)
                || u->hasChanged(MegaUser::CHANGE_TYPE_LASTNAME))
        {
            mApi[apiIndex].userUpdated = true;
        }
        else
        {
            // Contact is removed from main account
            mApi[apiIndex].requestFlags[MegaRequest::TYPE_REMOVE_CONTACT] = true;
            mApi[apiIndex].userUpdated = true;
        }
    }
}

void SdkTest::onNodesUpdate(MegaApi* api, MegaNodeList *nodes)
{
    int apiIndex = getApiIndex(api);
    if (apiIndex < 0) return;

    mApi[apiIndex].nodeUpdated = true;
}

void SdkTest::onContactRequestsUpdate(MegaApi* api, MegaContactRequestList* requests)
{
    int apiIndex = getApiIndex(api);
    if (apiIndex < 0) return;

    mApi[apiIndex].contactRequestUpdated = true;
}

#ifdef ENABLE_CHAT
void SdkTest::onChatsUpdate(MegaApi *api, MegaTextChatList *chats)
{
    int apiIndex = getApiIndex(api);
    if (apiIndex < 0) return;

    MegaTextChatList *list = NULL;
    if (chats)
    {
        list = chats->copy();
    }
    else
    {
        list = megaApi[apiIndex]->getChatList();
    }
    for (int i = 0; i < list->size(); i++)
    {
        handle chatid = list->get(i)->getHandle();
        if (mApi[apiIndex].chats.find(chatid) != mApi[apiIndex].chats.end())
        {
            mApi[apiIndex].chats[chatid].reset(list->get(i)->copy());
        }
        else
        {
            mApi[apiIndex].chats[chatid].reset(list->get(i)->copy());
        }
    }
    delete list;

    mApi[apiIndex].chatUpdated = true;
}

void SdkTest::createChat(bool group, MegaTextChatPeerList *peers, int timeout)
{
    int apiIndex = 0;
    mApi[apiIndex].requestFlags[MegaRequest::TYPE_CHAT_CREATE] = false;
    megaApi[0]->createChat(group, peers);
    waitForResponse(&mApi[apiIndex].requestFlags[MegaRequest::TYPE_CHAT_CREATE], timeout);
    if (timeout)
    {
        ASSERT_TRUE(mApi[apiIndex].requestFlags[MegaRequest::TYPE_CHAT_CREATE]) << "Chat creation not finished after " << timeout  << " seconds";
    }

    ASSERT_EQ(API_OK, mApi[apiIndex].lastError) << "Chat creation failed (error: " << mApi[apiIndex].lastError << ")";
}

#endif

void SdkTest::onEvent(MegaApi*, MegaEvent *event)
{
    std::lock_guard<std::mutex> lock{lastEventMutex};
    lastEvent.reset(event->copy());
    lastEvents.insert(event->getType());
}


void SdkTest::fetchnodes(unsigned int apiIndex, int timeout)
{
    mApi[apiIndex].requestFlags[MegaRequest::TYPE_FETCH_NODES] = false;

    mApi[apiIndex].megaApi->fetchNodes();

    ASSERT_TRUE( waitForResponse(&mApi[apiIndex].requestFlags[MegaRequest::TYPE_FETCH_NODES], timeout) )
            << "Fetchnodes failed after " << timeout  << " seconds";
    ASSERT_EQ(API_OK, mApi[apiIndex].lastError) << "Fetchnodes failed (error: " << mApi[apiIndex].lastError << ")";
}

void SdkTest::logout(unsigned int apiIndex, bool keepSyncConfigs, int timeout)
{
    mApi[apiIndex].requestFlags[MegaRequest::TYPE_LOGOUT] = false;
#ifdef ENABLE_SYNC
    mApi[apiIndex].megaApi->logout(keepSyncConfigs, this);
#else
    mApi[apiIndex].megaApi->logout(this);
#endif
    gSessionIDs[apiIndex] = "invalid";

    EXPECT_TRUE( waitForResponse(&mApi[apiIndex].requestFlags[MegaRequest::TYPE_LOGOUT], timeout) )
            << "Logout failed after " << timeout  << " seconds";

    // if the connection was closed before the response of the request was received, the result is ESID
    if (mApi[apiIndex].lastError == API_ESID) mApi[apiIndex].lastError = API_OK;

    EXPECT_EQ(API_OK, mApi[apiIndex].lastError) << "Logout failed (error: " << mApi[apiIndex].lastError << ")";
}

char* SdkTest::dumpSession()
{
    return megaApi[0]->dumpSession();
}

void SdkTest::locallogout(int timeout)
{
    auto logoutErr = doRequestLocalLogout(0);
    ASSERT_EQ(API_OK, logoutErr) << "Local logout failed (error: " << logoutErr << ")";
}

void SdkTest::resumeSession(const char *session, int timeout)
{
    int apiIndex = 0;
    ASSERT_EQ(API_OK, synchronousFastLogin(apiIndex, session, this)) << "Resume session failed (error: " << mApi[apiIndex].lastError << ")";
}

void SdkTest::purgeTree(MegaNode *p, bool depthfirst)
{
    int apiIndex = 0;
    std::unique_ptr<MegaNodeList> children{megaApi[0]->getChildren(p)};

    for (int i = 0; i < children->size(); i++)
    {
        MegaNode *n = children->get(i);

        // removing the folder removes the children anyway
        if (depthfirst && n->isFolder())
            purgeTree(n);

        string nodepath = n->getName() ? n->getName() : "<no name>";
        auto result = synchronousRemove(apiIndex, n);
        if (result == API_EEXIST || result == API_ENOENT)
        {
            LOG_warn << "node " << nodepath << " was already removed in api " << apiIndex << ", detected by error code " << result;
            result = API_OK;
        }

        ASSERT_EQ(API_OK, result) << "Remove node operation failed (error: " << mApi[apiIndex].lastError << ")";
    }
}

bool SdkTest::waitForResponse(bool *responseReceived, unsigned int timeout)
{
    timeout *= 1000000; // convert to micro-seconds
    unsigned int tWaited = 0;    // microseconds
    bool connRetried = false;
    while(!(*responseReceived))
    {
        WaitMillisec(pollingT / 1000);

        if (timeout)
        {
            tWaited += pollingT;
            if (tWaited >= timeout)
            {
                return false;   // timeout is expired
            }
            // if no response after 2 minutes...
            else if (!connRetried && tWaited > (pollingT * 240))
            {
                megaApi[0]->retryPendingConnections(true);
                if (megaApi.size() > 1 && megaApi[1] && megaApi[1]->isLoggedIn())
                {
                    megaApi[1]->retryPendingConnections(true);
                }
                connRetried = true;
            }
        }
    }

    return true;    // response is received
}

bool SdkTest::synchronousTransfer(unsigned apiIndex, int type, std::function<void()> f, unsigned int timeout)
{
    auto& flag = mApi[apiIndex].transferFlags[type];
    flag = false;
    f();
    auto result = waitForResponse(&flag, timeout);
    EXPECT_TRUE(result) << "Transfer (type " << type << ") not finished yet after " << timeout << " seconds";
    if (!result) mApi[apiIndex].lastError = -999; // local timeout
    if (!result) mApi[apiIndex].lastTransferError = -999; // local timeout    TODO: switch all transfer code to use lastTransferError .  Some still uses lastError
    return result;
}

bool SdkTest::synchronousRequest(unsigned apiIndex, int type, std::function<void()> f, unsigned int timeout)
{
    auto& flag = mApi[apiIndex].requestFlags[type];
    flag = false;
    f();
    auto result = waitForResponse(&flag, timeout);
    EXPECT_TRUE(result) << "Request (type " << type << ") failed after " << timeout << " seconds";
    if (!result) mApi[apiIndex].lastError = -999;
    return result;
}

bool SdkTest::createFile(string filename, bool largeFile)
{
    fs::path p = fs::u8path(filename);
    std::ofstream file(p,ios::out);

    if (file)
    {
        int limit = 2000;

        // create a file large enough for long upload/download times (5-10MB)
        if (largeFile)
            limit = 1000000 + rand() % 1000000;

        //limit = 5494065 / 5;

        for (int i = 0; i < limit; i++)
        {
            file << "test ";
        }

        file.close();
    }

    return file.good();
}

int64_t SdkTest::getFilesize(string filename)
{
    struct stat stat_buf;
    int rc = stat(filename.c_str(), &stat_buf);

    return rc == 0 ? int64_t(stat_buf.st_size) : int64_t(-1);
}

void SdkTest::deleteFile(string filename)
{
    fs::path p = fs::u8path(filename);
    std::error_code ignoredEc;
    fs::remove(p, ignoredEc);
}

void SdkTest::getAccountsForTest(unsigned howMany)
{
    assert(howMany > 0 && howMany <= 3);
    out() << "Test setting up for " << howMany << " accounts ";

    megaApi.resize(howMany);
    mApi.resize(howMany);

    std::vector<std::unique_ptr<RequestTracker>> trackers;
    trackers.resize(howMany);

    for (unsigned index = 0; index < howMany; ++index)
    {
        if (const char *buf = getenv(envVarAccount[index].c_str()))
        {
            mApi[index].email.assign(buf);
        }
        ASSERT_LT((size_t) 0, mApi[index].email.length()) << "Set test account " << index << " username at the environment variable $" << envVarAccount[index];

        if (const char* buf = getenv(envVarPass[index].c_str()))
        {
            mApi[index].pwd.assign(buf);
        }
        ASSERT_LT((size_t) 0, mApi[index].pwd.length()) << "Set test account " << index << " password at the environment variable $" << envVarPass[index];

        megaApi[index].reset(newMegaApi(APP_KEY.c_str(), megaApiCacheFolder(index).c_str(), USER_AGENT.c_str(), unsigned(THREADS_PER_MEGACLIENT)));
        mApi[index].megaApi = megaApi[index].get();

        // helps with restoring logging after tests that fiddle with log level
        mApi[index].megaApi->setLogLevel(MegaApi::LOG_LEVEL_MAX);

        megaApi[index]->setLoggingName(to_string(index).c_str());
        megaApi[index]->addListener(this);    // TODO: really should be per api

        if (!gResumeSessions || gSessionIDs[index].empty() || gSessionIDs[index] == "invalid")
        {
            out() << "Logging into account " << index;
            trackers[index] = asyncRequestLogin(index, mApi[index].email.c_str(), mApi[index].pwd.c_str());
        }
        else
        {
            out() << "Resuming session for account " << index;
            trackers[index] = asyncRequestFastLogin(index, gSessionIDs[index].c_str());
        }
    }

    // wait for logins to complete:
    bool anyLoginFailed = false;
    for (unsigned index = 0; index < howMany; ++index)
    {
        auto loginResult = trackers[index]->waitForResult();
        EXPECT_EQ(API_OK, loginResult) << " Failed to establish a login/session for account " << index;
        if (loginResult != API_OK) anyLoginFailed = true;
        else {
            gSessionIDs[index] = "invalid"; // default
            if (gResumeSessions && megaApi[index]->isLoggedIn() == FULLACCOUNT)
            {
                if (auto p = unique_ptr<char[]>(megaApi[index]->dumpSession()))
                {
                    gSessionIDs[index] = p.get();
                }
            }
        }
    }
    ASSERT_FALSE(anyLoginFailed);

    // perform parallel fetchnodes for each
    for (unsigned index = 0; index < howMany; ++index)
    {
        out() << "Fetching nodes for account " << index;
        trackers[index] = asyncRequestFetchnodes(index);
    }

    // wait for fetchnodes to complete:
    bool anyFetchnodesFailed = false;
    for (unsigned index = 0; index < howMany; ++index)
    {
        auto fetchnodesResult = trackers[index]->waitForResult();
        EXPECT_EQ(API_OK, fetchnodesResult) << " Failed to fetchnodes for account " << index;
        anyFetchnodesFailed = anyFetchnodesFailed || (fetchnodesResult != API_OK);
    }
    ASSERT_FALSE(anyFetchnodesFailed);

    // In case the last test exited without cleaning up (eg, debugging etc)
    Cleanup();
    out() << "Test setup done, test starts";
}

void SdkTest::releaseMegaApi(unsigned int apiIndex)
{
    if (mApi.size() <= apiIndex)
    {
        return;
    }

    assert(megaApi[apiIndex].get() == mApi[apiIndex].megaApi);
    if (mApi[apiIndex].megaApi)
    {
        if (mApi[apiIndex].megaApi->isLoggedIn())
        {
            if (!gResumeSessions)
                ASSERT_NO_FATAL_FAILURE( logout(apiIndex, false, maxTimeout) );
            else
                ASSERT_NO_FATAL_FAILURE( locallogout(apiIndex) );
        }

        megaApi[apiIndex].reset();
        mApi[apiIndex].megaApi = NULL;
    }
}

void SdkTest::inviteContact(unsigned apiIndex, string email, string message, int action)
{
    ASSERT_EQ(API_OK, synchronousInviteContact(apiIndex, email.data(), message.data(), action)) << "Contact invitation failed";
}

void SdkTest::replyContact(MegaContactRequest *cr, int action)
{
    int apiIndex = 1;
    ASSERT_EQ(API_OK, synchronousReplyContactRequest(apiIndex, cr, action)) << "Contact reply failed";
}

void SdkTest::removeContact(string email, int timeout)
{
    int apiIndex = 0;
    MegaUser *u = megaApi[apiIndex]->getContact(email.data());
    bool null_pointer = (u == NULL);
    ASSERT_FALSE(null_pointer) << "Cannot find the specified contact (" << email << ")";

    if (u->getVisibility() != MegaUser::VISIBILITY_VISIBLE)
    {
        mApi[apiIndex].userUpdated = true;  // nothing to do
        delete u;
        return;
    }

    auto result = synchronousRemoveContact(apiIndex, u);

    if (result == API_EEXIST)
    {
        LOG_warn << "Contact " << email << " was already removed in api " << apiIndex;
        result = API_OK;
    }

    ASSERT_EQ(API_OK, result) << "Contact deletion of " << email << " failed on api " << apiIndex;

    delete u;
}

void SdkTest::shareFolder(MegaNode *n, const char *email, int action, int timeout)
{
    int apiIndex = 0;
    ASSERT_EQ(API_OK, synchronousShare(apiIndex, n, email, action)) << "Folder sharing failed" << "User: " << email << " Action: " << action;
}

string SdkTest::createPublicLink(unsigned apiIndex, MegaNode *n, m_time_t expireDate, int timeout, bool isFreeAccount, bool writable, bool megaHosted)
{
    RequestTracker rt(megaApi[apiIndex].get());

    mApi[apiIndex].megaApi->exportNode(n, expireDate, writable, megaHosted, &rt);

    rt.waitForResult();

    if (!expireDate || !isFreeAccount)
    {
        EXPECT_EQ(API_OK, rt.result.load()) << "Public link creation failed (error: " << mApi[apiIndex].lastError << ")";
    }
    else
    {
        bool res = API_OK != rt.result && rt.result != -999;
        EXPECT_TRUE(res) << "Public link creation with expire time on free account (" << mApi[apiIndex].email << ") succeed, and it mustn't";
    }

    return rt.getLink();
}

MegaHandle SdkTest::importPublicLink(unsigned apiIndex, string link, MegaNode *parent)
{
    RequestTracker rt(megaApi[apiIndex].get());

    mApi[apiIndex].megaApi->importFileLink(link.data(), parent, &rt);

    EXPECT_EQ(API_OK, rt.waitForResult()) << "Public link import failed";

    return rt.getNodeHandle();
}

unique_ptr<MegaNode> SdkTest::getPublicNode(unsigned apiIndex, string link)
{
    RequestTracker rt(megaApi[apiIndex].get());

    mApi[apiIndex].megaApi->getPublicNode(link.data(), &rt);

    EXPECT_EQ(API_OK, rt.waitForResult()) << "Public link retrieval failed";

    return rt.getPublicMegaNode();
}

MegaHandle SdkTest::removePublicLink(unsigned apiIndex, MegaNode *n)
{
    RequestTracker rt(megaApi[apiIndex].get());

    mApi[apiIndex].megaApi->disableExport(n, &rt);

    EXPECT_EQ(API_OK, rt.waitForResult()) << "Public link removal failed";

    return rt.getNodeHandle();
}

void SdkTest::getContactRequest(unsigned int apiIndex, bool outgoing, int expectedSize)
{
    unique_ptr<MegaContactRequestList> crl;
    unsigned timeoutMs = 8000;

    if (outgoing)
    {
        auto predicate = [&]() {
            crl.reset(mApi[apiIndex].megaApi->getOutgoingContactRequests());
            return crl->size() == expectedSize;
        };

        ASSERT_TRUE(WaitFor(predicate, timeoutMs))
          << "Too many outgoing contact requests in account: "
          << apiIndex;
    }
    else
    {
        auto predicate = [&]() {
            crl.reset(mApi[apiIndex].megaApi->getIncomingContactRequests());
            return crl->size() == expectedSize;
        };

        ASSERT_TRUE(WaitFor(predicate, timeoutMs))
          << "Too many incoming contact requests in account: "
          << apiIndex;
    }

    if (!expectedSize) return;

    mApi[apiIndex].cr.reset(crl->get(0)->copy());
}

MegaHandle SdkTest::createFolder(unsigned int apiIndex, const char *name, MegaNode *parent, int timeout)
{
    RequestTracker tracker(megaApi[apiIndex].get());

    megaApi[apiIndex]->createFolder(name, parent, &tracker);

    if (tracker.waitForResult() != API_OK) return UNDEF;

    return tracker.request->getNodeHandle();
}

void SdkTest::getRegisteredContacts(const std::map<std::string, std::string>& contacts)
{
    int apiIndex = 0;

    auto contactsStringMap = std::unique_ptr<MegaStringMap>{MegaStringMap::createInstance()};
    for  (const auto& pair : contacts)
    {
        contactsStringMap->set(pair.first.c_str(), pair.second.c_str());
    }

    ASSERT_EQ(API_OK, synchronousGetRegisteredContacts(apiIndex, contactsStringMap.get(), this)) << "Get registered contacts failed";
}

void SdkTest::getCountryCallingCodes(const int timeout)
{
    int apiIndex = 0;
    ASSERT_EQ(API_OK, synchronousGetCountryCallingCodes(apiIndex, this)) << "Get country calling codes failed";
}

void SdkTest::setUserAttribute(int type, string value, int timeout)
{
    int apiIndex = 0;
    mApi[apiIndex].requestFlags[MegaRequest::TYPE_SET_ATTR_USER] = false;

    if (type == MegaApi::USER_ATTR_AVATAR)
    {
        megaApi[apiIndex]->setAvatar(value.empty() ? NULL : value.c_str());
    }
    else
    {
        megaApi[apiIndex]->setUserAttribute(type, value.c_str());
    }

    ASSERT_TRUE( waitForResponse(&mApi[apiIndex].requestFlags[MegaRequest::TYPE_SET_ATTR_USER], timeout) )
            << "User attribute setup not finished after " << timeout  << " seconds";
    ASSERT_EQ(API_OK, mApi[apiIndex].lastError) << "User attribute setup failed (error: " << mApi[apiIndex].lastError << ")";
}

void SdkTest::getUserAttribute(MegaUser *u, int type, int timeout, int apiIndex)
{
    mApi[apiIndex].requestFlags[MegaRequest::TYPE_GET_ATTR_USER] = false;

    int err;
    if (type == MegaApi::USER_ATTR_AVATAR)
    {
        err = synchronousGetUserAvatar(apiIndex, u, AVATARDST.data());
    }
    else
    {
        err = synchronousGetUserAttribute(apiIndex, u, type);
    }
    bool result = (err == API_OK) || (err == API_ENOENT);
    ASSERT_TRUE(result) << "User attribute retrieval failed (error: " << err << ")";
}

#ifdef __linux__
std::string exec(const char* cmd) {
    // Open pipe for reading.
    std::unique_ptr<FILE, decltype(&pclose)> pipe(popen(cmd, "r"), pclose);

    // Make sure the pipe was actually created.
    if (!pipe) throw std::runtime_error("popen() failed!");

    std::string result;

    // Read from the pipe until we hit EOF or encounter an error.
    for (std::array<char, 128> buffer; ; )
    {
        // Read from the pipe.
        auto nRead = fread(buffer.data(), 1, buffer.size(), pipe.get());

        // Were we able to extract any data?
        if (nRead > 0)
        {
            // If so, add it to our result buffer.
            result.append(buffer.data(), nRead);
        }

        // Have we extracted as much as we can?
        if (nRead < buffer.size()) break;
    }

    // Were we able to extract all of the data?
    if (feof(pipe.get()))
    {
        // Then return the result.
        return result;
    }

    // Otherwise, let the caller know we couldn't read the pipe.
    throw std::runtime_error("couldn't read all data from the pipe!");
}
#endif

void SdkTest::synchronousMediaUpload(unsigned int apiIndex, int64_t fileSize, const char* filename, const char* fileEncrypted, const char* fileOutput, const char* fileThumbnail = nullptr, const char* filePreview = nullptr)
{
    // Create a "media upload" instance
    std::unique_ptr<MegaBackgroundMediaUpload> req(MegaBackgroundMediaUpload::createInstance(megaApi[apiIndex].get()));

    // Request a media upload URL
    auto err = synchronousMediaUploadRequestURL(apiIndex, fileSize, req.get(), nullptr);
    ASSERT_EQ(API_OK, err) << "Cannot request media upload URL (error: " << err << ")";

    // Get the generated media upload URL
    std::unique_ptr<char[]> url(req->getUploadURL());
    ASSERT_NE(nullptr, url) << "Got NULL media upload URL";
    ASSERT_NE('\0', url[0]) << "Got empty media upload URL";

    // encrypt file contents and get URL suffix
    std::unique_ptr<char[]> suffix(req->encryptFile(filename, 0, &fileSize, fileEncrypted, false));
    ASSERT_NE(nullptr, suffix) << "Got NULL suffix after encryption";

    std::unique_ptr<char[]> fingreprint(megaApi[apiIndex]->getFingerprint(fileEncrypted));
    std::unique_ptr<char[]> fingreprintOrig(megaApi[apiIndex]->getFingerprint(filename));

    // PUT thumbnail and preview if params exists
    if (fileThumbnail)
    {
        ASSERT_EQ(API_OK, doPutThumbnail(apiIndex, req.get(), fileThumbnail)) << "ERROR putting thumbnail";
    }
    if (filePreview)
    {
        ASSERT_EQ(API_OK, doPutPreview(apiIndex, req.get(), filePreview)) << "ERROR putting preview";
    }

    std::unique_ptr<MegaNode> rootnode(megaApi[apiIndex]->getRootNode());

#ifdef __linux__
    string command = "curl -s --data-binary @";
    command.append(fileEncrypted).append(" ").append(url.get());
    if (suffix) command.append(suffix.get());
    auto uploadToken = exec(command.c_str());
    std::unique_ptr<char[]> base64UploadToken(megaApi[0]->binaryToBase64(uploadToken.c_str(), uploadToken.length()));

    err = synchronousMediaUploadComplete(apiIndex, req.get(), fileOutput, rootnode.get(), fingreprint.get(), fingreprintOrig.get(), base64UploadToken.get(), nullptr);

    ASSERT_EQ(API_OK, err) << "Cannot complete media upload (error: " << err << ")";
#else
    ASSERT_ANY_THROW(true) << "Not linux, cannot complete test.";
#endif

}

string runProgram(const string& command)
{
    string output;
    FILE* pPipe =
#ifdef _WIN32
        _popen(command.c_str(), "rt");
#else
        popen(command.c_str(), "r");
#endif

    if (!pPipe)
    {
        LOG_err << "Failed to run command\n" << command;
        return output;
    }

    /* Read pipe until file ends or error occurs. */

    char   psBuffer[128];
    while (fgets(psBuffer, 128, pPipe))
    {
        output += psBuffer;
    }

    /* Close pipe. */
    if (!feof(pPipe))
    {
        LOG_err << "Failed to read command output.";
    }

#ifdef _WIN32
    _pclose(pPipe);
#else
    pclose(pPipe);
#endif

    return output;
}

string getLinkFromMailbox(const string& exe,         // Python
                          const string& script,      // email_processor.py
                          const string& realAccount, // user
                          const string& realPswd,    // password for user@host.domain
                          const string& toAddr,      // user+testnewaccount@host.domain
                          const string& intent,      // confirm / delete
                          const chrono::system_clock::time_point& timeOfEmail)
{
    string command = exe + " \"" + script + "\" \"" + realAccount + "\" \"" + realPswd + "\" \"" + toAddr + "\" " + intent;
    string output;

    // Wait for the link to be sent
    constexpr int deltaMs = 10000; // 10 s interval to check for the email
    for (int i = 0; ; i += deltaMs)
    {
        WaitMillisec(deltaMs);

        // get time interval to look for emails, add some seconds to account for the connection and other delays
        const auto& attemptTime = std::chrono::system_clock::now();
        auto timeSinceEmail = std::chrono::duration_cast<std::chrono::seconds>(attemptTime - timeOfEmail).count() + 20;
        output = runProgram(command + ' ' + to_string(timeSinceEmail)); // Run Python script
        if (!output.empty() || i > 180000 / deltaMs) // 3 minute maximum wait
            break;
    }

    // Print whatever was fetched from the mailbox
    LOG_debug << "Link from email (" << intent << "):" << (output.empty() ? "[empty]" : output);

    // Validate the link
    constexpr char expectedLinkPrefix[] = "https://";
    return output.substr(0, sizeof(expectedLinkPrefix) - 1) == expectedLinkPrefix ?
           output : string();
}

string getUniqueAlias()
{
    // use n random chars
    int n = 4;
    string alias;
    auto t = std::time(nullptr);
    srand((unsigned int)t);
    for (int i = 0; i < n; ++i)
    {
        alias += static_cast<char>('a' + rand() % 26);
    }

    // add a timestamp
    auto tm = *std::localtime(&t);
    std::ostringstream oss;
    oss << std::put_time(&tm, "%Y%m%d%H%M%S");
    alias += oss.str();

    return alias;
}

///////////////////////////__ Tests using SdkTest __//////////////////////////////////

/**
 * @brief TEST_F SdkTestCreateAccount
 *
 * It tests the creation of a new account for a random user.
 *  - Create account and send confirmation link
 *  - Logout and resume the create-account process
 *  - Extract confirmation link from the mailbox
 *  - Use the link to confirm the account
 *  - Login to the new account
 *  - Request cancel account link
 *  - Extract cancel account link from the mailbox
 *  - Use the link to cancel the account
 */
TEST_F(SdkTest, SdkTestCreateAccount)
{
    LOG_info << "___TEST Create account___";

    // Make sure the new account details have been set up
    const char* bufRealEmail = getenv("MEGA_REAL_EMAIL"); // user@host.domain
    const char* bufRealPswd = getenv("MEGA_REAL_PWD"); // email password of user@host.domain
    const char* bufScript = getenv("MEGA_LINK_EXTRACT_SCRIPT"); // full path to the link extraction script
    ASSERT_TRUE(bufRealEmail && bufRealPswd && bufScript) <<
        "MEGA_REAL_EMAIL, MEGA_REAL_PWD, MEGA_LINK_EXTRACT_SCRIPT env vars must all be defined";

    // Test that Python was installed
    string pyExe = "python";
    const string pyOpt = " -V";
    const string pyExpected = "Python 3.";
    string output = runProgram(pyExe + pyOpt);  // Python -V
    if (output.substr(0, pyExpected.length()) != pyExpected)
    {
        pyExe += "3";
        output = runProgram(pyExe + pyOpt);  // Python3 -V
        ASSERT_EQ(pyExpected, output.substr(0, pyExpected.length())) << "Python 3 was not found.";
    }
    LOG_debug << "Using " << output;

    ASSERT_NO_FATAL_FAILURE(getAccountsForTest());

    const string realEmail(bufRealEmail); // user@host.domain
    auto pos = realEmail.find('@');
    const string realAccount = realEmail.substr(0, pos); // user
    const string newTestAcc = realAccount + '+' + getUniqueAlias() + realEmail.substr(pos); // user+rand20210919@host.domain
    LOG_info << "Using Mega account " << newTestAcc;
    const char* newTestPwd = "TestPswd!@#$"; // maybe this should be logged too

    // save point in time for account init
    auto timeOfEmail = std::chrono::system_clock::now();

    // Create an ephemeral session internally and send a confirmation link to email
    ASSERT_EQ(API_OK, synchronousCreateAccount(0, newTestAcc.c_str(), newTestPwd, "MyFirstname", "MyLastname"));

    // Logout from ephemeral session and resume session
    ASSERT_NO_FATAL_FAILURE( locallogout() );
    ASSERT_EQ(API_OK, synchronousResumeCreateAccount(0, sid.c_str()));

    // Get confirmation link from the email
    output = getLinkFromMailbox(pyExe, bufScript, realAccount, bufRealPswd, newTestAcc, MegaClient::confirmLinkPrefix(), timeOfEmail);
    ASSERT_FALSE(output.empty()) << "Confirmation link was not found.";

    // Use confirmation link
    ASSERT_EQ(API_OK, synchronousConfirmSignupLink(0, output.c_str(), newTestPwd));

    // Create a separate megaApi instance
    std::unique_ptr<MegaApi> testMegaApi(newMegaApi(APP_KEY.c_str(), megaApiCacheFolder((int)mApi.size()).c_str(), USER_AGENT.c_str(), unsigned(THREADS_PER_MEGACLIENT)));
    testMegaApi->setLogLevel(MegaApi::LOG_LEVEL_MAX);
    testMegaApi->setLoggingName(to_string(mApi.size()).c_str());

    // Login to the new account
    auto loginTracker = ::mega::make_unique<RequestTracker>(testMegaApi.get());
    testMegaApi->login(newTestAcc.c_str(), newTestPwd, loginTracker.get());
    ASSERT_EQ(API_OK, loginTracker->waitForResult()) << " Failed to login to account " << newTestAcc.c_str();

    // fetchnodes // needed internally to fill in user details, including email
    auto fetchnodesTracker = ::mega::make_unique<RequestTracker>(testMegaApi.get());
    testMegaApi->fetchNodes(fetchnodesTracker.get());
    ASSERT_EQ(API_OK, fetchnodesTracker->waitForResult()) << " Failed to fetchnodes for account " << newTestAcc.c_str();

    // Request cancel account link
    timeOfEmail = std::chrono::system_clock::now();
    auto cancelLinkTracker = ::mega::make_unique<RequestTracker>(testMegaApi.get());
    testMegaApi->cancelAccount(cancelLinkTracker.get());
    ASSERT_EQ(API_OK, cancelLinkTracker->waitForResult()) << " Failed to request cancel link for account " << newTestAcc.c_str();

    // Get cancel account link from the mailbox
    output = getLinkFromMailbox(pyExe, bufScript, realAccount, bufRealPswd, newTestAcc, "delete", timeOfEmail);
    ASSERT_FALSE(output.empty()) << "Cancel account link was not found.";

    // Use cancel account link
    auto useCancelLinkTracker = ::mega::make_unique<RequestTracker>(testMegaApi.get());
    testMegaApi->confirmCancelAccount(output.c_str(), newTestPwd, useCancelLinkTracker.get());
    // Allow API_ESID beside API_OK, due to the race between sc and cs channels
    ASSERT_PRED3([](int t, int v1, int v2) { return t == v1 || t == v2; }, useCancelLinkTracker->waitForResult(), API_OK, API_ESID)
        << " Failed to confirm cancel account " << newTestAcc.c_str();
}

/**
 * @brief TEST_F SdkTestCreateEphmeralPlusPlusAccount
 *
 * It tests the creation of a new account for a random user.
 *  - Create account
 *  - Check existence for Welcome pdf
 */
TEST_F(SdkTest, SdkTestCreateEphmeralPlusPlusAccount)
{
    ASSERT_NO_FATAL_FAILURE(getAccountsForTest(1));

    LOG_info << "___TEST Create ephemeral account plus plus___";

    // Create an ephemeral plus plus session internally
    synchronousCreateEphemeralAccountPlusPlus(0, "MyFirstname", "MyLastname");
    ASSERT_EQ(API_OK, mApi[0].lastError) << "Account creation failed (error: " << mApi[0].lastError << ")";

    // Wait, for 10 seconds, for the pdf to be imported
    std::unique_ptr<MegaNode> rootnode{ megaApi[0]->getRootNode() };
    constexpr int deltaMs = 200;
    for (int i = 0; i <= 10000 && !megaApi[0]->getNumChildren(rootnode.get()); i += deltaMs)
    {
        WaitMillisec(deltaMs);
    }

    // Get children of rootnode
    std::unique_ptr<MegaNodeList> children{ megaApi[0]->getChildren(rootnode.get()) };

    // Test that there is only one file, with .pdf extension
    EXPECT_EQ(megaApi[0]->getNumChildren(rootnode.get()), children->size()) << "Wrong number of child nodes";
    ASSERT_EQ(1, children->size()) << "Wrong number of children nodes found";
    const char* name = children->get(0)->getName();
    size_t len = name ? strlen(name) : 0;
    ASSERT_TRUE(len > 4 && !strcasecmp(name + len - 4, ".pdf"));
    LOG_info << "Welcome pdf: " << name;

    // Logout from ephemeral plus plus session and resume session
    ASSERT_NO_FATAL_FAILURE(locallogout());
    synchronousResumeCreateAccountEphemeralPlusPlus(0, sid.c_str());
    ASSERT_EQ(API_OK, mApi[0].lastError) << "Account creation failed after resume (error: " << mApi[0].lastError << ")";

    gSessionIDs[0] = "invalid";
}

bool veryclose(double a, double b)
{
    double diff = b - a;
    double denom = fabs(a) + fabs(b);
    if (denom == 0)
    {
        return diff == 0;
    }
    double ratio = fabs(diff / denom);
    return ratio * 1000000 < 1;
}

TEST_F(SdkTest, SdkTestKillSession)
{
    // Convenience.
    using MegaAccountSessionPtr =
      std::unique_ptr<MegaAccountSession>;

    // Make sure environment variable are restored.
    auto accounts = makeScopedValue(envVarAccount, string_vector(2, "MEGA_EMAIL"));
    auto passwords = makeScopedValue(envVarPass, string_vector(2, "MEGA_PWD"));

    // prevent reusing a session for the wrong client
    gSessionIDs[1] = "invalid";

    // Get two sessions for the same account.
    ASSERT_NO_FATAL_FAILURE(getAccountsForTest(2));

    // Confirm they really are using the same account
    unique_ptr<char[]> client0userhandle(megaApi[0]->getMyUserHandle());
    unique_ptr<char[]> client1userhandle(megaApi[1]->getMyUserHandle());
    ASSERT_EQ(string(client0userhandle.get()), string(client1userhandle.get()));

    // Make sure the sessions aren't reused.
    gSessionIDs[0] = "invalid";
    gSessionIDs[1] = "invalid";

    // Get our hands on the second client's session.
    MegaHandle sessionHandle = UNDEF;

    auto result = synchronousGetExtendedAccountDetails(1, true);
    ASSERT_EQ(result, API_OK)
      << "GetExtendedAccountDetails failed (error: "
      << result
      << ")";

    unique_ptr<char[]> client0session(dumpSession());

    int matches = 0;
    for (int i = 0; i < mApi[1].accountDetails->getNumSessions(); )
    {
        MegaAccountSessionPtr session;

        session.reset(mApi[1].accountDetails->getSession(i++));

        if (session->isAlive() && session->isCurrent())
        {
            sessionHandle = session->getHandle();
            matches += 1;
        }
    }

    if (matches > 1)
    {
        // kill the other sessions so that we succeed on the next test run
        synchronousKillSession(0, INVALID_HANDLE);
    }

    ASSERT_EQ(matches, 1) << "There were more alive+current sessions for client 1 than expected. Those should have been killed now for the next run";

    // Were we able to retrieve the second client's session handle?
    ASSERT_NE(sessionHandle, UNDEF)
      << "Unable to get second client's session handle.";

    // Kill the second client's session (via the first.)
    result = synchronousKillSession(0, sessionHandle);
    ASSERT_EQ(result, API_OK)
      << "Unable to kill second client's session (error: "
      << result
      << ")";

    // Wait for the second client to become logged out (to confirm it does).
    ASSERT_TRUE(WaitFor([&]()
                        {
                            return mApi[1].megaApi->isLoggedIn()  == 0;
                        },
                        80 * 1000));

    // Log out the primary account.
    logout(0, false, maxTimeout);
    gSessionIDs[0] = "invalid";
}

/**
 * @brief TEST_F SdkTestNodeAttributes
 *
 *
 */
TEST_F(SdkTest, SdkTestNodeAttributes)
{
    LOG_info << "___TEST Node attributes___";
    ASSERT_NO_FATAL_FAILURE(getAccountsForTest(2));

    std::unique_ptr<MegaNode> rootnode{megaApi[0]->getRootNode()};

    string filename1 = UPFILE;
    ASSERT_TRUE(createFile(filename1, false)) << "Couldn't create " << UPFILE;

    MegaHandle uploadedNode = UNDEF;
    ASSERT_EQ(API_OK, doStartUpload(0, &uploadedNode, filename1.data(), rootnode.get())) << "Cannot upload a test file";

    std::unique_ptr<MegaNode> n1(megaApi[0]->getNodeByHandle(uploadedNode));
    bool null_pointer = (n1.get() == NULL);
    ASSERT_FALSE(null_pointer) << "Cannot initialize test scenario (error: " << mApi[0].lastError << ")";


    // ___ Set invalid duration of a node ___

    gTestingInvalidArgs = true;

    ASSERT_EQ(API_EARGS, synchronousSetNodeDuration(0, n1.get(), -14)) << "Unexpected error setting invalid node duration";

    gTestingInvalidArgs = false;


    // ___ Set duration of a node ___

    ASSERT_EQ(API_OK, synchronousSetNodeDuration(0, n1.get(), 929734)) << "Cannot set node duration";


    megaApi[0]->log(2, "test postlog", __FILE__, __LINE__);

    n1.reset(megaApi[0]->getNodeByHandle(n1->getHandle()));
    ASSERT_EQ(929734, n1->getDuration()) << "Duration value does not match";


    // ___ Reset duration of a node ___

    ASSERT_EQ(API_OK, synchronousSetNodeDuration(0, n1.get(), -1)) << "Cannot reset node duration";

    n1.reset(megaApi[0]->getNodeByHandle(n1->getHandle()));
    ASSERT_EQ(-1, n1->getDuration()) << "Duration value does not match";

    // set several values that the requests will need to consolidate, some will be in the same batch
    megaApi[0]->setCustomNodeAttribute(n1.get(), "custom1", "value1");
    megaApi[0]->setCustomNodeAttribute(n1.get(), "custom1", "value12");
    megaApi[0]->setCustomNodeAttribute(n1.get(), "custom1", "value13");
    megaApi[0]->setCustomNodeAttribute(n1.get(), "custom2", "value21");
    WaitMillisec(100);
    megaApi[0]->setCustomNodeAttribute(n1.get(), "custom2", "value22");
    megaApi[0]->setCustomNodeAttribute(n1.get(), "custom2", "value23");
    megaApi[0]->setCustomNodeAttribute(n1.get(), "custom3", "value31");
    megaApi[0]->setCustomNodeAttribute(n1.get(), "custom3", "value32");
    megaApi[0]->setCustomNodeAttribute(n1.get(), "custom3", "value33");
    ASSERT_EQ(API_OK, doSetNodeDuration(0, n1.get(), 929734)) << "Cannot set node duration";
    n1.reset(megaApi[0]->getNodeByHandle(n1->getHandle()));

    ASSERT_STREQ("value13", n1->getCustomAttr("custom1"));
    ASSERT_STREQ("value23", n1->getCustomAttr("custom2"));
    ASSERT_STREQ("value33", n1->getCustomAttr("custom3"));


    // ___ Set invalid coordinates of a node (out of range) ___

    gTestingInvalidArgs = true;

    ASSERT_EQ(API_EARGS, synchronousSetNodeCoordinates(0, n1.get(), -1523421.8719987255814, +6349.54)) << "Unexpected error setting invalid node coordinates";


    // ___ Set invalid coordinates of a node (out of range) ___

    ASSERT_EQ(API_EARGS, synchronousSetNodeCoordinates(0, n1.get(), -160.8719987255814, +49.54)) << "Unexpected error setting invalid node coordinates";


    // ___ Set invalid coordinates of a node (out of range) ___

    ASSERT_EQ(API_EARGS, synchronousSetNodeCoordinates(0, n1.get(), MegaNode::INVALID_COORDINATE, +69.54)) << "Unexpected error trying to reset only one coordinate";

    gTestingInvalidArgs = false;

    // ___ Set coordinates of a node ___

    double lat = -51.8719987255814;
    double lon = +179.54;

    ASSERT_EQ(API_OK, synchronousSetNodeCoordinates(0, n1.get(), lat, lon)) << "Cannot set node coordinates";

    n1.reset(megaApi[0]->getNodeByHandle(n1->getHandle()));

    // do same conversions to lose the same precision
    int buf = int(((lat + 90) / 180) * 0xFFFFFF);
    double res = -90 + 180 * (double) buf / 0xFFFFFF;

    ASSERT_EQ(res, n1->getLatitude()) << "Latitude value does not match";

    buf = int((lon == 180) ? 0 : (lon + 180) / 360 * 0x01000000);
    res = -180 + 360 * (double) buf / 0x01000000;

    ASSERT_EQ(res, n1->getLongitude()) << "Longitude value does not match";


    // ___ Set coordinates of a node to origin (0,0) ___

    lon = 0;
    lat = 0;

    ASSERT_EQ(API_OK, synchronousSetNodeCoordinates(0, n1.get(), 0, 0)) << "Cannot set node coordinates";

    n1.reset(megaApi[0]->getNodeByHandle(n1->getHandle()));

    // do same conversions to lose the same precision
    buf = int(((lat + 90) / 180) * 0xFFFFFF);
    res = -90 + 180 * (double) buf / 0xFFFFFF;

    ASSERT_EQ(res, n1->getLatitude()) << "Latitude value does not match";
    ASSERT_EQ(lon, n1->getLongitude()) << "Longitude value does not match";


    // ___ Set coordinates of a node to border values (90,180) ___

    lat = 90;
    lon = 180;

    ASSERT_EQ(API_OK, synchronousSetNodeCoordinates(0, n1.get(), lat, lon)) << "Cannot set node coordinates";

    n1.reset(megaApi[0]->getNodeByHandle(n1->getHandle()));

    ASSERT_EQ(lat, n1->getLatitude()) << "Latitude value does not match";
    bool value_ok = ((n1->getLongitude() == lon) || (n1->getLongitude() == -lon));
    ASSERT_TRUE(value_ok) << "Longitude value does not match";


    // ___ Set coordinates of a node to border values (-90,-180) ___

    lat = -90;
    lon = -180;

    ASSERT_EQ(API_OK, synchronousSetNodeCoordinates(0, n1.get(), lat, lon)) << "Cannot set node coordinates";

    n1.reset(megaApi[0]->getNodeByHandle(n1->getHandle()));

    ASSERT_EQ(lat, n1->getLatitude()) << "Latitude value does not match";
    value_ok = ((n1->getLongitude() == lon) || (n1->getLongitude() == -lon));
    ASSERT_TRUE(value_ok) << "Longitude value does not match";


    // ___ Reset coordinates of a node ___

    lat = lon = MegaNode::INVALID_COORDINATE;

    synchronousSetNodeCoordinates(0, n1.get(), lat, lon);

    n1.reset(megaApi[0]->getNodeByHandle(n1->getHandle()));
    ASSERT_EQ(lat, n1->getLatitude()) << "Latitude value does not match";
    ASSERT_EQ(lon, n1->getLongitude()) << "Longitude value does not match";


    // ******************    also test shareable / unshareable versions:

    ASSERT_EQ(API_OK, synchronousGetSpecificAccountDetails(0, true, true, true)) << "Cannot get account details";

    // ___ set the coords  (shareable)
    lat = -51.8719987255814;
    lon = +179.54;
    ASSERT_EQ(API_OK, synchronousSetNodeCoordinates(0, n1.get(), lat, lon)) << "Cannot set node coordinates";

    // ___ get a link to the file node
    string nodelink = createPublicLink(0, n1.get(), 0, maxTimeout, mApi[0].accountDetails->getProLevel() == 0);

    // ___ import the link
    auto importHandle = importPublicLink(1, nodelink, std::unique_ptr<MegaNode>{megaApi[1]->getRootNode()}.get());
    std::unique_ptr<MegaNode> nimported{megaApi[1]->getNodeByHandle(importHandle)};

    ASSERT_TRUE(veryclose(lat, nimported->getLatitude())) << "Latitude " << n1->getLatitude() << " value does not match " << lat;
    ASSERT_TRUE(veryclose(lon, nimported->getLongitude())) << "Longitude " << n1->getLongitude() << " value does not match " << lon;

    // ___ remove the imported node, for a clean next test
    ASSERT_EQ(API_OK, synchronousRemove(1, nimported.get())) << "Cannot remove a node";


    // ___ again but unshareable this time - totally separate new node - set the coords  (unshareable)

    string filename2 = "a"+UPFILE;
    ASSERT_TRUE(createFile(filename2, false)) << "Couldn't create " << filename2;
    MegaHandle uploadedNodeHande = UNDEF;
    ASSERT_EQ(API_OK, doStartUpload(0, &uploadedNodeHande, filename2.data(), rootnode.get())) << "Cannot upload a test file";
    MegaNode *n2 = megaApi[0]->getNodeByHandle(uploadedNodeHande);
    ASSERT_NE(n2, ((void*)NULL)) << "Cannot initialize second node for scenario (error: " << mApi[0].lastError << ")";

    lat = -5 + -51.8719987255814;
    lon = -5 + +179.54;
    mApi[0].requestFlags[MegaRequest::TYPE_SET_ATTR_NODE] = false;
    megaApi[0]->setUnshareableNodeCoordinates(n2, lat, lon);
    waitForResponse(&mApi[0].requestFlags[MegaRequest::TYPE_SET_ATTR_NODE]);
    ASSERT_EQ(API_OK, mApi[0].lastError) << "Cannot set unshareable node coordinates (error: " << mApi[0].lastError << ")";

    // ___ confirm this user can read them
    MegaNode* selfread = megaApi[0]->getNodeByHandle(n2->getHandle());
    ASSERT_TRUE(veryclose(lat, selfread->getLatitude())) << "Latitude " << n2->getLatitude() << " value does not match " << lat;
    ASSERT_TRUE(veryclose(lon, selfread->getLongitude())) << "Longitude " << n2->getLongitude() << " value does not match " << lon;

    // ___ get a link to the file node
    string nodelink2 = createPublicLink(0, n2, 0, maxTimeout, mApi[0].accountDetails->getProLevel() == 0);

    // ___ import the link
    importHandle = importPublicLink(1, nodelink2, std::unique_ptr<MegaNode>{megaApi[1]->getRootNode()}.get());
    nimported = std::unique_ptr<MegaNode>{megaApi[1]->getNodeByHandle(importHandle)};

    // ___ confirm other user cannot read them
    lat = nimported->getLatitude();
    lon = nimported->getLongitude();
    ASSERT_EQ(MegaNode::INVALID_COORDINATE, lat) << "Latitude value does not match";
    ASSERT_EQ(MegaNode::INVALID_COORDINATE, lon) << "Longitude value does not match";

    // exercise all the cases for 'l' command:

    // delete existing link on node
    ASSERT_EQ(API_OK, doDisableExport(0, n2));

    // create on existing node, no link yet
    ASSERT_EQ(API_OK, doExportNode(0, n2));

    // create on existing node, with link already  (different command response)
    ASSERT_EQ(API_OK, doExportNode(0, n2));

    gTestingInvalidArgs = true;
    // create on non existent node
    ASSERT_EQ(API_EARGS, doExportNode(0, nullptr));
    gTestingInvalidArgs = false;

}


TEST_F(SdkTest, SdkTestExerciseOtherCommands)
{
    LOG_info << "___TEST SdkTestExerciseOtherCommands___";
    ASSERT_NO_FATAL_FAILURE(getAccountsForTest(2));

    /*bool HttpReqCommandPutFA::procresult(Result r)
    bool CommandGetFA::procresult(Result r)
    bool CommandAttachFA::procresult(Result r)
    bool CommandPutFileBackgroundURL::procresult(Result r)
    bool CommandPutNodes::procresult(Result r)
    bool CommandDelVersions::procresult(Result r)
    bool CommandKillSessions::procresult(Result r)
    bool CommandEnumerateQuotaItems::procresult(Result r)
    bool CommandPurchaseAddItem::procresult(Result r)
    bool CommandPurchaseCheckout::procresult(Result r)
    bool CommandPutMultipleUAVer::procresult(Result r)
    bool CommandPutUAVer::procresult(Result r)
    bool CommandDelUA::procresult(Result r)
    bool CommandSendDevCommand::procresult(Result r)
    bool CommandGetUserEmail::procresult(Result r)
    bool CommandGetMiscFlags::procresult(Result r)
    bool CommandQueryTransferQuota::procresult(Result r)
    bool CommandGetUserTransactions::procresult(Result r)
    bool CommandGetUserPurchases::procresult(Result r)
    bool CommandGetUserSessions::procresult(Result r)
    bool CommandSetMasterKey::procresult(Result r)
    bool CommandCreateEphemeralSession::procresult(Result r)
    bool CommandResumeEphemeralSession::procresult(Result r)
    bool CommandCancelSignup::procresult(Result r)
    bool CommandWhyAmIblocked::procresult(Result r)
    bool CommandSendSignupLink2::procresult(Result r)
    bool CommandConfirmSignupLink2::procresult(Result r)
    bool CommandSetKeyPair::procresult(Result r)
    bool CommandReportEvent::procresult(Result r)
    bool CommandSubmitPurchaseReceipt::procresult(Result r)
    bool CommandCreditCardStore::procresult(Result r)
    bool CommandCreditCardQuerySubscriptions::procresult(Result r)
    bool CommandCreditCardCancelSubscriptions::procresult(Result r)
    bool CommandCopySession::procresult(Result r)
    bool CommandGetPaymentMethods::procresult(Result r)
    bool CommandUserFeedbackStore::procresult(Result r)
    bool CommandSupportTicket::procresult(Result r)
    bool CommandCleanRubbishBin::procresult(Result r)
    bool CommandGetRecoveryLink::procresult(Result r)
    bool CommandQueryRecoveryLink::procresult(Result r)
    bool CommandGetPrivateKey::procresult(Result r)
    bool CommandConfirmRecoveryLink::procresult(Result r)
    bool CommandConfirmCancelLink::procresult(Result r)
    bool CommandResendVerificationEmail::procresult(Result r)
    bool CommandResetSmsVerifiedPhoneNumber::procresult(Result r)
    bool CommandValidatePassword::procresult(Result r)
    bool CommandGetEmailLink::procresult(Result r)
    bool CommandConfirmEmailLink::procresult(Result r)
    bool CommandGetVersion::procresult(Result r)
    bool CommandGetLocalSSLCertificate::procresult(Result r)
    bool CommandChatGrantAccess::procresult(Result r)
    bool CommandChatRemoveAccess::procresult(Result r)
    bool CommandChatTruncate::procresult(Result r)
    bool CommandChatSetTitle::procresult(Result r)
    bool CommandChatPresenceURL::procresult(Result r)
    bool CommandRegisterPushNotification::procresult(Result r)
    bool CommandArchiveChat::procresult(Result r)
    bool CommandSetChatRetentionTime::procresult(Result r)
    bool CommandRichLink::procresult(Result r)
    bool CommandChatLink::procresult(Result r)
    bool CommandChatLinkURL::procresult(Result r)
    bool CommandChatLinkClose::procresult(Result r)
    bool CommandChatLinkJoin::procresult(Result r)
    bool CommandGetMegaAchievements::procresult(Result r)
    bool CommandGetWelcomePDF::procresult(Result r)
    bool CommandMediaCodecs::procresult(Result r)
    bool CommandContactLinkCreate::procresult(Result r)
    bool CommandContactLinkQuery::procresult(Result r)
    bool CommandContactLinkDelete::procresult(Result r)
    bool CommandKeepMeAlive::procresult(Result r)
    bool CommandMultiFactorAuthSetup::procresult(Result r)
    bool CommandMultiFactorAuthCheck::procresult(Result r)
    bool CommandMultiFactorAuthDisable::procresult(Result r)
    bool CommandGetPSA::procresult(Result r)
    bool CommandSetLastAcknowledged::procresult(Result r)
    bool CommandSMSVerificationSend::procresult(Result r)
    bool CommandSMSVerificationCheck::procresult(Result r)
    bool CommandFolderLinkInfo::procresult(Result r)
    bool CommandBackupPut::procresult(Result r)
    bool CommandBackupPutHeartBeat::procresult(Result r)
    bool CommandBackupRemove::procresult(Result r)*/

}

/**
 * @brief TEST_F SdkTestResumeSession
 *
 * It creates a local cache, logs out of the current session and tries to resume it later.
 */
TEST_F(SdkTest, SdkTestResumeSession)
{
    LOG_info << "___TEST Resume session___";
    ASSERT_NO_FATAL_FAILURE(getAccountsForTest(2));

    unique_ptr<char[]> session(dumpSession());

    ASSERT_NO_FATAL_FAILURE( locallogout() );
    ASSERT_NO_FATAL_FAILURE( resumeSession(session.get()) );
    ASSERT_NO_FATAL_FAILURE( fetchnodes(0) );
}

/**
 * @brief TEST_F SdkTestNodeOperations
 *
 * It performs different operations with nodes, assuming the Cloud folder is empty at the beginning.
 *
 * - Create a new folder
 * - Rename a node
 * - Copy a node
 * - Get child nodes of given node
 * - Get child node by name
 * - Get node by path
 * - Get node by name
 * - Move a node
 * - Get parent node
 * - Move a node to Rubbish bin
 * - Remove a node
 */
TEST_F(SdkTest, SdkTestNodeOperations)
{
    LOG_info <<  "___TEST Node operations___";
    ASSERT_NO_FATAL_FAILURE(getAccountsForTest(2));

    // --- Create a new folder ---

    MegaNode *rootnode = megaApi[0]->getRootNode();
    char name1[64] = "New folder";

    auto nh = createFolder(0, name1, rootnode);
    ASSERT_NE(nh, UNDEF);

    // --- Rename a node ---

    MegaNode *n1 = megaApi[0]->getNodeByHandle(nh);
    strcpy(name1, "Folder renamed");

    ASSERT_EQ(API_OK, doRenameNode(0, n1, name1));

    // --- Copy a node ---

    MegaNode *n2;
    char name2[64] = "Folder copy";

    MegaHandle nodeCopiedHandle = UNDEF;
    ASSERT_EQ(API_OK, doCopyNode(0, &nodeCopiedHandle, n1, rootnode, name2)) << "Cannot create a copy of a node";
    n2 = megaApi[0]->getNodeByHandle(nodeCopiedHandle);


    // --- Get child nodes ---

    MegaNodeList *children;
    children = megaApi[0]->getChildren(rootnode);

    EXPECT_EQ(megaApi[0]->getNumChildren(rootnode), children->size()) << "Wrong number of child nodes";
    ASSERT_LE(2, children->size()) << "Wrong number of children nodes found";
    EXPECT_STREQ(name2, children->get(0)->getName()) << "Wrong name of child node"; // "Folder copy"
    EXPECT_STREQ(name1, children->get(1)->getName()) << "Wrong name of child node"; // "Folder rename"

    delete children;


    // --- Get child node by name ---

    MegaNode *n3;
    n3 = megaApi[0]->getChildNode(rootnode, name2);

    bool null_pointer = (n3 == NULL);
    EXPECT_FALSE(null_pointer) << "Child node by name not found";
//    ASSERT_EQ(n2->getHandle(), n3->getHandle());  This test may fail due to multiple nodes with the same name


    // --- Get node by path ---

    char path[128] = "/Folder copy";
    MegaNode *n4;
    n4 = megaApi[0]->getNodeByPath(path);

    null_pointer = (n4 == NULL);
    EXPECT_FALSE(null_pointer) << "Node by path not found";


    // --- Search for a node ---
    MegaNodeList *nlist;
    nlist = megaApi[0]->search(rootnode, "copy");

    ASSERT_EQ(1, nlist->size());
    EXPECT_EQ(n4->getHandle(), nlist->get(0)->getHandle()) << "Search node by pattern failed";

    delete nlist;


    // --- Move a node ---
    ASSERT_EQ(API_OK, doMoveNode(0, nullptr, n1, n2)) << "Cannot move node";


    // --- Get parent node ---

    MegaNode *n5;
    n5 = megaApi[0]->getParentNode(n1);

    ASSERT_EQ(n2->getHandle(), n5->getHandle()) << "Wrong parent node";


    // --- Send to Rubbish bin ---
    ASSERT_EQ(API_OK, doMoveNode(0, nullptr, n2, megaApi[0]->getRubbishNode())) << "Cannot move node to Rubbish bin";


    // --- Remove a node ---
    ASSERT_EQ(API_OK, synchronousRemove(0, n2)) << "Cannot remove a node";

    delete rootnode;
    delete n1;
    delete n2;
    delete n3;
    delete n4;
    delete n5;
}

/**
 * @brief TEST_F SdkTestTransfers
 *
 * It performs different operations related to transfers in both directions: up and down.
 *
 * - Starts an upload transfer and cancel it
 * - Starts an upload transfer, pause it, resume it and complete it
 * - Get node by fingerprint
 * - Get size of a node
 * - Download a file
 */
TEST_F(SdkTest, SdkTestTransfers)
{
    LOG_info << "___TEST Transfers___";
    ASSERT_NO_FATAL_FAILURE(getAccountsForTest(2));

    LOG_info << cwd();

    MegaNode *rootnode = megaApi[0]->getRootNode();
    string filename1 = UPFILE;
    ASSERT_TRUE(createFile(filename1)) << "Couldn't create " << filename1;


    // --- Cancel a transfer ---

    mApi[0].requestFlags[MegaRequest::TYPE_CANCEL_TRANSFERS] = false;
    megaApi[0]->startUpload(filename1.data(), rootnode);
    megaApi[0]->cancelTransfers(MegaTransfer::TYPE_UPLOAD);
    ASSERT_TRUE( waitForResponse(&mApi[0].requestFlags[MegaRequest::TYPE_CANCEL_TRANSFERS]) )
            << "Cancellation of transfers failed after " << maxTimeout << " seconds";
    EXPECT_EQ(API_OK, mApi[0].lastError) << "Transfer cancellation failed (error: " << mApi[0].lastError << ")";


    // --- Upload a file (part 1) ---

    TransferTracker tt(megaApi[0].get());
    megaApi[0]->startUpload(filename1.data(), rootnode, &tt);
    // do not wait yet for completion

    // --- Pause a transfer ---

    mApi[0].requestFlags[MegaRequest::TYPE_PAUSE_TRANSFERS] = false;
    megaApi[0]->pauseTransfers(true, MegaTransfer::TYPE_UPLOAD);
    ASSERT_TRUE( waitForResponse(&mApi[0].requestFlags[MegaRequest::TYPE_PAUSE_TRANSFERS]) )
            << "Pause of transfers failed after " << maxTimeout << " seconds";
    EXPECT_EQ(API_OK, mApi[0].lastError) << "Cannot pause transfer (error: " << mApi[0].lastError << ")";
    EXPECT_TRUE(megaApi[0]->areTransfersPaused(MegaTransfer::TYPE_UPLOAD)) << "Upload transfer not paused";


    // --- Resume a transfer ---

    mApi[0].requestFlags[MegaRequest::TYPE_PAUSE_TRANSFERS] = false;
    megaApi[0]->pauseTransfers(false, MegaTransfer::TYPE_UPLOAD);
    ASSERT_TRUE( waitForResponse(&mApi[0].requestFlags[MegaRequest::TYPE_PAUSE_TRANSFERS]) )
            << "Resumption of transfers after pause has failed after " << maxTimeout << " seconds";
    EXPECT_EQ(API_OK, mApi[0].lastError) << "Cannot resume transfer (error: " << mApi[0].lastError << ")";
    EXPECT_FALSE(megaApi[0]->areTransfersPaused(MegaTransfer::TYPE_UPLOAD)) << "Upload transfer not resumed";


    // --- Upload a file (part 2) ---

    ASSERT_EQ(API_OK,tt.waitForResult()) << "Cannot upload file (error: " << mApi[0].lastError << ")";

    MegaNode *n1 = megaApi[0]->getNodeByHandle(tt.resultNodeHandle);
    bool null_pointer = (n1 == NULL);

    ASSERT_FALSE(null_pointer) << "Cannot upload file (error: " << mApi[0].lastError << ")";
    ASSERT_STREQ(filename1.data(), n1->getName()) << "Uploaded file with wrong name (error: " << mApi[0].lastError << ")";


    ASSERT_EQ(API_OK, doSetFileVersionsOption(0, false));  // false = not disabled

    // Upload a file over an existing one to make a version
    {
        ofstream f(filename1);
        f << "edited";
    }

    ASSERT_EQ(API_OK, doStartUpload(0, nullptr, filename1.c_str(), rootnode));

    // Upload a file over an existing one to make a version
    {
        ofstream f(filename1);
        f << "edited2";
    }

    ASSERT_EQ(API_OK, doStartUpload(0, nullptr, filename1.c_str(), rootnode));

    // copy a node with versions to a new name (exercises the multi node putndoes_result)
    MegaNode* nodeToCopy1 = megaApi[0]->getNodeByPath(("/" + filename1).c_str());
    ASSERT_EQ(API_OK, doCopyNode(0, nullptr, nodeToCopy1, rootnode, "some_other_name"));

    // put original filename1 back
    fs::remove(filename1);
    ASSERT_TRUE(createFile(filename1)) << "Couldn't create " << filename1;
    ASSERT_EQ(API_OK, doStartUpload(0, nullptr, filename1.c_str(), rootnode));
    n1 = megaApi[0]->getNodeByPath(("/" + filename1).c_str());

    // --- Get node by fingerprint (needs to be a file, not a folder) ---

    std::unique_ptr<char[]> fingerprint{megaApi[0]->getFingerprint(n1)};
    MegaNode *n2 = megaApi[0]->getNodeByFingerprint(fingerprint.get());

    null_pointer = (n2 == NULL);
    EXPECT_FALSE(null_pointer) << "Node by fingerprint not found";
//    ASSERT_EQ(n2->getHandle(), n4->getHandle());  This test may fail due to multiple nodes with the same name

    // --- Get the size of a file ---

    int64_t filesize = getFilesize(filename1);
    int64_t nodesize = megaApi[0]->getSize(n2);
    EXPECT_EQ(filesize, nodesize) << "Wrong size of uploaded file";


    // --- Download a file ---

    string filename2 = DOTSLASH + DOWNFILE;

    mApi[0].transferFlags[MegaTransfer::TYPE_DOWNLOAD] = false;
    megaApi[0]->startDownload(n2, filename2.c_str());
    ASSERT_TRUE( waitForResponse(&mApi[0].transferFlags[MegaTransfer::TYPE_DOWNLOAD], 600) )
            << "Download transfer failed after " << maxTimeout << " seconds";
    ASSERT_EQ(API_OK, mApi[0].lastError) << "Cannot download the file (error: " << mApi[0].lastError << ")";

    MegaNode *n3 = megaApi[0]->getNodeByHandle(n2->getHandle());
    null_pointer = (n3 == NULL);

    ASSERT_FALSE(null_pointer) << "Cannot download node";
    ASSERT_EQ(n2->getHandle(), n3->getHandle()) << "Cannot download node (error: " << mApi[0].lastError << ")";


    // --- Upload a 0-bytes file ---

    string filename3 = EMPTYFILE;
    FILE *fp = fopen(filename3.c_str(), "w");
    fclose(fp);

    MegaHandle uploadedNodeHande = UNDEF;
    ASSERT_EQ(API_OK, doStartUpload(0, &uploadedNodeHande, filename3.c_str(), rootnode)) << "Cannot upload a test file";

    MegaNode *n4 = megaApi[0]->getNodeByHandle(uploadedNodeHande);
    null_pointer = (n4 == NULL);

    ASSERT_FALSE(null_pointer) << "Cannot upload file (error: " << mApi[0].lastError << ")";
    ASSERT_STREQ(filename3.data(), n4->getName()) << "Uploaded file with wrong name (error: " << mApi[0].lastError << ")";


    // --- Download a 0-byte file ---

    filename3 = DOTSLASH +  EMPTYFILE;

    mApi[0].transferFlags[MegaTransfer::TYPE_DOWNLOAD] = false;
    megaApi[0]->startDownload(n4, filename3.c_str());
    ASSERT_TRUE( waitForResponse(&mApi[0].transferFlags[MegaTransfer::TYPE_DOWNLOAD], 600) )
            << "Download 0-byte file failed after " << maxTimeout << " seconds";
    ASSERT_EQ(API_OK, mApi[0].lastError) << "Cannot download the file (error: " << mApi[0].lastError << ")";

    MegaNode *n5 = megaApi[0]->getNodeByHandle(n4->getHandle());
    null_pointer = (n5 == NULL);

    ASSERT_FALSE(null_pointer) << "Cannot download node";
    ASSERT_EQ(n4->getHandle(), n5->getHandle()) << "Cannot download node (error: " << mApi[0].lastError << ")";


    delete rootnode;
    delete n1;
    delete n2;
    delete n3;
    delete n4;
    delete n5;
}

/**
 * @brief TEST_F SdkTestContacts
 *
 * Creates an auxiliar 'MegaApi' object to interact with the main MEGA account.
 *
 * - Invite a contact
 * = Ignore the invitation
 * - Delete the invitation
 *
 * - Invite a contact
 * = Deny the invitation
 *
 * - Invite a contact
 * = Accept the invitation
 *
 * - Modify firstname
 * = Check firstname of a contact
 * = Set master key as exported
 * = Get preferred language
 * - Load avatar
 * = Check avatar of a contact
 * - Delete avatar
 * = Check non-existing avatar of a contact
 *
 * - Remove contact
 *
 * TODO:
 * - Invite a contact not registered in MEGA yet (requires validation of account)
 * - Remind an existing invitation (requires 2 weeks wait)
 */
TEST_F(SdkTest, SdkTestContacts)
{
    LOG_info << "___TEST Contacts___";
    ASSERT_NO_FATAL_FAILURE(getAccountsForTest(2));


    // --- Check my email and the email of the contact ---

    EXPECT_STRCASEEQ(mApi[0].email.data(), std::unique_ptr<char[]>{megaApi[0]->getMyEmail()}.get());
    EXPECT_STRCASEEQ(mApi[1].email.data(), std::unique_ptr<char[]>{megaApi[1]->getMyEmail()}.get());


    // --- Send a new contact request ---

    string message = "Hi contact. This is a testing message";

    mApi[0].contactRequestUpdated = mApi[1].contactRequestUpdated = false;
    ASSERT_NO_FATAL_FAILURE( inviteContact(0, mApi[1].email, message, MegaContactRequest::INVITE_ACTION_ADD) );
    // if there were too many invitations within a short period of time, the invitation can be rejected by
    // the API with `API_EOVERQUOTA = -17` as counter spamming meassure (+500 invites in the last 50 days)


    // --- Check the sent contact request ---

    ASSERT_TRUE( waitForResponse(&mApi[0].contactRequestUpdated) )   // at the source side (main account)
            << "Contact request update not received after " << maxTimeout << " seconds";

    ASSERT_NO_FATAL_FAILURE( getContactRequest(0, true) );

    ASSERT_STREQ(message.data(), mApi[0].cr->getSourceMessage()) << "Message sent is corrupted";
    ASSERT_STRCASEEQ(mApi[0].email.data(), mApi[0].cr->getSourceEmail()) << "Wrong source email";
    ASSERT_STRCASEEQ(mApi[1].email.data(), mApi[0].cr->getTargetEmail()) << "Wrong target email";
    ASSERT_EQ(MegaContactRequest::STATUS_UNRESOLVED, mApi[0].cr->getStatus()) << "Wrong contact request status";
    ASSERT_TRUE(mApi[0].cr->isOutgoing()) << "Wrong direction of the contact request";

    mApi[0].cr.reset();


    // --- Check received contact request ---

    ASSERT_TRUE( waitForResponse(&mApi[1].contactRequestUpdated) )   // at the target side (auxiliar account)
            << "Contact request update not received after " << maxTimeout << " seconds";

    ASSERT_NO_FATAL_FAILURE( getContactRequest(1, false) );

    // There isn't message when a user invites the same user too many times, to avoid spamming
    if (mApi[1].cr->getSourceMessage())
    {
        ASSERT_STREQ(message.data(), mApi[1].cr->getSourceMessage()) << "Message received is corrupted";
    }
    ASSERT_STRCASEEQ(mApi[0].email.data(), mApi[1].cr->getSourceEmail()) << "Wrong source email";
    ASSERT_STREQ(NULL, mApi[1].cr->getTargetEmail()) << "Wrong target email";    // NULL according to MegaApi documentation
    ASSERT_EQ(MegaContactRequest::STATUS_UNRESOLVED, mApi[1].cr->getStatus()) << "Wrong contact request status";
    ASSERT_FALSE(mApi[1].cr->isOutgoing()) << "Wrong direction of the contact request";

    mApi[1].cr.reset();


    // --- Ignore received contact request ---

    ASSERT_NO_FATAL_FAILURE( getContactRequest(1, false) );

    mApi[1].contactRequestUpdated = false;
    ASSERT_NO_FATAL_FAILURE( replyContact(mApi[1].cr.get(), MegaContactRequest::REPLY_ACTION_IGNORE) );
    ASSERT_TRUE( waitForResponse(&mApi[1].contactRequestUpdated) )   // at the target side (auxiliar account)
            << "Contact request update not received after " << maxTimeout << " seconds";

    // Ignoring a PCR does not generate actionpackets for the account sending the invitation

    mApi[1].cr.reset();

    ASSERT_NO_FATAL_FAILURE( getContactRequest(1, false, 0) );
    mApi[1].cr.reset();


    // --- Cancel the invitation ---

    message = "I don't wanna be your contact anymore";

    mApi[0].contactRequestUpdated = false;
    ASSERT_NO_FATAL_FAILURE( inviteContact(0, mApi[1].email, message, MegaContactRequest::INVITE_ACTION_DELETE) );
    ASSERT_TRUE( waitForResponse(&mApi[0].contactRequestUpdated) )   // at the target side (auxiliar account), where the deletion is checked
            << "Contact request update not received after " << maxTimeout << " seconds";

    ASSERT_NO_FATAL_FAILURE( getContactRequest(0, true, 0) );
    mApi[0].cr.reset();


    // --- Remind a contact invitation (cannot until 2 weeks after invitation/last reminder) ---

//    mApi[1].contactRequestUpdated = false;
//    megaApi->inviteContact(mApi[1].email.data(), message.data(), MegaContactRequest::INVITE_ACTION_REMIND);
//    waitForResponse(&mApi[1].contactRequestUpdated, 0);    // only at auxiliar account, where the deletion is checked

//    ASSERT_TRUE(mApi[1].contactRequestUpdated) << "Contact invitation reminder not received after " << timeout  << " seconds";


    // --- Invite a new contact (again) ---

    mApi[1].contactRequestUpdated = false;
    ASSERT_NO_FATAL_FAILURE( inviteContact(0, mApi[1].email, message, MegaContactRequest::INVITE_ACTION_ADD) );
    ASSERT_TRUE( waitForResponse(&mApi[1].contactRequestUpdated) )   // at the target side (auxiliar account)
            << "Contact request creation not received after " << maxTimeout << " seconds";


    // --- Deny a contact invitation ---

    ASSERT_NO_FATAL_FAILURE( getContactRequest(1, false) );

    mApi[0].contactRequestUpdated = mApi[1].contactRequestUpdated = false;
    ASSERT_NO_FATAL_FAILURE( replyContact(mApi[1].cr.get(), MegaContactRequest::REPLY_ACTION_DENY) );
    ASSERT_TRUE( waitForResponse(&mApi[1].contactRequestUpdated) )   // at the target side (auxiliar account)
            << "Contact request creation not received after " << maxTimeout << " seconds";
    ASSERT_TRUE( waitForResponse(&mApi[0].contactRequestUpdated) )   // at the source side (main account)
            << "Contact request creation not received after " << maxTimeout << " seconds";

    mApi[1].cr.reset();

    ASSERT_NO_FATAL_FAILURE( getContactRequest(0, true, 0) );
    mApi[0].cr.reset();

    ASSERT_NO_FATAL_FAILURE( getContactRequest(1, false, 0) );
    mApi[1].cr.reset();


    // --- Invite a new contact (again) ---

    mApi[1].contactRequestUpdated = false;
    ASSERT_NO_FATAL_FAILURE( inviteContact(0, mApi[1].email, message, MegaContactRequest::INVITE_ACTION_ADD) );
    ASSERT_TRUE( waitForResponse(&mApi[1].contactRequestUpdated) )   // at the target side (auxiliar account)
            << "Contact request creation not received after " << maxTimeout << " seconds";


    // --- Accept a contact invitation ---

    ASSERT_NO_FATAL_FAILURE( getContactRequest(1, false) );

    mApi[0].contactRequestUpdated = mApi[1].contactRequestUpdated = false;
    ASSERT_NO_FATAL_FAILURE( replyContact(mApi[1].cr.get(), MegaContactRequest::REPLY_ACTION_ACCEPT) );
    ASSERT_TRUE( waitForResponse(&mApi[0].contactRequestUpdated) )   // at the target side (main account)
            << "Contact request creation not received after " << maxTimeout << " seconds";
    ASSERT_TRUE( waitForResponse(&mApi[1].contactRequestUpdated) )   // at the target side (auxiliar account)
            << "Contact request creation not received after " << maxTimeout << " seconds";

    mApi[1].cr.reset();

    ASSERT_NO_FATAL_FAILURE( getContactRequest(0, true, 0) );
    mApi[0].cr.reset();

    ASSERT_NO_FATAL_FAILURE( getContactRequest(1, false, 0) );
    mApi[1].cr.reset();


    // --- Modify firstname ---

    string firstname = "My firstname";

    mApi[1].userUpdated = false;
    ASSERT_NO_FATAL_FAILURE( setUserAttribute(MegaApi::USER_ATTR_FIRSTNAME, firstname));
    ASSERT_TRUE( waitForResponse(&mApi[1].userUpdated) )   // at the target side (auxiliar account)
            << "User attribute update not received after " << maxTimeout << " seconds";


    // --- Check firstname of a contact

    MegaUser *u = megaApi[0]->getMyUser();

    bool null_pointer = (u == NULL);
    ASSERT_FALSE(null_pointer) << "Cannot find the MegaUser for email: " << mApi[0].email;

    ASSERT_NO_FATAL_FAILURE( getUserAttribute(u, MegaApi::USER_ATTR_FIRSTNAME));
    ASSERT_EQ( firstname, attributeValue) << "Firstname is wrong";

    delete u;


    // --- Set master key already as exported

    u = megaApi[0]->getMyUser();

    mApi[0].requestFlags[MegaRequest::TYPE_SET_ATTR_USER] = false;
    megaApi[0]->masterKeyExported();
    ASSERT_TRUE( waitForResponse(&mApi[0].requestFlags[MegaRequest::TYPE_SET_ATTR_USER]) );

    ASSERT_NO_FATAL_FAILURE( getUserAttribute(u, MegaApi::USER_ATTR_PWD_REMINDER, maxTimeout, 0));
    string pwdReminder = attributeValue;
    size_t offset = pwdReminder.find(':');
    offset = pwdReminder.find(':', offset+1);
    ASSERT_EQ( pwdReminder.at(offset+1), '1' ) << "Password reminder attribute not updated";

    delete u;


    // --- Get language preference

    u = megaApi[0]->getMyUser();

    string langCode = "es";
    ASSERT_NO_FATAL_FAILURE( setUserAttribute(MegaApi::USER_ATTR_LANGUAGE, langCode));
    ASSERT_NO_FATAL_FAILURE( getUserAttribute(u, MegaApi::USER_ATTR_LANGUAGE, maxTimeout, 0));
    string language = attributeValue;
    ASSERT_TRUE(!strcmp(langCode.c_str(), language.c_str())) << "Language code is wrong";

    delete u;


    // --- Load avatar ---

    ASSERT_TRUE(fileexists(AVATARSRC)) <<  "File " +AVATARSRC+ " is needed in folder " << cwd();

    mApi[1].userUpdated = false;
    ASSERT_NO_FATAL_FAILURE( setUserAttribute(MegaApi::USER_ATTR_AVATAR, AVATARSRC));
    ASSERT_TRUE( waitForResponse(&mApi[1].userUpdated) )   // at the target side (auxiliar account)
            << "User attribute update not received after " << maxTimeout << " seconds";


    // --- Get avatar of a contact ---

    u = megaApi[0]->getMyUser();

    null_pointer = (u == NULL);
    ASSERT_FALSE(null_pointer) << "Cannot find the MegaUser for email: " << mApi[0].email;

    attributeValue = "";

    ASSERT_NO_FATAL_FAILURE( getUserAttribute(u, MegaApi::USER_ATTR_AVATAR));
    ASSERT_STREQ( "Avatar changed", attributeValue.data()) << "Failed to change avatar";

    int64_t filesizeSrc = getFilesize(AVATARSRC);
    int64_t filesizeDst = getFilesize(AVATARDST);
    ASSERT_EQ(filesizeDst, filesizeSrc) << "Received avatar differs from uploaded avatar";

    delete u;


    // --- Delete avatar ---

    mApi[1].userUpdated = false;
    ASSERT_NO_FATAL_FAILURE( setUserAttribute(MegaApi::USER_ATTR_AVATAR, ""));
    ASSERT_TRUE( waitForResponse(&mApi[1].userUpdated) )   // at the target side (auxiliar account)
            << "User attribute update not received after " << maxTimeout << " seconds";


    // --- Get non-existing avatar of a contact ---

    u = megaApi[0]->getMyUser();

    null_pointer = (u == NULL);
    ASSERT_FALSE(null_pointer) << "Cannot find the MegaUser for email: " << mApi[0].email;

    attributeValue = "";

    ASSERT_NO_FATAL_FAILURE( getUserAttribute(u, MegaApi::USER_ATTR_AVATAR));
    ASSERT_STREQ("Avatar not found", attributeValue.data()) << "Failed to remove avatar";

    delete u;


    // --- Delete an existing contact ---

    mApi[0].userUpdated = false;
    ASSERT_NO_FATAL_FAILURE( removeContact(mApi[1].email) );
    ASSERT_TRUE( waitForResponse(&mApi[0].userUpdated) )   // at the target side (main account)
            << "User attribute update not received after " << maxTimeout << " seconds";

    u = megaApi[0]->getContact(mApi[1].email.data());
    null_pointer = (u == NULL);

    ASSERT_FALSE(null_pointer) << "Cannot find the MegaUser for email: " << mApi[1].email;
    ASSERT_EQ(MegaUser::VISIBILITY_HIDDEN, u->getVisibility()) << "New contact is still visible";

    delete u;
}

bool SdkTest::checkAlert(int apiIndex, const string& title, const string& path)
{
    bool ok = false;
    for (int i = 0; !ok && i < 10; ++i)
    {

        MegaUserAlertList* list = mApi[apiIndex].megaApi->getUserAlerts();
        if (list->size() > 0)
        {
            MegaUserAlert* a = list->get(list->size() - 1);
            ok = title == a->getTitle() && path == a->getPath() && !ISUNDEF(a->getNodeHandle());

            if (!ok && i == 9)
            {
                EXPECT_STREQ(title.c_str(), a->getTitle());
                EXPECT_STREQ(path.c_str(), a->getPath());
                EXPECT_NE(a->getNodeHandle(), UNDEF);
            }
        }
        delete list;

        if (!ok)
        {
            LOG_info << "Waiting some more for the alert";
            WaitMillisec(USERALERT_ARRIVAL_MILLISEC);
        }
    }
    return ok;
}

bool SdkTest::checkAlert(int apiIndex, const string& title, handle h, int n)
{
    bool ok = false;
    for (int i = 0; !ok && i < 10; ++i)
    {

        MegaUserAlertList* list = megaApi[apiIndex]->getUserAlerts();
        if (list->size() > 0)
        {
            MegaUserAlert* a = list->get(list->size() - 1);
            ok = title == a->getTitle() && a->getNodeHandle() == h && a->getNumber(0) == n;

            if (!ok && i == 9)
            {
                EXPECT_STREQ(a->getTitle(), title.c_str());
                EXPECT_EQ(a->getNodeHandle(), h);
                EXPECT_EQ(a->getNumber(0), n); // 0 for number of folders
            }
        }
        delete list;

        if (!ok)
        {
            LOG_info << "Waiting some more for the alert";
            WaitMillisec(USERALERT_ARRIVAL_MILLISEC);
        }
    }
    return ok;
}

/**
 * @brief TEST_F SdkTestShares
 *
 * Initialize a test scenario by:
 *
 * - Creating/uploading some folders/files to share
 * - Creating a new contact to share to
 *
 * Performs different operations related to sharing:
 *
 * - Share a folder with an existing contact
 * - Check the correctness of the outgoing share
 * - Check the reception and correctness of the incoming share
 * - Move a shared file (not owned) to Rubbish bin
 * - Modify the access level
 * - Revoke the access to the share
 * - Share a folder with a non registered email
 * - Check the correctness of the pending outgoing share
 * - Create a file public link
 * - Import a file public link
 * - Get a node from a file public link
 * - Remove a public link
 * - Create a folder public link
 */
TEST_F(SdkTest, SdkTestShares)
{
    LOG_info << "___TEST Shares___";
    ASSERT_NO_FATAL_FAILURE(getAccountsForTest(2));

    MegaShareList *sl;
    MegaShare *s;
    MegaNodeList *nl;
    MegaNode *n;
    MegaNode *n1;

    // Initialize a test scenario : create some folders/files to share

    // Create some nodes to share
    //  |--Shared-folder
    //    |--subfolder
    //      |--file.txt
    //    |--file.txt

    std::unique_ptr<MegaNode> rootnode{megaApi[0]->getRootNode()};
    char foldername1[64] = "Shared-folder";
    MegaHandle hfolder1 = createFolder(0, foldername1, rootnode.get());
    ASSERT_NE(hfolder1, UNDEF);

    n1 = megaApi[0]->getNodeByHandle(hfolder1);
    ASSERT_NE(n1, nullptr);

    char foldername2[64] = "subfolder";
    MegaHandle hfolder2 = createFolder(0, foldername2, std::unique_ptr<MegaNode>{megaApi[0]->getNodeByHandle(hfolder1)}.get());
    ASSERT_NE(hfolder2, UNDEF);

    MegaHandle hfile1 = UNDEF;

    // not a large file since don't need to test transfers here
    ASSERT_TRUE(createFile(PUBLICFILE.data(), false)) << "Couldn't create " << PUBLICFILE.data();

    ASSERT_EQ(API_OK,doStartUpload(0, &hfile1, PUBLICFILE.data(), std::unique_ptr<MegaNode>{megaApi[0]->getNodeByHandle(hfolder1)}.get())) << "Cannot upload a test file";

    MegaHandle hfile2 = UNDEF;
    ASSERT_EQ(API_OK,doStartUpload(0, &hfile2, PUBLICFILE.data(), std::unique_ptr<MegaNode>{megaApi[0]->getNodeByHandle(hfolder2)}.get())) << "Cannot upload a second test file";


    // --- Download authorized node from another account ---

    MegaNode *nNoAuth = megaApi[0]->getNodeByHandle(hfile1);

    int transferError = doStartDownload(1, nNoAuth, "unauthorized_node");

    bool hasFailed = (transferError != API_OK);
    ASSERT_TRUE(hasFailed) << "Download of node without authorization successful! (it should fail): " << transferError;

    MegaNode *nAuth = megaApi[0]->authorizeNode(nNoAuth);

    // make sure target download file doesn't already exist:
    deleteFile("authorized_node");

    transferError = doStartDownload(1, nAuth, "authorized_node");
    ASSERT_EQ(API_OK, transferError) << "Cannot download authorized node (error: " << mApi[1].lastError << ")";

    delete nNoAuth;
    delete nAuth;

    // Initialize a test scenario: create a new contact to share to

    string message = "Hi contact. Let's share some stuff";

    mApi[1].contactRequestUpdated = false;
    ASSERT_NO_FATAL_FAILURE( inviteContact(0, mApi[1].email, message, MegaContactRequest::INVITE_ACTION_ADD) );
    ASSERT_TRUE( waitForResponse(&mApi[1].contactRequestUpdated) )   // at the target side (auxiliar account)
            << "Contact request creation not received after " << maxTimeout << " seconds";


    ASSERT_NO_FATAL_FAILURE( getContactRequest(1, false) );

    mApi[0].contactRequestUpdated = mApi[1].contactRequestUpdated = false;
    ASSERT_NO_FATAL_FAILURE( replyContact(mApi[1].cr.get(), MegaContactRequest::REPLY_ACTION_ACCEPT) );
    ASSERT_TRUE( waitForResponse(&mApi[1].contactRequestUpdated) )   // at the target side (auxiliar account)
            << "Contact request creation not received after " << maxTimeout << " seconds";
    ASSERT_TRUE( waitForResponse(&mApi[0].contactRequestUpdated) )   // at the source side (main account)
            << "Contact request creation not received after " << maxTimeout << " seconds";

    mApi[1].cr.reset();


    // --- Create a new outgoing share ---

    mApi[0].nodeUpdated = mApi[1].nodeUpdated = false;
    ASSERT_NO_FATAL_FAILURE( shareFolder(n1, mApi[1].email.data(), MegaShare::ACCESS_FULL) );
    ASSERT_TRUE( waitForResponse(&mApi[0].nodeUpdated) )   // at the target side (main account)
            << "Node update not received after " << maxTimeout << " seconds";
    ASSERT_TRUE( waitForResponse(&mApi[1].nodeUpdated) )   // at the target side (auxiliar account)
            << "Node update not received after " << maxTimeout << " seconds";


    // --- Check the outgoing share ---

    sl = megaApi[0]->getOutShares();
    ASSERT_EQ(1, sl->size()) << "Outgoing share failed";
    s = sl->get(0);

    n1 = megaApi[0]->getNodeByHandle(hfolder1);    // get an updated version of the node

    ASSERT_EQ(MegaShare::ACCESS_FULL, s->getAccess()) << "Wrong access level of outgoing share";
    ASSERT_EQ(hfolder1, s->getNodeHandle()) << "Wrong node handle of outgoing share";
    ASSERT_STREQ(mApi[1].email.data(), s->getUser()) << "Wrong email address of outgoing share";
    ASSERT_TRUE(n1->isShared()) << "Wrong sharing information at outgoing share";
    ASSERT_TRUE(n1->isOutShare()) << "Wrong sharing information at outgoing share";

    delete sl;


    // --- Check the incoming share ---

    sl = megaApi[1]->getInSharesList();
    ASSERT_EQ(1, sl->size()) << "Incoming share not received in auxiliar account";

    nl = megaApi[1]->getInShares(megaApi[1]->getContact(mApi[0].email.data()));
    ASSERT_EQ(1, nl->size()) << "Incoming share not received in auxiliar account";
    n = nl->get(0);

    ASSERT_EQ(hfolder1, n->getHandle()) << "Wrong node handle of incoming share";
    ASSERT_STREQ(foldername1, n->getName()) << "Wrong folder name of incoming share";
    ASSERT_EQ(API_OK, megaApi[1]->checkAccess(n, MegaShare::ACCESS_FULL).getErrorCode()) << "Wrong access level of incoming share";
    ASSERT_TRUE(n->isInShare()) << "Wrong sharing information at incoming share";
    ASSERT_TRUE(n->isShared()) << "Wrong sharing information at incoming share";

    // --- Move shared file (not owned) to Rubbish bin ---
    MegaHandle movedNodeHandle = UNDEF;
    ASSERT_EQ(API_OK, doMoveNode(1, &movedNodeHandle, megaApi[0]->getNodeByHandle(hfile2), megaApi[1]->getRubbishNode())) << "Moving shared file (not owned) to Rubbish bin failed";

    // --- Test that file in Rubbish bin can be restored ---
    MegaNode* nodeMovedFile = megaApi[1]->getNodeByHandle(movedNodeHandle);  // Different handle! the node must have been copied due to differing accounts
    ASSERT_EQ(nodeMovedFile->getRestoreHandle(), hfolder2) << "Incorrect restore handle for file in Rubbish Bin";

    delete nl;

    // check the corresponding user alert
    ASSERT_TRUE(checkAlert(1, "New shared folder from " + mApi[0].email, mApi[0].email + ":Shared-folder"));

    // add a folder under the share
    char foldernameA[64] = "dummyname1";
    char foldernameB[64] = "dummyname2";

    ASSERT_NE(createFolder(0, foldernameA, std::unique_ptr<MegaNode>{megaApi[0]->getNodeByHandle(hfolder2)}.get()), UNDEF);
    ASSERT_NE(createFolder(0, foldernameB, std::unique_ptr<MegaNode>{megaApi[0]->getNodeByHandle(hfolder2)}.get()), UNDEF);

    // check the corresponding user alert
    ASSERT_TRUE(checkAlert(1, mApi[0].email + " added 2 folders", std::unique_ptr<MegaNode>{megaApi[0]->getNodeByHandle(hfolder2)}->getHandle(), 2));

    // --- Modify the access level of an outgoing share ---

    mApi[0].nodeUpdated = mApi[1].nodeUpdated = false;
    ASSERT_NO_FATAL_FAILURE( shareFolder(megaApi[0]->getNodeByHandle(hfolder1), mApi[1].email.data(), MegaShare::ACCESS_READWRITE) );
    ASSERT_TRUE( waitForResponse(&mApi[0].nodeUpdated) )   // at the target side (main account)
            << "Node update not received after " << maxTimeout << " seconds";
    ASSERT_TRUE( waitForResponse(&mApi[1].nodeUpdated) )   // at the target side (auxiliar account)
            << "Node update not received after " << maxTimeout << " seconds";

    nl = megaApi[1]->getInShares(megaApi[1]->getContact(mApi[0].email.data()));
    ASSERT_EQ(1, nl->size()) << "Incoming share not received in auxiliar account";
    n = nl->get(0);

    ASSERT_EQ(API_OK, megaApi[1]->checkAccess(n, MegaShare::ACCESS_READWRITE).getErrorCode()) << "Wrong access level of incoming share";

    delete nl;


    // --- Revoke access to an outgoing share ---

    mApi[0].nodeUpdated = mApi[1].nodeUpdated = false;
    ASSERT_NO_FATAL_FAILURE( shareFolder(n1, mApi[1].email.data(), MegaShare::ACCESS_UNKNOWN) );
    ASSERT_TRUE( waitForResponse(&mApi[0].nodeUpdated) )   // at the target side (main account)
            << "Node update not received after " << maxTimeout << " seconds";
    ASSERT_TRUE( waitForResponse(&mApi[1].nodeUpdated) )   // at the target side (auxiliar account)
            << "Node update not received after " << maxTimeout << " seconds";

    delete sl;
    sl = megaApi[0]->getOutShares();
    ASSERT_EQ(0, sl->size()) << "Outgoing share revocation failed";
    delete sl;

    nl = megaApi[1]->getInShares(megaApi[1]->getContact(mApi[0].email.data()));
    ASSERT_EQ(0, nl->size()) << "Incoming share revocation failed";
    delete nl;

    // check the corresponding user alert
    {
        MegaUserAlertList* list = megaApi[1]->getUserAlerts();
        ASSERT_TRUE(list->size() > 0);
        MegaUserAlert* a = list->get(list->size() - 1);
        ASSERT_STREQ(a->getTitle(), ("Access to folders shared by " + mApi[0].email + " was removed").c_str());
        ASSERT_STREQ(a->getPath(), (mApi[0].email + ":Shared-folder").c_str());
        ASSERT_NE(a->getNodeHandle(), UNDEF);
        delete list;
    }

    // --- Get pending outgoing shares ---

    char emailfake[64];
    srand(unsigned(time(NULL)));
    sprintf(emailfake, "%d@nonexistingdomain.com", rand()%1000000);
    // carefull, antispam rejects too many tries without response for the same address

    n = megaApi[0]->getNodeByHandle(hfolder2);

    mApi[0].contactRequestUpdated = false;
    mApi[0].nodeUpdated = false;
    ASSERT_NO_FATAL_FAILURE( shareFolder(n, emailfake, MegaShare::ACCESS_FULL) );
    ASSERT_TRUE( waitForResponse(&mApi[0].nodeUpdated) )   // at the target side (main account)
            << "Node update not received after " << maxTimeout << " seconds";
    ASSERT_TRUE( waitForResponse(&mApi[0].contactRequestUpdated) )   // at the target side (main account)
            << "Contact request update not received after " << maxTimeout << " seconds";

    sl = megaApi[0]->getPendingOutShares(n);   delete n;
    ASSERT_EQ(1, sl->size()) << "Pending outgoing share failed";
    s = sl->get(0);
    n = megaApi[0]->getNodeByHandle(s->getNodeHandle());

//    ASSERT_STREQ(emailfake, s->getUser()) << "Wrong email address of outgoing share"; User is not created yet
    ASSERT_FALSE(n->isShared()) << "Node is already shared, must be pending";
    ASSERT_FALSE(n->isOutShare()) << "Node is already shared, must be pending";
    ASSERT_FALSE(n->isInShare()) << "Node is already shared, must be pending";

    delete sl;
    delete n;


    // --- Create a file public link ---

    ASSERT_EQ(API_OK, synchronousGetSpecificAccountDetails(0, true, true, true)) << "Cannot get account details";

    std::unique_ptr<MegaNode> nfile1{megaApi[0]->getNodeByHandle(hfile1)};

    string nodelink3 = createPublicLink(0, nfile1.get(), 0, maxTimeout, mApi[0].accountDetails->getProLevel() == 0);
    // The created link is stored in this->link at onRequestFinish()

    // Get a fresh snapshot of the node and check it's actually exported
    nfile1 = std::unique_ptr<MegaNode>{megaApi[0]->getNodeByHandle(hfile1)};
    ASSERT_TRUE(nfile1->isExported()) << "Node is not exported, must be exported";
    ASSERT_FALSE(nfile1->isTakenDown()) << "Public link is taken down, it mustn't";

    // Regenerate the same link should not trigger a new request
    nfile1 = std::unique_ptr<MegaNode>{megaApi[0]->getNodeByHandle(hfile1)};
    string nodelink4 = createPublicLink(0, nfile1.get(), 0, maxTimeout, mApi[0].accountDetails->getProLevel() == 0);
    ASSERT_STREQ(nodelink3.c_str(), nodelink4.c_str()) << "Wrong public link after link update";


    // Try to update the expiration time of an existing link (only for PRO accounts are allowed, otherwise -11
    string nodelinkN = createPublicLink(0, nfile1.get(), m_time() + 30*86400, maxTimeout, mApi[0].accountDetails->getProLevel() == 0);
    nfile1 = std::unique_ptr<MegaNode>{megaApi[0]->getNodeByHandle(hfile1)};
    if (mApi[0].accountDetails->getProLevel() == 0)
    {
        ASSERT_EQ(0, nfile1->getExpirationTime()) << "Expiration time successfully set, when it shouldn't";
    }
    ASSERT_FALSE(nfile1->isExpired()) << "Public link is expired, it mustn't";


    // --- Import a file public link ---

    auto importHandle = importPublicLink(0, nodelink4, rootnode.get());

    MegaNode *nimported = megaApi[0]->getNodeByHandle(importHandle);

    ASSERT_STREQ(nfile1->getName(), nimported->getName()) << "Imported file with wrong name";
    ASSERT_EQ(rootnode->getHandle(), nimported->getParentHandle()) << "Imported file in wrong path";


    // --- Get node from file public link ---

    auto nodeUP = getPublicNode(1, nodelink4);

    ASSERT_TRUE(nodeUP && nodeUP->isPublic()) << "Cannot get a node from public link";


    // --- Remove a public link ---

    MegaHandle removedLinkHandle = removePublicLink(0, nfile1.get());

    nfile1 = std::unique_ptr<MegaNode>{megaApi[0]->getNodeByHandle(removedLinkHandle)};
    ASSERT_FALSE(nfile1->isPublic()) << "Public link removal failed (still public)";

    delete nimported;


    // --- Create a folder public link ---

    MegaNode *nfolder1 = megaApi[0]->getNodeByHandle(hfolder1);

    string nodelink5 = createPublicLink(0, nfolder1, 0, maxTimeout, mApi[0].accountDetails->getProLevel() == 0);
    // The created link is stored in this->link at onRequestFinish()

    delete nfolder1;

    // Get a fresh snapshot of the node and check it's actually exported
    nfolder1 = megaApi[0]->getNodeByHandle(hfolder1);
    ASSERT_TRUE(nfolder1->isExported()) << "Node is not exported, must be exported";
    ASSERT_FALSE(nfolder1->isTakenDown()) << "Public link is taken down, it mustn't";

    delete nfolder1;

    nfolder1 = megaApi[0]->getNodeByHandle(hfolder1);
    ASSERT_STREQ(nodelink5.c_str(), nfolder1->getPublicLink()) << "Wrong public link from MegaNode";

    // Regenerate the same link should not trigger a new request
    string nodelink6 = createPublicLink(0, nfolder1, 0, maxTimeout, mApi[0].accountDetails->getProLevel() == 0);
    ASSERT_STREQ(nodelink5.c_str(), nodelink6.c_str()) << "Wrong public link after link update";

    delete nfolder1;

}


TEST_F(SdkTest, SdkTestShareKeys)
{
    LOG_info << "___TEST ShareKeys___";
    ASSERT_NO_FATAL_FAILURE(getAccountsForTest(3));

    // Three user scenario, with nested shares and new nodes created that need keys to be shared to the other users.
    // User A creates folder and shares it with user B
    // User A creates folders / subfolder and shares it with user C
    // When user C adds files to subfolder, does B receive the keys ?

    unique_ptr<MegaNode> rootnodeA(megaApi[0]->getRootNode());
    unique_ptr<MegaNode> rootnodeB(megaApi[1]->getRootNode());
    unique_ptr<MegaNode> rootnodeC(megaApi[2]->getRootNode());

    ASSERT_TRUE(rootnodeA &&rootnodeB &&rootnodeC);

    auto nh = createFolder(0, "share-folder-A", rootnodeA.get());
    ASSERT_NE(nh, UNDEF);
    unique_ptr<MegaNode> shareFolderA(megaApi[0]->getNodeByHandle(nh));
    ASSERT_TRUE(!!shareFolderA);

    nh = createFolder(0, "sub-folder-A", shareFolderA.get());
    ASSERT_NE(nh, UNDEF);
    unique_ptr<MegaNode> subFolderA(megaApi[0]->getNodeByHandle(nh));
    ASSERT_TRUE(!!subFolderA);

    // Initialize a test scenario: create a new contact to share to

    ASSERT_EQ(API_OK, synchronousInviteContact(0, mApi[1].email.c_str(), "SdkTestShareKeys contact request A to B", MegaContactRequest::INVITE_ACTION_ADD));
    ASSERT_EQ(API_OK, synchronousInviteContact(0, mApi[2].email.c_str(), "SdkTestShareKeys contact request A to C", MegaContactRequest::INVITE_ACTION_ADD));

    ASSERT_TRUE(WaitFor([this]() {return unique_ptr<MegaContactRequestList>(megaApi[1]->getIncomingContactRequests())->size() == 1
                                      && unique_ptr<MegaContactRequestList>(megaApi[2]->getIncomingContactRequests())->size() == 1;}, 60000));
    ASSERT_NO_FATAL_FAILURE(getContactRequest(1, false));
    ASSERT_NO_FATAL_FAILURE(getContactRequest(2, false));


    ASSERT_EQ(API_OK, synchronousReplyContactRequest(1, mApi[1].cr.get(), MegaContactRequest::REPLY_ACTION_ACCEPT));
    ASSERT_EQ(API_OK, synchronousReplyContactRequest(2, mApi[2].cr.get(), MegaContactRequest::REPLY_ACTION_ACCEPT));

    WaitMillisec(3000);

    ASSERT_EQ(API_OK, synchronousShare(0, shareFolderA.get(), mApi[1].email.c_str(), MegaShare::ACCESS_READ));
    ASSERT_EQ(API_OK, synchronousShare(0, subFolderA.get(), mApi[2].email.c_str(), MegaShare::ACCESS_FULL));

    ASSERT_TRUE(WaitFor([this]() { return unique_ptr<MegaShareList>(megaApi[1]->getInSharesList())->size() == 1
                           && unique_ptr<MegaShareList>(megaApi[2]->getInSharesList())->size() == 1; }, 60000));

    unique_ptr<MegaNodeList> nl1(megaApi[1]->getInShares(megaApi[1]->getContact(mApi[0].email.c_str())));
    unique_ptr<MegaNodeList> nl2(megaApi[2]->getInShares(megaApi[2]->getContact(mApi[0].email.c_str())));

    ASSERT_EQ(1, nl1->size());
    ASSERT_EQ(1, nl2->size());

    MegaNode* receivedShareNodeB = nl1->get(0);
    MegaNode* receivedShareNodeC = nl2->get(0);

    ASSERT_NE(createFolder(2, "folderByC1", receivedShareNodeC), UNDEF);
    ASSERT_NE(createFolder(2, "folderByC2", receivedShareNodeC), UNDEF);

    ASSERT_TRUE(WaitFor([this, &subFolderA]() { unique_ptr<MegaNodeList> aView(megaApi[0]->getChildren(subFolderA.get()));
                                   return aView->size() == 2; }, 60000));

    WaitMillisec(10000);  // make it shorter once we do actually get the keys (seems to need a bug fix)

    // can A see the added folders?

    unique_ptr<MegaNodeList> aView(megaApi[0]->getChildren(subFolderA.get()));
    ASSERT_EQ(2, aView->size());
    ASSERT_STREQ(aView->get(0)->getName(), "folderByC1");
    ASSERT_STREQ(aView->get(1)->getName(), "folderByC2");

    // Can B see the added folders?
    unique_ptr<MegaNodeList> bView(megaApi[1]->getChildren(receivedShareNodeB));
    ASSERT_EQ(1, bView->size());
    ASSERT_STREQ(bView->get(0)->getName(), "sub-folder-A");
    unique_ptr<MegaNodeList> bView2(megaApi[1]->getChildren(bView->get(0)));
    ASSERT_EQ(2, bView2->size());
    ASSERT_STREQ(bView2->get(0)->getName(), "NO_KEY");  // TODO: This is technically not correct but a current side effect of avoiding going back to the servers frequently - to be fixed soon.  For now choose the value that matches production
    ASSERT_STREQ(bView2->get(1)->getName(), "NO_KEY");
}

string localpathToUtf8Leaf(const LocalPath& itemlocalname)
{
    return itemlocalname.leafName().toPath();
}

LocalPath fspathToLocal(const fs::path& p)
{
    string path(p.u8string());
    return LocalPath::fromAbsolutePath(path);
}


// TODO: SDK-1505
#ifndef __APPLE__
TEST_F(SdkTest, SdkTestFolderIteration)
#else
TEST_F(SdkTest, DISABLED_SdkTestFolderIteration)
#endif
{
    ASSERT_NO_FATAL_FAILURE(getAccountsForTest(2));

    for (int testcombination = 0; testcombination < 2; testcombination++)
    {
        bool openWithNameOrUseFileAccess = testcombination == 0;

        error_code ec;
        if (fs::exists("test_SdkTestFolderIteration"))
        {
            fs::remove_all("test_SdkTestFolderIteration", ec);
            ASSERT_TRUE(!ec) << "could not remove old test folder";
        }

        fs::create_directory("test_SdkTestFolderIteration", ec);
        ASSERT_TRUE(!ec) << "could not create test folder";

        fs::path iteratePath = fs::current_path() / "test_SdkTestFolderIteration";

        // make a directory
        fs::create_directory(iteratePath / "folder");

        // make a file
        {
            ofstream f( (iteratePath / "file.txt").u8string().c_str());
            f << "file content";
        }

        // make some content to test the glob flag
        {
            fs::create_directory(iteratePath / "glob1folder");
            fs::create_directory(iteratePath / "glob2folder");
            ofstream f1( (iteratePath / "glob1file.txt").u8string().c_str());
            ofstream f2( (iteratePath / "glob2file.txt").u8string().c_str());
            f1 << "file content";
            f2 << "file content";
        }
        unsigned glob_entries = 4;

        // make a symlink to a folder (not recoginised by our dnext() on windows currently)
        fs::create_directory_symlink(iteratePath / "folder", iteratePath / "folderlink", ec);
        ASSERT_TRUE(!ec) << "could not create folder symlink";

        // make a symlinnk to a file
        fs::create_symlink(iteratePath / "file.txt", iteratePath / "filelink.txt", ec);
        ASSERT_TRUE(!ec) << "could not create folder symlink";

        // note on windows:  symlinks are excluded by skipAttributes for FILE_ATTRIBUTE_REPARSE_POINT (also see https://docs.microsoft.com/en-us/windows/win32/fileio/determining-whether-a-directory-is-a-volume-mount-point)

        struct FileAccessFields
        {
            m_off_t size = -2;
            m_time_t mtime = 2;
            handle fsid = 3;
            bool fsidvalid = false;
            nodetype_t type = nodetype_t::TYPE_UNKNOWN;
            bool mIsSymLink = false;
            bool retry = false;
            int errorcode = -998;

            FileAccessFields() = default;

            FileAccessFields(const FileAccess& f)
            {
                size = f.size;
                mtime = f.mtime;
                fsid = f.fsid;
                fsidvalid = f.fsidvalid;
                type = f.type;
                mIsSymLink = f.mIsSymLink;
                retry = f.retry;
                errorcode = f.errorcode;
            }
            bool operator == (const FileAccessFields& f) const
            {
                if (size != f.size) { EXPECT_EQ(size, f.size); return false; }
                if (mtime != f.mtime) { EXPECT_EQ(mtime, f.mtime); return false; }

                if (!mIsSymLink)
                {
                    // do we need fsid to be correct for symlink?  Seems on mac plain vs iterated differ
                    if (fsid != f.fsid) { EXPECT_EQ(fsid, f.fsid); return false; }
                }

                if (fsidvalid != f.fsidvalid) { EXPECT_EQ(fsidvalid, f.fsidvalid); return false; }
                if (type != f.type) { EXPECT_EQ(type, f.type); return false; }
                if (mIsSymLink != f.mIsSymLink) { EXPECT_EQ(mIsSymLink, f.mIsSymLink); return false; }
                if (retry != f.retry) { EXPECT_EQ(retry, f.retry); return false; }
                if (errorcode != f.errorcode) { EXPECT_EQ(errorcode, f.errorcode); return false; }
                return true;
            }
        };

        // capture results from the ways of gettnig the file info
        std::map<std::string, FileAccessFields > plain_fopen;
        std::map<std::string, FileAccessFields > iterate_fopen;
        std::map<std::string, FileAccessFields > plain_follow_fopen;
        std::map<std::string, FileAccessFields > iterate_follow_fopen;

        auto fsa = makeFsAccess();
        auto localdir = fspathToLocal(iteratePath);

        std::unique_ptr<FileAccess> fopen_directory(fsa->newfileaccess(false));  // false = don't follow symlinks
        ASSERT_TRUE(fopen_directory->fopen(localdir, true, false));

        // now open and iterate the directory, not following symlinks (either by name or fopen'd directory)
        std::unique_ptr<DirAccess> da(fsa->newdiraccess());
        if (da->dopen(openWithNameOrUseFileAccess ? &localdir : NULL, openWithNameOrUseFileAccess ? NULL : fopen_directory.get(), false))
        {
            nodetype_t type;
            LocalPath itemlocalname;
            while (da->dnext(localdir, itemlocalname, false, &type))
            {
                string leafNameUtf8 = localpathToUtf8Leaf(itemlocalname);

                std::unique_ptr<FileAccess> plain_fopen_fa(fsa->newfileaccess(false));
                std::unique_ptr<FileAccess> iterate_fopen_fa(fsa->newfileaccess(false));

                LocalPath localpath = localdir;
                localpath.appendWithSeparator(itemlocalname, true);

                ASSERT_TRUE(plain_fopen_fa->fopen(localpath, true, false));
                plain_fopen[leafNameUtf8] = *plain_fopen_fa;

                ASSERT_TRUE(iterate_fopen_fa->fopen(localpath, true, false, da.get()));
                iterate_fopen[leafNameUtf8] = *iterate_fopen_fa;
            }
        }

        std::unique_ptr<FileAccess> fopen_directory2(fsa->newfileaccess(true));  // true = follow symlinks
        ASSERT_TRUE(fopen_directory2->fopen(localdir, true, false));

        // now open and iterate the directory, following symlinks (either by name or fopen'd directory)
        std::unique_ptr<DirAccess> da_follow(fsa->newdiraccess());
        if (da_follow->dopen(openWithNameOrUseFileAccess ? &localdir : NULL, openWithNameOrUseFileAccess ? NULL : fopen_directory2.get(), false))
        {
            nodetype_t type;
            LocalPath itemlocalname;
            while (da_follow->dnext(localdir, itemlocalname, true, &type))
            {
                string leafNameUtf8 = localpathToUtf8Leaf(itemlocalname);

                std::unique_ptr<FileAccess> plain_follow_fopen_fa(fsa->newfileaccess(true));
                std::unique_ptr<FileAccess> iterate_follow_fopen_fa(fsa->newfileaccess(true));

                LocalPath localpath = localdir;
                localpath.appendWithSeparator(itemlocalname, true);

                ASSERT_TRUE(plain_follow_fopen_fa->fopen(localpath, true, false));
                plain_follow_fopen[leafNameUtf8] = *plain_follow_fopen_fa;

                ASSERT_TRUE(iterate_follow_fopen_fa->fopen(localpath, true, false, da_follow.get()));
                iterate_follow_fopen[leafNameUtf8] = *iterate_follow_fopen_fa;
            }
        }

    #ifdef WIN32
        std::set<std::string> plain_names { "folder", "file.txt" }; // currently on windows, any type of symlink is ignored when iterating directories
        std::set<std::string> follow_names { "folder", "file.txt"};
    #else
        std::set<std::string> plain_names { "folder", "file.txt" };
        std::set<std::string> follow_names { "folder", "file.txt", "folderlink", "filelink.txt" };
    #endif

        ASSERT_EQ(plain_fopen.size(), plain_names.size() + glob_entries);
        ASSERT_EQ(iterate_fopen.size(), plain_names.size() + glob_entries);
        ASSERT_EQ(plain_follow_fopen.size(), follow_names.size() + glob_entries);
        ASSERT_EQ(iterate_follow_fopen.size(), follow_names.size() + glob_entries);

        for (auto& name : follow_names)
        {
            bool expected_non_follow = plain_names.find(name) != plain_names.end();
            bool issymlink = name.find("link") != string::npos;

            if (expected_non_follow)
            {
                ASSERT_TRUE(plain_fopen.find(name) != plain_fopen.end()) << name;
                ASSERT_TRUE(iterate_fopen.find(name) != iterate_fopen.end()) << name;

                auto& plain = plain_fopen[name];
                auto& iterate = iterate_fopen[name];

                ASSERT_EQ(plain, iterate)  << name;
                ASSERT_TRUE(plain.mIsSymLink == issymlink);
            }

            ASSERT_TRUE(plain_follow_fopen.find(name) != plain_follow_fopen.end()) << name;
            ASSERT_TRUE(iterate_follow_fopen.find(name) != iterate_follow_fopen.end()) << name;

            auto& plain_follow = plain_follow_fopen[name];
            auto& iterate_follow = iterate_follow_fopen[name];

            ASSERT_EQ(plain_follow, iterate_follow) << name;
            ASSERT_TRUE(plain_follow.mIsSymLink == issymlink);
        }

        //ASSERT_EQ(plain_fopen["folder"].size, 0);  size field is not set for folders
        ASSERT_EQ(plain_fopen["folder"].type, FOLDERNODE);
        ASSERT_EQ(plain_fopen["folder"].fsidvalid, true);
        ASSERT_EQ(plain_fopen["folder"].mIsSymLink, false);

        ASSERT_EQ(plain_fopen["file.txt"].size, 12);
        ASSERT_EQ(plain_fopen["file.txt"].fsidvalid, true);
        ASSERT_EQ(plain_fopen["file.txt"].type, FILENODE);
        ASSERT_EQ(plain_fopen["file.txt"].mIsSymLink, false);

// on windows and mac and linux, without the follow flag on, directory iteration does not report symlinks (currently)
//
//        //ASSERT_EQ(plain_fopen["folder"].size, 0);  size field is not set for folders
//        ASSERT_EQ(plain_fopen["folderlink"].type, FOLDERNODE);
//        ASSERT_EQ(plain_fopen["folderlink"].fsidvalid, true);
//        ASSERT_EQ(plain_fopen["folderlink"].mIsSymLink, true);
//
//        ASSERT_EQ(plain_fopen["filelink.txt"].size, 12);
//        ASSERT_EQ(plain_fopen["filelink.txt"].fsidvalid, true);
//        ASSERT_EQ(plain_fopen["filelink.txt"].type, FILENODE);
//        ASSERT_EQ(plain_fopen["filelink.txt"].mIsSymLink, true);
//
        ASSERT_TRUE(plain_fopen.find("folderlink") == plain_fopen.end());
        ASSERT_TRUE(plain_fopen.find("filelink.txt") == plain_fopen.end());

        // check the glob flag
        auto localdirGlob = fspathToLocal(iteratePath / "glob1*");
        std::unique_ptr<DirAccess> da2(fsa->newdiraccess());
        if (da2->dopen(&localdirGlob, NULL, true))
        {
            nodetype_t type;
            LocalPath itemlocalname;
            set<string> remainingExpected { "glob1folder", "glob1file.txt" };
            while (da2->dnext(localdir, itemlocalname, true, &type))
            {
                string leafNameUtf8 = localpathToUtf8Leaf(itemlocalname);
                ASSERT_EQ(leafNameUtf8.substr(0, 5), string("glob1"));
                ASSERT_TRUE(remainingExpected.find(leafNameUtf8) != remainingExpected.end());
                remainingExpected.erase(leafNameUtf8);
            }
            ASSERT_EQ(remainingExpected.size(), 0u);
        }

    }
}



/**
* @brief TEST_F SdkTestConsoleAutocomplete
*
* Run various tests confirming the console autocomplete will work as expected
*
*/
#ifdef _WIN32

bool cmp(const autocomplete::CompletionState& c, std::vector<std::string>& s)
{
    bool result = true;
    if (c.completions.size() != s.size())
    {
        result = false;
    }
    else
    {
        std::sort(s.begin(), s.end());
        for (size_t i = c.completions.size(); i--; )
        {
            if (c.completions[i].s != s[i])
            {
                result = false;
                break;
            }
        }
    }
    if (!result)
    {
        for (size_t i = 0; i < c.completions.size() || i < s.size(); ++i)
        {
            out() << (i < s.size() ? s[i] : "") << "/" << (i < c.completions.size() ? c.completions[i].s : "");
        }
    }
    return result;
}

TEST_F(SdkTest, SdkTestConsoleAutocomplete)
{
    ASSERT_NO_FATAL_FAILURE(getAccountsForTest(2));
    using namespace autocomplete;

    {
        std::unique_ptr<Either> p(new Either);
        p->Add(sequence(text("cd")));
        p->Add(sequence(text("lcd")));
        p->Add(sequence(text("ls"), opt(flag("-R"))));
        p->Add(sequence(text("lls"), opt(flag("-R")), param("folder")));
        ACN syntax(std::move(p));

        {
            auto r = autoComplete("", 0, syntax, false);
            std::vector<std::string> e{ "cd", "lcd", "ls", "lls" };
            ASSERT_TRUE(cmp(r, e));
        }

        {
            auto r = autoComplete("l", 1, syntax, false);
            std::vector<std::string> e{ "lcd", "ls", "lls" };
            ASSERT_TRUE(cmp(r, e));
        }

        {
            auto r = autoComplete("ll", 2, syntax, false);
            std::vector<std::string> e{ "lls" };
            ASSERT_TRUE(cmp(r, e));
        }

        {
            auto r = autoComplete("lls", 3, syntax, false);
            std::vector<std::string> e{ "lls" };
            ASSERT_TRUE(cmp(r, e));
        }

        {
            auto r = autoComplete("lls ", 4, syntax, false);
            std::vector<std::string> e{ "<folder>" };
            ASSERT_TRUE(cmp(r, e));
        }

        {
            auto r = autoComplete("lls -", 5, syntax, false);
            std::vector<std::string> e{ "-R" };
            ASSERT_TRUE(cmp(r, e));
        }

        {
            auto r = autoComplete("x", 1, syntax, false);
            std::vector<std::string> e{};
            ASSERT_TRUE(cmp(r, e));
        }

        {
            auto r = autoComplete("x ", 2, syntax, false);
            std::vector<std::string> e{};
            ASSERT_TRUE(cmp(r, e));
        }
    }

    ::mega::NodeHandle megaCurDir;

    MegaApiImpl* impl = *((MegaApiImpl**)(((char*)megaApi[0].get()) + sizeof(*megaApi[0].get())) - 1); //megaApi[0]->pImpl;
    MegaClient* client = impl->getMegaClient();


    std::unique_ptr<Either> p(new Either);
    p->Add(sequence(text("cd")));
    p->Add(sequence(text("lcd")));
    p->Add(sequence(text("ls"), opt(flag("-R")), opt(ACN(new MegaFS(true, true, client, &megaCurDir, "")))));
    p->Add(sequence(text("lls"), opt(flag("-R")), opt(ACN(new LocalFS(true, true, "")))));
    ACN syntax(std::move(p));

    error_code e;
    fs::remove_all("test_autocomplete_files", e);

    fs::create_directory("test_autocomplete_files");
    fs::path old_cwd = fs::current_path();
    fs::current_path("test_autocomplete_files");

    fs::create_directory("dir1");
    fs::create_directory("dir1\\sub11");
    fs::create_directory("dir1\\sub12");
    fs::create_directory("dir2");
    fs::create_directory("dir2\\sub21");
    fs::create_directory("dir2\\sub22");
    fs::create_directory("dir2a");
    fs::create_directory("dir2a\\dir space");
    fs::create_directory("dir2a\\dir space\\next");
    fs::create_directory("dir2a\\dir space2");
    fs::create_directory("dir2a\\nospace");

    {
        auto r = autoComplete("ls -R", 5, syntax, false);
        std::vector<std::string> e{"-R"};
        ASSERT_TRUE(cmp(r, e));
    }

    // dos style file completion, local fs
    CompletionTextOut s;

    {
        auto r = autoComplete("lls ", 4, syntax, false);
        std::vector<std::string> e{ "dir1", "dir2", "dir2a" };
        ASSERT_TRUE(cmp(r, e));
        applyCompletion(r, true, 100, s);
        ASSERT_EQ(r.line, "lls dir1");
    }

    {
        auto r = autoComplete("lls di", 6, syntax, false);
        std::vector<std::string> e{ "dir1", "dir2", "dir2a" };
        ASSERT_TRUE(cmp(r, e));
    }

    {
        auto r = autoComplete("lls dir2", 8, syntax, false);
        std::vector<std::string> e{ "dir2", "dir2a" };
        ASSERT_TRUE(cmp(r, e));
    }

    {
        auto r = autoComplete("lls dir2a", 9, syntax, false);
        std::vector<std::string> e{ "dir2a" };
        ASSERT_TRUE(cmp(r, e));
    }

    {
        auto r = autoComplete("lls dir2 something after", 8, syntax, false);
        std::vector<std::string> e{ "dir2", "dir2a" };
        ASSERT_TRUE(cmp(r, e));
    }

    {
        auto r = autoComplete("lls dir2something immeditely after", 8, syntax, false);
        std::vector<std::string> e{ "dir2", "dir2a" };
        ASSERT_TRUE(cmp(r, e));
    }

    {
        auto r = autoComplete("lls dir2\\", 9, syntax, false);
        std::vector<std::string> e{ "dir2\\sub21", "dir2\\sub22" };
        ASSERT_TRUE(cmp(r, e));
    }

    {
        auto r = autoComplete("lls dir2\\.\\", 11, syntax, false);
        std::vector<std::string> e{ "dir2\\.\\sub21", "dir2\\.\\sub22" };
        ASSERT_TRUE(cmp(r, e));
    }

    {
        auto r = autoComplete("lls dir2\\..", 11, syntax, false);
        std::vector<std::string> e{ "dir2\\.." };
        ASSERT_TRUE(cmp(r, e));
    }

    {
        auto r = autoComplete("lls dir2\\..\\", 12, syntax, false);
        std::vector<std::string> e{ "dir2\\..\\dir1", "dir2\\..\\dir2", "dir2\\..\\dir2a" };
        ASSERT_TRUE(cmp(r, e));
        applyCompletion(r, true, 100, s);
        ASSERT_EQ(r.line, "lls dir2\\..\\dir1");
        applyCompletion(r, true, 100, s);
        ASSERT_EQ(r.line, "lls dir2\\..\\dir2");
        applyCompletion(r, true, 100, s);
        ASSERT_EQ(r.line, "lls dir2\\..\\dir2a");
        applyCompletion(r, true, 100, s);
        ASSERT_EQ(r.line, "lls dir2\\..\\dir1");
        applyCompletion(r, false, 100, s);
        ASSERT_EQ(r.line, "lls dir2\\..\\dir2a");
        applyCompletion(r, false, 100, s);
        ASSERT_EQ(r.line, "lls dir2\\..\\dir2");
    }

    {
        auto r = autoComplete("lls dir2a\\", 10, syntax, false);
        applyCompletion(r, false, 100, s);
        ASSERT_EQ(r.line, "lls dir2a\\nospace");
        applyCompletion(r, false, 100, s);
        ASSERT_EQ(r.line, "lls \"dir2a\\dir space2\"");
        applyCompletion(r, false, 100, s);
        ASSERT_EQ(r.line, "lls \"dir2a\\dir space\"");
        applyCompletion(r, false, 100, s);
        ASSERT_EQ(r.line, "lls dir2a\\nospace");
    }

    {
        auto r = autoComplete("lls \"dir\"1\\", 11, syntax, false);
        applyCompletion(r, true, 100, s);
        ASSERT_EQ(r.line, "lls \"dir1\\sub11\"");
    }

    {
        auto r = autoComplete("lls dir1\\\"..\\dir2\\\"", std::string::npos, syntax, false);
        applyCompletion(r, true, 100, s);
        ASSERT_EQ(r.line, "lls \"dir1\\..\\dir2\\sub21\"");
    }

    {
        auto r = autoComplete("lls c:\\prog", std::string::npos, syntax, false);
        applyCompletion(r, true, 100, s);
        ASSERT_EQ(r.line, "lls \"c:\\Program Files\"");
        applyCompletion(r, true, 100, s);
        ASSERT_EQ(r.line, "lls \"c:\\Program Files (x86)\"");
    }

    {
        auto r = autoComplete("lls \"c:\\program files \"", std::string::npos, syntax, false);
        applyCompletion(r, true, 100, s);
        ASSERT_EQ(r.line, "lls \"c:\\Program Files (x86)\"");
    }

    // unix style completions, local fs

    {
        auto r = autoComplete("lls ", 4, syntax, true);
        std::vector<std::string> e{ "dir1\\", "dir2\\", "dir2a\\" };
        ASSERT_TRUE(cmp(r, e));
        applyCompletion(r, true, 100, s);
        ASSERT_EQ(r.line, "lls dir");
    }

    {
        auto r = autoComplete("lls di", 6, syntax, true);
        std::vector<std::string> e{ "dir1\\", "dir2\\", "dir2a\\" };
        ASSERT_TRUE(cmp(r, e));
        applyCompletion(r, true, 100, s);
        ASSERT_EQ(r.line, "lls dir");
    }

    {
        auto r = autoComplete("lls dir2", 8, syntax, true);
        std::vector<std::string> e{ "dir2\\", "dir2a\\" };
        ASSERT_TRUE(cmp(r, e));
        applyCompletion(r, true, 100, s);
        ASSERT_EQ(r.line, "lls dir2");
    }

    {
        auto r = autoComplete("lls dir2a", 9, syntax, true);
        std::vector<std::string> e{ "dir2a\\" };
        ASSERT_TRUE(cmp(r, e));
        applyCompletion(r, true, 100, s);
        ASSERT_EQ(r.line, "lls dir2a\\");
    }

    {
        auto r = autoComplete("lls dir2 something after", 8, syntax, true);
        std::vector<std::string> e{ "dir2\\", "dir2a\\" };
        ASSERT_TRUE(cmp(r, e));
        applyCompletion(r, true, 100, s);
        ASSERT_EQ(r.line, "lls dir2 something after");
    }

    {
        auto r = autoComplete("lls dir2asomething immediately after", 9, syntax, true);
        std::vector<std::string> e{ "dir2a\\" };
        ASSERT_TRUE(cmp(r, e));
        applyCompletion(r, true, 100, s);
        ASSERT_EQ(r.line, "lls dir2a\\something immediately after");
    }

    {
        auto r = autoComplete("lls dir2\\", 9, syntax, true);
        std::vector<std::string> e{ "dir2\\sub21\\", "dir2\\sub22\\" };
        ASSERT_TRUE(cmp(r, e));
        applyCompletion(r, true, 100, s);
        ASSERT_EQ(r.line, "lls dir2\\sub2");
        auto rr = autoComplete("lls dir2\\sub22", 14, syntax, true);
        applyCompletion(rr, true, 100, s);
        ASSERT_EQ(rr.line, "lls dir2\\sub22\\");
    }

    {
        auto r = autoComplete("lls dir2\\.\\", 11, syntax, true);
        std::vector<std::string> e{ "dir2\\.\\sub21\\", "dir2\\.\\sub22\\" };
        ASSERT_TRUE(cmp(r, e));
        applyCompletion(r, true, 100, s);
        ASSERT_EQ(r.line, "lls dir2\\.\\sub2");
    }

    {
        auto r = autoComplete("lls dir2\\..", 11, syntax, true);
        std::vector<std::string> e{ "dir2\\..\\" };
        ASSERT_TRUE(cmp(r, e));
        applyCompletion(r, true, 100, s);
        ASSERT_EQ(r.line, "lls dir2\\..\\");
    }

    {
        auto r = autoComplete("lls dir2\\..\\", 12, syntax, true);
        std::vector<std::string> e{ "dir2\\..\\dir1\\", "dir2\\..\\dir2\\", "dir2\\..\\dir2a\\" };
        ASSERT_TRUE(cmp(r, e));
        applyCompletion(r, true, 100, s);
        ASSERT_EQ(r.line, "lls dir2\\..\\dir");
    }

    {
        auto r = autoComplete("lls dir2\\..\\", 12, syntax, true);
        std::vector<std::string> e{ "dir2\\..\\dir1\\", "dir2\\..\\dir2\\", "dir2\\..\\dir2a\\" };
        ASSERT_TRUE(cmp(r, e));
        applyCompletion(r, true, 100, s);
        ASSERT_EQ(r.line, "lls dir2\\..\\dir");
    }

    {
        auto r = autoComplete("lls dir2a\\d", 11, syntax, true);
        applyCompletion(r, true, 100, s);
        ASSERT_EQ(r.line, "lls \"dir2a\\dir space\"");
        auto rr = autoComplete("lls \"dir2a\\dir space\"\\", std::string::npos, syntax, false);
        applyCompletion(rr, true, 100, s);
        ASSERT_EQ(rr.line, "lls \"dir2a\\dir space\\next\"");
    }

    {
        auto r = autoComplete("lls \"dir\"1\\", std::string::npos, syntax, true);
        applyCompletion(r, true, 100, s);
        ASSERT_EQ(r.line, "lls \"dir1\\sub1\"");
    }

    {
        auto r = autoComplete("lls dir1\\\"..\\dir2\\\"", std::string::npos, syntax, true);
        applyCompletion(r, true, 100, s);
        ASSERT_EQ(r.line, "lls \"dir1\\..\\dir2\\sub2\"");
    }

    {
        auto r = autoComplete("lls c:\\prog", std::string::npos, syntax, true);
        applyCompletion(r, true, 100, s);
        ASSERT_EQ(r.line, "lls c:\\program");
    }

    {
        auto r = autoComplete("lls \"c:\\program files \"", std::string::npos, syntax, true);
        applyCompletion(r, true, 100, s);
        ASSERT_EQ(r.line, "lls \"c:\\program files (x86)\\\"");
    }

    {
        auto r = autoComplete("lls 'c:\\program files '", std::string::npos, syntax, true);
        applyCompletion(r, true, 100, s);
        ASSERT_EQ(r.line, "lls 'c:\\program files (x86)\\'");
    }

    // mega dir setup

    MegaNode *rootnode = megaApi[0]->getRootNode();
    auto nh = createFolder(0, "test_autocomplete_megafs", rootnode);
    ASSERT_NE(nh, UNDEF);
    MegaNode *n0 = megaApi[0]->getNodeByHandle(nh);

    megaCurDir = NodeHandle().set6byte(nh);

    nh = createFolder(0, "dir1", n0);
    ASSERT_NE(nh, UNDEF);
    MegaNode *n1 = megaApi[0]->getNodeByHandle(nh);
    ASSERT_NE(createFolder(0, "sub11", n1), UNDEF);
    ASSERT_NE(createFolder(0, "sub12", n1), UNDEF);

    nh = createFolder(0, "dir2", n0);
    ASSERT_NE(nh, UNDEF);
    MegaNode *n2 = megaApi[0]->getNodeByHandle(nh);
    ASSERT_NE(createFolder(0, "sub21", n2), UNDEF);
    ASSERT_NE(createFolder(0, "sub22", n2), UNDEF);

    nh = createFolder(0, "dir2a", n0);
    ASSERT_NE(nh, UNDEF);
    MegaNode *n3 = megaApi[0]->getNodeByHandle(nh);

    nh = createFolder(0, "dir space", n3);
    ASSERT_NE(nh, UNDEF);

    MegaNode *n31 = megaApi[0]->getNodeByHandle(nh);

    ASSERT_NE(createFolder(0, "dir space2", n3), UNDEF);
    ASSERT_NE(createFolder(0, "nospace", n3), UNDEF);
    ASSERT_NE(createFolder(0, "next", n31), UNDEF);


    // dos style mega FS completions

    {
        auto r = autoComplete("ls ", std::string::npos, syntax, false);
        std::vector<std::string> e{ "dir1", "dir2", "dir2a" };
        ASSERT_TRUE(cmp(r, e));
        applyCompletion(r, true, 100, s);
        ASSERT_EQ(r.line, "ls dir1");
    }

    {
        auto r = autoComplete("ls di", std::string::npos, syntax, false);
        std::vector<std::string> e{ "dir1", "dir2", "dir2a" };
        ASSERT_TRUE(cmp(r, e));
    }

    {
        auto r = autoComplete("ls dir2", std::string::npos, syntax, false);
        std::vector<std::string> e{ "dir2", "dir2a" };
        ASSERT_TRUE(cmp(r, e));
    }

    {
        auto r = autoComplete("ls dir2a", std::string::npos, syntax, false);
        std::vector<std::string> e{ "dir2a" };
        ASSERT_TRUE(cmp(r, e));
    }

    {
        auto r = autoComplete("ls dir2 something after", 7, syntax, false);
        std::vector<std::string> e{ "dir2", "dir2a" };
        ASSERT_TRUE(cmp(r, e));
    }

    {
        auto r = autoComplete("ls dir2something immeditely after", 7, syntax, false);
        std::vector<std::string> e{ "dir2", "dir2a" };
        ASSERT_TRUE(cmp(r, e));
    }

    {
        auto r = autoComplete("ls dir2/", std::string::npos, syntax, false);
        std::vector<std::string> e{ "dir2/sub21", "dir2/sub22" };
        ASSERT_TRUE(cmp(r, e));
    }

    {
        auto r = autoComplete("ls dir2/./", std::string::npos, syntax, false);
        std::vector<std::string> e{ "dir2/./sub21", "dir2/./sub22" };
        ASSERT_TRUE(cmp(r, e));
    }

    {
        auto r = autoComplete("ls dir2/..", std::string::npos, syntax, false);
        std::vector<std::string> e{ "dir2/.." };
        ASSERT_TRUE(cmp(r, e));
    }

    {
        auto r = autoComplete("ls dir2/../", std::string::npos, syntax, false);
        std::vector<std::string> e{ "dir2/../dir1", "dir2/../dir2", "dir2/../dir2a" };
        ASSERT_TRUE(cmp(r, e));
        applyCompletion(r, true, 100, s);
        ASSERT_EQ(r.line, "ls dir2/../dir1");
        applyCompletion(r, true, 100, s);
        ASSERT_EQ(r.line, "ls dir2/../dir2");
        applyCompletion(r, true, 100, s);
        ASSERT_EQ(r.line, "ls dir2/../dir2a");
        applyCompletion(r, true, 100, s);
        ASSERT_EQ(r.line, "ls dir2/../dir1");
        applyCompletion(r, false, 100, s);
        ASSERT_EQ(r.line, "ls dir2/../dir2a");
        applyCompletion(r, false, 100, s);
        ASSERT_EQ(r.line, "ls dir2/../dir2");
    }

    {
        auto r = autoComplete("ls dir2a/", std::string::npos, syntax, false);
        applyCompletion(r, false, 100, s);
        ASSERT_EQ(r.line, "ls dir2a/nospace");
        applyCompletion(r, false, 100, s);
        ASSERT_EQ(r.line, "ls \"dir2a/dir space2\"");
        applyCompletion(r, false, 100, s);
        ASSERT_EQ(r.line, "ls \"dir2a/dir space\"");
        applyCompletion(r, false, 100, s);
        ASSERT_EQ(r.line, "ls dir2a/nospace");
    }

    {
        auto r = autoComplete("ls \"dir\"1/", std::string::npos, syntax, false);
        applyCompletion(r, true, 100, s);
        ASSERT_EQ(r.line, "ls \"dir1/sub11\"");
    }

    {
        auto r = autoComplete("ls dir1/\"../dir2/\"", std::string::npos, syntax, false);
        applyCompletion(r, true, 100, s);
        ASSERT_EQ(r.line, "ls \"dir1/../dir2/sub21\"");
    }

    {
        auto r = autoComplete("ls /test_autocomplete_meg", std::string::npos, syntax, false);
        applyCompletion(r, true, 100, s);
        ASSERT_EQ(r.line, "ls /test_autocomplete_megafs");
    }

    // unix style mega FS completions

    {
        auto r = autoComplete("ls ", std::string::npos, syntax, true);
        std::vector<std::string> e{ "dir1/", "dir2/", "dir2a/" };
        ASSERT_TRUE(cmp(r, e));
        applyCompletion(r, true, 100, s);
        ASSERT_EQ(r.line, "ls dir");
    }

    {
        auto r = autoComplete("ls di", std::string::npos, syntax, true);
        std::vector<std::string> e{ "dir1/", "dir2/", "dir2a/" };
        ASSERT_TRUE(cmp(r, e));
        applyCompletion(r, true, 100, s);
        ASSERT_EQ(r.line, "ls dir");
    }

    {
        auto r = autoComplete("ls dir2", std::string::npos, syntax, true);
        std::vector<std::string> e{ "dir2/", "dir2a/" };
        ASSERT_TRUE(cmp(r, e));
        applyCompletion(r, true, 100, s);
        ASSERT_EQ(r.line, "ls dir2");
    }

    {
        auto r = autoComplete("ls dir2a", std::string::npos, syntax, true);
        std::vector<std::string> e{ "dir2a/" };
        ASSERT_TRUE(cmp(r, e));
        applyCompletion(r, true, 100, s);
        ASSERT_EQ(r.line, "ls dir2a/");
    }

    {
        auto r = autoComplete("ls dir2 something after", 7, syntax, true);
        std::vector<std::string> e{ "dir2/", "dir2a/" };
        ASSERT_TRUE(cmp(r, e));
        applyCompletion(r, true, 100, s);
        ASSERT_EQ(r.line, "ls dir2 something after");
    }

    {
        auto r = autoComplete("ls dir2asomething immediately after", 8, syntax, true);
        std::vector<std::string> e{ "dir2a/" };
        ASSERT_TRUE(cmp(r, e));
        applyCompletion(r, true, 100, s);
        ASSERT_EQ(r.line, "ls dir2a/something immediately after");
    }

    {
        auto r = autoComplete("ls dir2/", std::string::npos, syntax, true);
        std::vector<std::string> e{ "dir2/sub21/", "dir2/sub22/" };
        ASSERT_TRUE(cmp(r, e));
        applyCompletion(r, true, 100, s);
        ASSERT_EQ(r.line, "ls dir2/sub2");
        auto rr = autoComplete("ls dir2/sub22", std::string::npos, syntax, true);
        applyCompletion(rr, true, 100, s);
        ASSERT_EQ(rr.line, "ls dir2/sub22/");
    }

    {
        auto r = autoComplete("ls dir2/./", std::string::npos, syntax, true);
        std::vector<std::string> e{ "dir2/./sub21/", "dir2/./sub22/" };
        ASSERT_TRUE(cmp(r, e));
        applyCompletion(r, true, 100, s);
        ASSERT_EQ(r.line, "ls dir2/./sub2");
    }

    {
        auto r = autoComplete("ls dir2/..", std::string::npos, syntax, true);
        std::vector<std::string> e{ "dir2/../" };
        ASSERT_TRUE(cmp(r, e));
        applyCompletion(r, true, 100, s);
        ASSERT_EQ(r.line, "ls dir2/../");
    }

    {
        auto r = autoComplete("ls dir2/../", std::string::npos, syntax, true);
        std::vector<std::string> e{ "dir2/../dir1/", "dir2/../dir2/", "dir2/../dir2a/" };
        ASSERT_TRUE(cmp(r, e));
        applyCompletion(r, true, 100, s);
        ASSERT_EQ(r.line, "ls dir2/../dir");
    }

    {
        auto r = autoComplete("ls dir2/../", std::string::npos, syntax, true);
        std::vector<std::string> e{ "dir2/../dir1/", "dir2/../dir2/", "dir2/../dir2a/" };
        ASSERT_TRUE(cmp(r, e));
        applyCompletion(r, true, 100, s);
        ASSERT_EQ(r.line, "ls dir2/../dir");
    }

    {
        auto r = autoComplete("ls dir2a/d", std::string::npos, syntax, true);
        applyCompletion(r, true, 100, s);
        ASSERT_EQ(r.line, "ls \"dir2a/dir space\"");
        auto rr = autoComplete("ls \"dir2a/dir space\"/", std::string::npos, syntax, false);
        applyCompletion(rr, true, 100, s);
        ASSERT_EQ(rr.line, "ls \"dir2a/dir space/next\"");
    }

    {
        auto r = autoComplete("ls \"dir\"1/", std::string::npos, syntax, true);
        applyCompletion(r, true, 100, s);
        ASSERT_EQ(r.line, "ls \"dir1/sub1\"");
    }

    {
        auto r = autoComplete("ls dir1/\"../dir2/\"", std::string::npos, syntax, true);
        applyCompletion(r, true, 100, s);
        ASSERT_EQ(r.line, "ls \"dir1/../dir2/sub2\"");
    }

    {
        auto r = autoComplete("ls /test_autocomplete_meg", std::string::npos, syntax, true);
        applyCompletion(r, true, 100, s);
        ASSERT_EQ(r.line, "ls /test_autocomplete_megafs/");
        r = autoComplete(r.line + "dir2a", std::string::npos, syntax, true);
        applyCompletion(r, true, 100, s);
        ASSERT_EQ(r.line, "ls /test_autocomplete_megafs/dir2a/");
        r = autoComplete(r.line + "d", std::string::npos, syntax, true);
        applyCompletion(r, true, 100, s);
        ASSERT_EQ(r.line, "ls \"/test_autocomplete_megafs/dir2a/dir space\"");
    }

    fs::current_path(old_cwd);

}
#endif

#ifdef ENABLE_CHAT

/**
 * @brief TEST_F SdkTestChat
 *
 * Initialize a test scenario by:
 *
 * - Setting a new contact to chat with
 *
 * Performs different operations related to chats:
 *
 * - Fetch the list of available chats
 * - Create a group chat
 * - Remove a peer from the chat
 * - Invite a contact to a chat
 * - Get the user-specific URL for the chat
 * - Update permissions of an existing peer in a chat
 */
TEST_F(SdkTest, SdkTestChat)
{
    LOG_info << "___TEST Chat___";
    ASSERT_NO_FATAL_FAILURE(getAccountsForTest(2));

    // --- Send a new contact request ---

    string message = "Hi contact. This is a testing message";

    mApi[1].contactRequestUpdated = false;
    ASSERT_NO_FATAL_FAILURE( inviteContact(0, mApi[1].email, message, MegaContactRequest::INVITE_ACTION_ADD) );
    ASSERT_TRUE( waitForResponse(&mApi[1].contactRequestUpdated) )   // at the target side (auxiliar account)
            << "Contact request update not received after " << maxTimeout << " seconds";
    // if there were too many invitations within a short period of time, the invitation can be rejected by
    // the API with `API_EOVERQUOTA = -17` as counter spamming meassure (+500 invites in the last 50 days)

    // --- Accept a contact invitation ---

    ASSERT_NO_FATAL_FAILURE( getContactRequest(1, false) );

    mApi[0].contactRequestUpdated = mApi[1].contactRequestUpdated = false;
    ASSERT_NO_FATAL_FAILURE( replyContact(mApi[1].cr.get(), MegaContactRequest::REPLY_ACTION_ACCEPT) );
    ASSERT_TRUE( waitForResponse(&mApi[1].contactRequestUpdated) )   // at the target side (auxiliar account)
            << "Contact request update not received after " << maxTimeout << " seconds";
    ASSERT_TRUE( waitForResponse(&mApi[0].contactRequestUpdated) )   // at the target side (main account)
            << "Contact request update not received after " << maxTimeout << " seconds";

    mApi[1].cr.reset();


    // --- Check list of available chats --- (fetch is done at SetUp())

    size_t numChats = mApi[0].chats.size();      // permanent chats cannot be deleted, so they're kept forever


    // --- Create a group chat ---

    MegaTextChatPeerList *peers;
    handle h;
    bool group;

    h = megaApi[1]->getMyUser()->getHandle();
    peers = MegaTextChatPeerList::createInstance();//new MegaTextChatPeerListPrivate();
    peers->addPeer(h, PRIV_STANDARD);
    group = true;

    mApi[1].chatUpdated = false;
    mApi[0].requestFlags[MegaRequest::TYPE_CHAT_CREATE] = false;
    ASSERT_NO_FATAL_FAILURE( createChat(group, peers) );
    ASSERT_TRUE( waitForResponse(&mApi[0].requestFlags[MegaRequest::TYPE_CHAT_CREATE]) )
            << "Cannot create a new chat";
    ASSERT_EQ(API_OK, mApi[0].lastError) << "Chat creation failed (error: " << mApi[0].lastError << ")";
    ASSERT_TRUE( waitForResponse(&mApi[1].chatUpdated ))   // at the target side (auxiliar account)
            << "Chat update not received after " << maxTimeout << " seconds";

    MegaHandle chatid = mApi[0].chatid;   // set at onRequestFinish() of chat creation request

    delete peers;

    // check the new chat information
    ASSERT_EQ(mApi[0].chats.size(), ++numChats) << "Unexpected received number of chats";
    ASSERT_TRUE(mApi[1].chatUpdated) << "The peer didn't receive notification of the chat creation";


    // --- Remove a peer from the chat ---

    mApi[1].chatUpdated = false;
    mApi[0].requestFlags[MegaRequest::TYPE_CHAT_REMOVE] = false;
    megaApi[0]->removeFromChat(chatid, h);
    ASSERT_TRUE( waitForResponse(&mApi[0].requestFlags[MegaRequest::TYPE_CHAT_REMOVE]) )
            << "Chat remove failed after " << maxTimeout << " seconds";
    ASSERT_EQ(API_OK, mApi[0].lastError) << "Removal of chat peer failed (error: " << mApi[0].lastError << ")";
    int numpeers = mApi[0].chats[chatid]->getPeerList() ? mApi[0].chats[chatid]->getPeerList()->size() : 0;
    ASSERT_EQ(numpeers, 0) << "Wrong number of peers in the list of peers";
    ASSERT_TRUE( waitForResponse(&mApi[1].chatUpdated) )   // at the target side (auxiliar account)
            << "Didn't receive notification of the peer removal after " << maxTimeout << " seconds";


    // --- Invite a contact to a chat ---

    mApi[1].chatUpdated = false;
    mApi[0].requestFlags[MegaRequest::TYPE_CHAT_INVITE] = false;
    megaApi[0]->inviteToChat(chatid, h, PRIV_STANDARD);
    ASSERT_TRUE( waitForResponse(&mApi[0].requestFlags[MegaRequest::TYPE_CHAT_INVITE]) )
            << "Chat invitation failed after " << maxTimeout << " seconds";
    ASSERT_EQ(API_OK, mApi[0].lastError) << "Invitation of chat peer failed (error: " << mApi[0].lastError << ")";
    numpeers = mApi[0].chats[chatid]->getPeerList() ? mApi[0].chats[chatid]->getPeerList()->size() : 0;
    ASSERT_EQ(numpeers, 1) << "Wrong number of peers in the list of peers";
    ASSERT_TRUE( waitForResponse(&mApi[1].chatUpdated) )   // at the target side (auxiliar account)
            << "The peer didn't receive notification of the invitation after " << maxTimeout << " seconds";


    // --- Get the user-specific URL for the chat ---

    mApi[0].requestFlags[MegaRequest::TYPE_CHAT_URL] = false;
    megaApi[0]->getUrlChat(chatid);
    ASSERT_TRUE( waitForResponse(&mApi[0].requestFlags[MegaRequest::TYPE_CHAT_URL]) )
            << "Retrieval of chat URL failed after " << maxTimeout << " seconds";
    ASSERT_EQ(API_OK, mApi[0].lastError) << "Retrieval of chat URL failed (error: " << mApi[0].lastError << ")";


    // --- Update Permissions of an existing peer in the chat

    mApi[1].chatUpdated = false;
    mApi[0].requestFlags[MegaRequest::TYPE_CHAT_UPDATE_PERMISSIONS] = false;
    megaApi[0]->updateChatPermissions(chatid, h, PRIV_RO);
    ASSERT_TRUE( waitForResponse(&mApi[0].requestFlags[MegaRequest::TYPE_CHAT_UPDATE_PERMISSIONS]) )
            << "Update chat permissions failed after " << maxTimeout << " seconds";
    ASSERT_EQ(API_OK, mApi[0].lastError) << "Update of chat permissions failed (error: " << mApi[0].lastError << ")";
    ASSERT_TRUE( waitForResponse(&mApi[1].chatUpdated) )   // at the target side (auxiliar account)
            << "The peer didn't receive notification of the invitation after " << maxTimeout << " seconds";

}
#endif

class myMIS : public MegaInputStream
{
public:
    int64_t size;
    ifstream ifs;

    myMIS(const char* filename)
        : ifs(filename, ios::binary)
    {
        ifs.seekg(0, ios::end);
        size = ifs.tellg();
        ifs.seekg(0, ios::beg);
    }
    virtual int64_t getSize() { return size; }

    virtual bool read(char *buffer, size_t size) {
        if (buffer)
        {
            ifs.read(buffer, size);
        }
        else
        {
            ifs.seekg(size, ios::cur);
        }
        return !ifs.fail();
    }
};


TEST_F(SdkTest, SdkTestFingerprint)
{
    LOG_info << "___TEST fingerprint stream/file___";
    ASSERT_NO_FATAL_FAILURE(getAccountsForTest(2));

    int filesizes[] = { 10, 100, 1000, 10000, 100000, 10000000 };
    string expected[] = {
        "DAQoBAMCAQQDAgEEAwAAAAAAAAQAypo7",
        "DAWQjMO2LBXoNwH_agtF8CX73QQAypo7",
        "EAugDFlhW_VTCMboWWFb9VMIxugQAypo7",
        "EAhAnWCqOGBx0gGOWe7N6wznWRAQAypo7",
        "GA6CGAQFLOwb40BGchttx22PvhZ5gQAypo7",
        "GA4CWmAdW1TwQ-bddEIKTmSDv0b2QQAypo7",
    };

    auto fsa = makeFsAccess();
    string name = "testfile";
    LocalPath localname = LocalPath::fromAbsolutePath(name);

    int value = 0x01020304;
    for (int i = sizeof filesizes / sizeof filesizes[0]; i--; )
    {
        {
            ofstream ofs(name.c_str(), ios::binary);
            char s[8192];
            ofs.rdbuf()->pubsetbuf(s, sizeof s);
            for (auto j = filesizes[i] / sizeof(value); j-- ; ) ofs.write((char*)&value, sizeof(value));
            ofs.write((char*)&value, filesizes[i] % sizeof(value));
        }

        fsa->setmtimelocal(localname, 1000000000);

        string streamfp, filefp;
        {
            m_time_t mtime = 0;
            {
                auto nfa = fsa->newfileaccess();
                nfa->fopen(localname);
                mtime = nfa->mtime;
            }

            myMIS mis(name.c_str());
            streamfp.assign(megaApi[0]->getFingerprint(&mis, mtime));
        }

        filefp = megaApi[0]->getFingerprint(name.c_str());

        ASSERT_EQ(streamfp, filefp);
        ASSERT_EQ(streamfp, expected[i]);
    }
}


static void incrementFilename(string& s)
{
    if (s.size() > 2)
    {
        if (isdigit(s[s.size() - 2]) | !isdigit(s[s.size() - 1]))
        {
            s += "00";
        }
        else
        {
            s[s.size() - 1] = static_cast<string::value_type>(s[s.size()-1] + 1);
            if (s[s.size() - 1] > '9')
            {
                s[s.size() - 1] = static_cast<string::value_type>(s[s.size()-1] - 1);
                s[s.size() - 2] = static_cast<string::value_type>(s[s.size()-2] + 1);
            }
        }
    }
}

struct second_timer
{
    m_time_t t;
    m_time_t pause_t;
    second_timer() { t = m_time(); }
    void reset () { t = m_time(); }
    void pause() { pause_t = m_time(); }
    void resume() { t += m_time() - pause_t; }
    size_t elapsed() { return size_t(m_time() - t); }
};

namespace mega
{
    class DebugTestHook
    {
    public:
        static int countdownToOverquota;
        static int countdownTo404;
        static int countdownTo403;
        static int countdownToTimeout;
        static bool isRaid;
        static bool isRaidKnown;

        static void onSetIsRaid_morechunks(::mega::RaidBufferManager* tbm)
        {

            unsigned oldvalue = tbm->raidLinesPerChunk;
            tbm->raidLinesPerChunk /= 4;
            LOG_info << "adjusted raidlinesPerChunk from " << oldvalue << " to " << tbm->raidLinesPerChunk;
        }

        static bool  onHttpReqPost509(HttpReq* req)
        {
            if (req->type == REQ_BINARY)
            {
                if (countdownToOverquota-- == 0) {
                    req->httpstatus = 509;
                    req->timeleft = 30;  // in seconds
                    req->status = REQ_FAILURE;

                    LOG_info << "SIMULATING HTTP GET 509 OVERQUOTA";
                    return true;
                }
            }
            return false;
        }

        static bool  onHttpReqPost404Or403(HttpReq* req)
        {
            if (req->type == REQ_BINARY)
            {
                if (countdownTo404-- == 0) {
                    req->httpstatus = 404;
                    req->status = REQ_FAILURE;

                    LOG_info << "SIMULATING HTTP GET 404";
                    return true;
                }
                if (countdownTo403-- == 0) {
                    req->httpstatus = 403;
                    req->status = REQ_FAILURE;

                    LOG_info << "SIMULATING HTTP GET 403";
                    return true;
                }
            }
            return false;
        }


        static bool  onHttpReqPostTimeout(HttpReq* req)
        {
            if (req->type == REQ_BINARY)
            {
                if (countdownToTimeout-- == 0) {
                    req->lastdata = Waiter::ds;
                    req->status = REQ_INFLIGHT;

                    LOG_info << "SIMULATING HTTP TIMEOUT (timeout period begins now)";
                    return true;
                }
            }
            return false;
        }

        static void onSetIsRaid(::mega::RaidBufferManager* tbm)
        {
            isRaid = tbm->isRaid();
            isRaidKnown = true;
        }

        static bool resetForTests()
        {
#ifdef MEGASDK_DEBUG_TEST_HOOKS_ENABLED
            globalMegaTestHooks = MegaTestHooks(); // remove any callbacks set in other tests
            countdownToOverquota = 3;
            countdownTo404 = 5;
            countdownTo403 = 10;
            countdownToTimeout = 15;
            isRaid = false;
            isRaidKnown = false;
            return true;
#else
            return false;
#endif
        }

        static void onSetIsRaid_smallchunks10(::mega::RaidBufferManager* tbm)
        {
            tbm->raidLinesPerChunk = 10;
        }

    };

    int DebugTestHook::countdownToOverquota = 3;
    bool DebugTestHook::isRaid = false;
    bool DebugTestHook::isRaidKnown = false;
    int DebugTestHook::countdownTo404 = 5;
    int DebugTestHook::countdownTo403 = 10;
    int DebugTestHook::countdownToTimeout = 15;

}


/**
* @brief TEST_F SdkTestCloudraidTransfers
*
* - Download our well-known cloudraid file with standard settings
* - Download our well-known cloudraid file, but this time with small chunk sizes and periodically pausing and unpausing
* - Download our well-known cloudraid file, but this time with small chunk sizes and periodically destrying the megaApi object, then recreating and Resuming (with session token)
*
*/

#ifdef DEBUG
TEST_F(SdkTest, SdkTestCloudraidTransfers)
{
    LOG_info << "___TEST Cloudraid transfers___";
    ASSERT_NO_FATAL_FAILURE(getAccountsForTest(2));

    ASSERT_TRUE(DebugTestHook::resetForTests()) << "SDK test hooks are not enabled in release mode";

    MegaNode *rootnode = megaApi[0]->getRootNode();

    auto importHandle = importPublicLink(0, MegaClient::MEGAURL+"/#!zAJnUTYD!8YE5dXrnIEJ47NdDfFEvqtOefhuDMphyae0KY5zrhns", rootnode);
    MegaHandle imported_file_handle = importHandle;

    MegaNode *nimported = megaApi[0]->getNodeByHandle(imported_file_handle);


    string filename = DOTSLASH "cloudraid_downloaded_file.sdktest";
    deleteFile(filename.c_str());

    // plain cloudraid download
    mApi[0].transferFlags[MegaTransfer::TYPE_DOWNLOAD] = false;
    megaApi[0]->startDownload(nimported, filename.c_str());
    ASSERT_TRUE(waitForResponse(&mApi[0].transferFlags[MegaTransfer::TYPE_DOWNLOAD], 600))
        << "Download cloudraid transfer failed after " << maxTimeout << " seconds";
    ASSERT_EQ(API_OK, mApi[0].lastError) << "Cannot download the cloudraid file (error: " << mApi[0].lastError << ")";


    // cloudraid download with periodic pause and resume

    incrementFilename(filename);
    deleteFile(filename.c_str());

    // smaller chunk sizes so we can get plenty of pauses
    #ifdef MEGASDK_DEBUG_TEST_HOOKS_ENABLED
    globalMegaTestHooks.onSetIsRaid = ::mega::DebugTestHook::onSetIsRaid_morechunks;
    #endif

    // plain cloudraid download
    {
        onTransferUpdate_progress = 0;
        onTransferUpdate_filesize = 0;
        mApi[0].transferFlags[MegaTransfer::TYPE_DOWNLOAD] = false;
        megaApi[0]->startDownload(nimported, filename.c_str());

        m_off_t lastprogress = 0, pausecount = 0;
        second_timer t;
        while (t.elapsed() < 60 && (onTransferUpdate_filesize == 0 || onTransferUpdate_progress < onTransferUpdate_filesize))
        {
            if (onTransferUpdate_progress > lastprogress)
            {
                megaApi[0]->pauseTransfers(true);
                pausecount += 1;
                WaitMillisec(100);
                megaApi[0]->pauseTransfers(false);
                lastprogress = onTransferUpdate_progress;
            }
            WaitMillisec(100);
        }
        ASSERT_LT(t.elapsed(), 60u) << "timed out downloading cloudraid file";
        ASSERT_GE(onTransferUpdate_filesize, 0u);
        ASSERT_TRUE(onTransferUpdate_progress == onTransferUpdate_filesize);
        ASSERT_GE(pausecount, 3);
        ASSERT_TRUE(waitForResponse(&mApi[0].transferFlags[MegaTransfer::TYPE_DOWNLOAD], 30))<< "Download cloudraid transfer with pauses failed";
        ASSERT_EQ(API_OK, mApi[0].lastError) << "Cannot download the cloudraid file (error: " << mApi[0].lastError << ")";
    }


    incrementFilename(filename);
    deleteFile(filename.c_str());

    // cloudraid download with periodic full exit and resume from session ID
    // plain cloudraid download
    {
        megaApi[0]->setMaxDownloadSpeed(32 * 1024 * 1024 * 8 / 30); // should take 30 seconds, not counting exit/resume session
        mApi[0].transferFlags[MegaTransfer::TYPE_DOWNLOAD] = false;
        megaApi[0]->startDownload(nimported, filename.c_str());

        std::string sessionId = megaApi[0]->dumpSession();

        onTransferUpdate_progress = 0;// updated in callbacks
        onTransferUpdate_filesize = 0;
        m_off_t lastprogress = 0;
        unsigned exitresumecount = 0;
        second_timer t;
        auto initialOnTranferFinishedCount = onTranferFinishedCount;
        auto lastOnTranferFinishedCount = onTranferFinishedCount;
        while (t.elapsed() < 180 && onTranferFinishedCount < initialOnTranferFinishedCount + 2)
        {
            if (onTranferFinishedCount > lastOnTranferFinishedCount)
            {
                t.reset();
                lastOnTranferFinishedCount = onTranferFinishedCount;
                deleteFile(filename.c_str());
                onTransferUpdate_progress = 0;
                onTransferUpdate_filesize = 0;
                lastprogress = 0;
                mApi[0].transferFlags[MegaTransfer::TYPE_DOWNLOAD] = false;
                megaApi[0]->startDownload(nimported, filename.c_str());
            }
            else if (onTransferUpdate_progress > lastprogress + onTransferUpdate_filesize/10 )
            {
                if (exitresumecount < 3*(onTranferFinishedCount - initialOnTranferFinishedCount + 1))
                {
                    megaApi[0].reset();
                    exitresumecount += 1;
                    WaitMillisec(100);

                    megaApi[0].reset(newMegaApi(APP_KEY.c_str(), megaApiCacheFolder(0).c_str(), USER_AGENT.c_str(), unsigned(THREADS_PER_MEGACLIENT)));
                    mApi[0].megaApi = megaApi[0].get();
                    megaApi[0]->addListener(this);
                    megaApi[0]->setMaxDownloadSpeed(32 * 1024 * 1024 * 8 / 30); // should take 30 seconds, not counting exit/resume session

                    t.pause();
                    ASSERT_NO_FATAL_FAILURE(resumeSession(sessionId.c_str()));
                    ASSERT_NO_FATAL_FAILURE(fetchnodes(0));
                    t.resume();

                    lastprogress = onTransferUpdate_progress;
                }
            }
            WaitMillisec(1);
        }
        ASSERT_EQ(onTransferUpdate_progress, onTransferUpdate_filesize);
        ASSERT_EQ(initialOnTranferFinishedCount + 2, onTranferFinishedCount);
        ASSERT_GE(exitresumecount, 6u);
        ASSERT_TRUE(waitForResponse(&mApi[0].transferFlags[MegaTransfer::TYPE_DOWNLOAD], 1)) << "Download cloudraid transfer with pauses failed";
        ASSERT_EQ(API_OK, mApi[0].lastError) << "Cannot download the cloudraid file (error: " << mApi[0].lastError << ")";
    }

    ASSERT_TRUE(DebugTestHook::resetForTests()) << "SDK test hooks are not enabled in release mode";
}
#endif


/**
* @brief TEST_F SdkTestCloudraidTransferWithConnectionFailures
*
* Download a cloudraid file but with a connection failing with http errors 404 and 403.   The download should recover from the problems in 5 channel mode
*
*/

#ifdef DEBUG
TEST_F(SdkTest, SdkTestCloudraidTransferWithConnectionFailures)
{
    LOG_info << "___TEST Cloudraid transfers___";
    ASSERT_NO_FATAL_FAILURE(getAccountsForTest(2));

    ASSERT_TRUE(DebugTestHook::resetForTests()) << "SDK test hooks are not enabled in release mode";

    std::unique_ptr<MegaNode> rootnode{megaApi[0]->getRootNode()};

    auto importHandle = importPublicLink(0, MegaClient::MEGAURL+"/#!zAJnUTYD!8YE5dXrnIEJ47NdDfFEvqtOefhuDMphyae0KY5zrhns", rootnode.get());
    std::unique_ptr<MegaNode> nimported{megaApi[0]->getNodeByHandle(importHandle)};


    string filename = DOTSLASH "cloudraid_downloaded_file.sdktest";
    deleteFile(filename.c_str());

    // set up for 404 and 403 errors
    // smaller chunk sizes so we can get plenty of pauses
    DebugTestHook::countdownTo404 = 5;
    DebugTestHook::countdownTo403 = 12;
#ifdef MEGASDK_DEBUG_TEST_HOOKS_ENABLED
    globalMegaTestHooks.onHttpReqPost = DebugTestHook::onHttpReqPost404Or403;
    globalMegaTestHooks.onSetIsRaid = DebugTestHook::onSetIsRaid_morechunks;
#endif

    // plain cloudraid download
    {
        onTransferUpdate_progress = 0;
        onTransferUpdate_filesize = 0;
        mApi[0].transferFlags[MegaTransfer::TYPE_DOWNLOAD] = false;
        megaApi[0]->startDownload(nimported.get(), filename.c_str());

        ASSERT_TRUE(waitForResponse(&mApi[0].transferFlags[MegaTransfer::TYPE_DOWNLOAD], 180)) << "Cloudraid download with 404 and 403 errors time out (180 seconds)";
        ASSERT_EQ(API_OK, mApi[0].lastError) << "Cannot download the cloudraid file (error: " << mApi[0].lastError << ")";
        ASSERT_GE(onTransferUpdate_filesize, 0u);
        ASSERT_TRUE(onTransferUpdate_progress == onTransferUpdate_filesize);
        ASSERT_LT(DebugTestHook::countdownTo404, 0);
        ASSERT_LT(DebugTestHook::countdownTo403, 0);
    }


    ASSERT_TRUE(DebugTestHook::resetForTests()) << "SDK test hooks are not enabled in release mode";
}
#endif


/**
* @brief TEST_F SdkTestCloudraidTransferWithConnectionFailures
*
* Download a cloudraid file but with a connection failing with http errors 404 and 403.   The download should recover from the problems in 5 channel mode
*
*/

#ifdef DEBUG
TEST_F(SdkTest, SdkTestCloudraidTransferWithSingleChannelTimeouts)
{
    LOG_info << "___TEST Cloudraid transfers___";
    ASSERT_NO_FATAL_FAILURE(getAccountsForTest(2));

    ASSERT_TRUE(DebugTestHook::resetForTests()) << "SDK test hooks are not enabled in release mode";

    std::unique_ptr<MegaNode> rootnode{megaApi[0]->getRootNode()};

    auto importHandle = importPublicLink(0, MegaClient::MEGAURL+"/#!zAJnUTYD!8YE5dXrnIEJ47NdDfFEvqtOefhuDMphyae0KY5zrhns", rootnode.get());
    std::unique_ptr<MegaNode> nimported{megaApi[0]->getNodeByHandle(importHandle)};


    string filename = DOTSLASH "cloudraid_downloaded_file.sdktest";
    deleteFile(filename.c_str());

    // set up for 404 and 403 errors
    // smaller chunk sizes so we can get plenty of pauses
    DebugTestHook::countdownToTimeout = 15;
#ifdef MEGASDK_DEBUG_TEST_HOOKS_ENABLED
    globalMegaTestHooks.onHttpReqPost = DebugTestHook::onHttpReqPostTimeout;
    globalMegaTestHooks.onSetIsRaid = DebugTestHook::onSetIsRaid_morechunks;
#endif

    // plain cloudraid download
    {
        onTransferUpdate_progress = 0;
        onTransferUpdate_filesize = 0;
        mApi[0].transferFlags[MegaTransfer::TYPE_DOWNLOAD] = false;
        megaApi[0]->startDownload(nimported.get(), filename.c_str());

        ASSERT_TRUE(waitForResponse(&mApi[0].transferFlags[MegaTransfer::TYPE_DOWNLOAD], 180)) << "Cloudraid download with timeout errors timed out (180 seconds)";
        ASSERT_EQ(API_OK, mApi[0].lastError) << "Cannot download the cloudraid file (error: " << mApi[0].lastError << ")";
        ASSERT_GE(onTransferUpdate_filesize, 0u);
        ASSERT_EQ(onTransferUpdate_progress, onTransferUpdate_filesize);
        ASSERT_LT(DebugTestHook::countdownToTimeout, 0);
    }
    ASSERT_TRUE(DebugTestHook::resetForTests()) << "SDK test hooks are not enabled in release mode";
}
#endif



/**
* @brief TEST_F SdkTestOverquotaNonCloudraid
*
* Induces a simulated overquota error during a conventional download.  Confirms the download stops, pauses, and resumes.
*
*/

#ifdef DEBUG
TEST_F(SdkTest, SdkTestOverquotaNonCloudraid)
{
    LOG_info << "___TEST SdkTestOverquotaNonCloudraid";
    ASSERT_NO_FATAL_FAILURE(getAccountsForTest(2));

    //for (int i = 0; i < 1000; ++i) {
    ASSERT_TRUE(DebugTestHook::resetForTests()) << "SDK test hooks are not enabled in release mode";

    // make a file to download, and upload so we can pull it down
    std::unique_ptr<MegaNode> rootnode{megaApi[0]->getRootNode()};
    deleteFile(UPFILE);
    ASSERT_TRUE(createFile(UPFILE, true)) << "Couldn't create " << UPFILE;

    MegaHandle uploadedNodeHandle = UNDEF;
    ASSERT_EQ(API_OK, doStartUpload(0, &uploadedNodeHandle, UPFILE.c_str(), rootnode.get())) << "Upload transfer failed";
    std::unique_ptr<MegaNode> n1{megaApi[0]->getNodeByHandle(uploadedNodeHandle)};
    ASSERT_NE(n1.get(), ((::mega::MegaNode *)NULL));

    // set up to simulate 509 error
    DebugTestHook::isRaid = false;
    DebugTestHook::isRaidKnown = false;
    DebugTestHook::countdownToOverquota = 3;
    #ifdef MEGASDK_DEBUG_TEST_HOOKS_ENABLED
    globalMegaTestHooks.onHttpReqPost = DebugTestHook::onHttpReqPost509;
    globalMegaTestHooks.onSetIsRaid = DebugTestHook::onSetIsRaid;
    #endif

    // download - we should see a 30 second pause for 509 processing in the middle
    string filename2 = DOTSLASH + DOWNFILE;
    deleteFile(filename2);
    mApi[0].transferFlags[MegaTransfer::TYPE_DOWNLOAD] = false;
    megaApi[0]->startDownload(n1.get(), filename2.c_str());

    // get to 30 sec pause point
    second_timer t;
    while (t.elapsed() < 30 && DebugTestHook::countdownToOverquota >= 0)
    {
        WaitMillisec(1000);
    }
    ASSERT_TRUE(DebugTestHook::isRaidKnown);
    ASSERT_FALSE(DebugTestHook::isRaid);

    // ok so now we should see no more http requests sent for 30 seconds. Test 20 for reliable testing
    int originalcount = DebugTestHook::countdownToOverquota;
    second_timer t2;
    while (t2.elapsed() < 20)
    {
        WaitMillisec(1000);
    }
    ASSERT_TRUE(DebugTestHook::countdownToOverquota == originalcount);

    // Now wait for the file to finish

    ASSERT_TRUE(waitForResponse(&mApi[0].transferFlags[MegaTransfer::TYPE_DOWNLOAD], 600))
        << "Download transfer failed after " << maxTimeout << " seconds";
    ASSERT_EQ(API_OK, mApi[0].lastError) << "Cannot download the file (error: " << mApi[0].lastError << ")";

    ASSERT_LT(DebugTestHook::countdownToOverquota, 0);
    ASSERT_LT(DebugTestHook::countdownToOverquota, originalcount);  // there should have been more http activity after the wait

    ASSERT_TRUE(DebugTestHook::resetForTests()) << "SDK test hooks are not enabled in release mode";

    //cout << "Passed round " << i; }

}
#endif


/**
* @brief TEST_F SdkTestOverquotaNonCloudraid
*
* use the hooks to simulate an overquota condition while running a raid download transfer, and check the handling
*
*/

#ifdef DEBUG
TEST_F(SdkTest, SdkTestOverquotaCloudraid)
{
    LOG_info << "___TEST SdkTestOverquotaCloudraid";
    ASSERT_NO_FATAL_FAILURE(getAccountsForTest(2));

    ASSERT_TRUE(DebugTestHook::resetForTests()) << "SDK test hooks are not enabled in release mode";

    auto importHandle = importPublicLink(0, MegaClient::MEGAURL+"/#!zAJnUTYD!8YE5dXrnIEJ47NdDfFEvqtOefhuDMphyae0KY5zrhns", megaApi[0]->getRootNode());
    MegaNode *nimported = megaApi[0]->getNodeByHandle(importHandle);

    // set up to simulate 509 error
    DebugTestHook::isRaid = false;
    DebugTestHook::isRaidKnown = false;
    DebugTestHook::countdownToOverquota = 8;
    #ifdef MEGASDK_DEBUG_TEST_HOOKS_ENABLED
    globalMegaTestHooks.onHttpReqPost = DebugTestHook::onHttpReqPost509;
    globalMegaTestHooks.onSetIsRaid = DebugTestHook::onSetIsRaid;
    #endif

    // download - we should see a 30 second pause for 509 processing in the middle
    string filename2 = DOTSLASH + DOWNFILE;
    deleteFile(filename2);
    mApi[0].transferFlags[MegaTransfer::TYPE_DOWNLOAD] = false;
    megaApi[0]->startDownload(nimported, filename2.c_str());

    // get to 30 sec pause point
    second_timer t;
    while (t.elapsed() < 30 && DebugTestHook::countdownToOverquota >= 0)
    {
        WaitMillisec(1000);
    }
    ASSERT_TRUE(DebugTestHook::isRaidKnown);
    ASSERT_TRUE(DebugTestHook::isRaid);

    // ok so now we should see no more http requests sent for 30 seconds.  Test 20 for reliablilty
    int originalcount = DebugTestHook::countdownToOverquota;
    second_timer t2;
    while (t2.elapsed() < 20)
    {
        WaitMillisec(1000);
    }
    ASSERT_EQ(DebugTestHook::countdownToOverquota, originalcount);

    // Now wait for the file to finish

    ASSERT_TRUE(waitForResponse(&mApi[0].transferFlags[MegaTransfer::TYPE_DOWNLOAD], 600))
        << "Download transfer failed after " << maxTimeout << " seconds";
    ASSERT_EQ(API_OK, mApi[0].lastError) << "Cannot download the file (error: " << mApi[0].lastError << ")";

    ASSERT_LT(DebugTestHook::countdownToOverquota, 0);
    ASSERT_LT(DebugTestHook::countdownToOverquota, originalcount);  // there should have been more http activity after the wait

    ASSERT_TRUE(DebugTestHook::resetForTests()) << "SDK test hooks are not enabled in release mode";
}
#endif


struct CheckStreamedFile_MegaTransferListener : public MegaTransferListener
{
    typedef ::mega::byte byte;

    size_t reserved;
    size_t receiveBufPos;
    size_t file_start_offset;
    byte* receiveBuf;
    bool completedSuccessfully;
    bool completedUnsuccessfully;
    MegaError* completedUnsuccessfullyError;
    byte* compareDecryptedData;
    bool comparedEqual;


    CheckStreamedFile_MegaTransferListener(size_t receiveStartPoint, size_t receiveSizeExpected, byte* fileCompareData)
        : reserved(0)
        , receiveBufPos(0)
        , file_start_offset(0)
        , receiveBuf(NULL)
        , completedSuccessfully(false)
        , completedUnsuccessfully(false)
        , completedUnsuccessfullyError(NULL)
        , compareDecryptedData(fileCompareData)
        , comparedEqual(true)
    {
        file_start_offset = receiveStartPoint;
        reserved = receiveSizeExpected;
        receiveBuf = new byte[reserved];
        compareDecryptedData = fileCompareData;
    }

    ~CheckStreamedFile_MegaTransferListener()
    {
        delete[] receiveBuf;
    }

    void onTransferStart(MegaApi *api, MegaTransfer *transfer) override
    {
    }
    void onTransferFinish(MegaApi* api, MegaTransfer *transfer, MegaError* error) override
    {
        if (error && error->getErrorCode() != API_OK)
        {
            ((error->getErrorCode() == API_EARGS && reserved == 0) ? completedSuccessfully : completedUnsuccessfully) = true;
            completedUnsuccessfullyError = error->copy();
        }
        else
        {
            if (0 != memcmp(receiveBuf, compareDecryptedData + file_start_offset, receiveBufPos))
                comparedEqual = false;
            completedSuccessfully = true;
        }
    }
    void onTransferUpdate(MegaApi *api, MegaTransfer *transfer) override
    {
    }
    void onTransferTemporaryError(MegaApi *api, MegaTransfer * /*transfer*/, MegaError* error) override
    {
        ostringstream msg;
        msg << "onTransferTemporaryError: " << (error ? error->getErrorString() : "NULL");
        api->log(MegaApi::LOG_LEVEL_WARNING, msg.str().c_str());
    }
    bool onTransferData(MegaApi *api, MegaTransfer *transfer, char *buffer, size_t size) override
    {
        assert(receiveBufPos + size <= reserved);
        memcpy(receiveBuf + receiveBufPos, buffer, size);
        receiveBufPos += size;

        if (0 != memcmp(receiveBuf, compareDecryptedData + file_start_offset, receiveBufPos))
            comparedEqual = false;

        return true;
    }
};


CheckStreamedFile_MegaTransferListener* StreamRaidFilePart(MegaApi* megaApi, m_off_t start, m_off_t end, bool raid, bool smallpieces, MegaNode* raidFileNode, MegaNode*nonRaidFileNode, ::mega::byte* filecomparedata)
{
    assert(raidFileNode && nonRaidFileNode);
    LOG_info << "stream test ---------------------------------------------------" << start << " to " << end << "(len " << end - start << ") " << (raid ? " RAID " : " non-raid ") << (raid ? (smallpieces ? " smallpieces " : "normalpieces") : "");

#ifdef MEGASDK_DEBUG_TEST_HOOKS_ENABLED
    globalMegaTestHooks.onSetIsRaid = smallpieces ? &DebugTestHook::onSetIsRaid_smallchunks10 : NULL;
#endif

    CheckStreamedFile_MegaTransferListener* p = new CheckStreamedFile_MegaTransferListener(size_t(start), size_t(end - start), filecomparedata);
    megaApi->setStreamingMinimumRate(0);
    megaApi->startStreaming(raid ? raidFileNode : nonRaidFileNode, start, end - start, p);
    return p;
}



/**
* @brief TEST_F SdkCloudraidStreamingSoakTest
*
* Stream random portions of the well-known file for 10 minutes, while randomly varying
*       raid / non-raid
*       front/end/middle  (especial attention to first and last raidlines, and varying start/end within a raidline)
*       large piece / small piece
*       small raid chunk sizes (so small pieces of file don't just load in one request per connection) / normal sizes
*
*/


TEST_F(SdkTest, SdkCloudraidStreamingSoakTest)
{
    LOG_info << "___TEST SdkCloudraidStreamingSoakTest";
    ASSERT_NO_FATAL_FAILURE(getAccountsForTest(2));

#ifdef MEGASDK_DEBUG_TEST_HOOKS_ENABLED
    ASSERT_TRUE(DebugTestHook::resetForTests()) << "SDK test hooks are not enabled in release mode";
#endif

    // ensure we have our standard raid test file
    auto importHandle = importPublicLink(0, MegaClient::MEGAURL+"/#!zAJnUTYD!8YE5dXrnIEJ47NdDfFEvqtOefhuDMphyae0KY5zrhns", std::unique_ptr<MegaNode>{megaApi[0]->getRootNode()}.get());
    MegaNode *nimported = megaApi[0]->getNodeByHandle(importHandle);

    MegaNode *rootnode = megaApi[0]->getRootNode();

    // get the file, and upload as non-raid
    string filename2 = DOTSLASH + DOWNFILE;
    deleteFile(filename2);

    mApi[0].transferFlags[MegaTransfer::TYPE_DOWNLOAD] = false;
    megaApi[0]->startDownload(nimported, filename2.c_str());
    ASSERT_TRUE(waitForResponse(&mApi[0].transferFlags[MegaTransfer::TYPE_DOWNLOAD])) << "Setup transfer failed after " << maxTimeout << " seconds";
    ASSERT_EQ(API_OK, mApi[0].lastError) << "Cannot download the initial file (error: " << mApi[0].lastError << ")";

    char raidchar = 0;
    char nonraidchar = 'M';

    string filename3 = filename2;
    incrementFilename(filename3);
    filename3 += ".neverseenbefore";
    deleteFile(filename3);
    copyFile(filename2, filename3);
    {
        fstream fs(filename3.c_str(), ios::in | ios::out | ios::binary);
        raidchar = (char)fs.get();
        fs.seekg(0);
        fs.put('M');  // we have to edit the file before upload, as Mega is too clever and will skip actual upload otherwise
        fs.flush();
    }

    // actual upload
    MegaHandle uploadedNodeHandle = UNDEF;
    ASSERT_EQ(API_OK, doStartUpload(0, &uploadedNodeHandle, filename3.data(), rootnode)) << "Cannot upload a test file";

    MegaNode *nonRaidNode = megaApi[0]->getNodeByHandle(uploadedNodeHandle);

    int64_t filesize = getFilesize(filename2);
    std::ifstream compareDecryptedFile(filename2.c_str(), ios::binary);
    std::vector<::mega::byte> compareDecryptedData(static_cast<size_t>(filesize));
    compareDecryptedFile.read((char*)compareDecryptedData.data(), filesize);

    m_time_t starttime = m_time();
    int seconds_to_test_for = 60; //gRunningInCI ? 60 : 60 * 10;

    // ok loop for 10 minutes  (one munite under jenkins)
    srand(unsigned(starttime));
    int randomRunsDone = 0;
    m_off_t randomRunsBytes = 0;
    for (; m_time() - starttime < seconds_to_test_for; ++randomRunsDone)
    {

        int testtype = rand() % 10;
        int smallpieces = rand() % 2;
        int nonraid = rand() % 4 == 1;

        compareDecryptedData[0] = ::mega::byte(nonraid ? nonraidchar : raidchar);

        m_off_t start = 0, end = 0;

        if (testtype < 3)  // front of file
        {
            start = std::max<int>(0, rand() % 5 * 10240 - 1024);
            end = start + rand() % 5 * 10240;
        }
        else if (testtype == 3)  // within 1, 2, or 3 raidlines
        {
            start = std::max<int>(0, rand() % 5 * 10240 - 1024);
            end = start + rand() % (3 * RAIDLINE);
        }
        else if (testtype < 8) // end of file
        {
            end = std::min<m_off_t>(32620740, 32620740 + RAIDLINE - rand() % (2 * RAIDLINE));
            start = end - rand() % 5 * 10240;
        }
        else if (testtype == 8) // 0 size [seems this is not allowed at intermediate layer now - EARGS]
        {
            start = rand() % 32620740;
            end = start;
        }
        else // decent piece of the file
        {
            int pieceSize = 50000; //gRunningInCI ? 50000 : 5000000;
            start = rand() % pieceSize;
            int n = pieceSize / (smallpieces ? 100 : 1);
            end = start + n + rand() % n;
        }

        // seems 0 size not allowed now - make sure we get at least 1 byte
        if (start == end)
        {
            if (start > 0) start -= 1;
            else end += 1;
        }
        randomRunsBytes += end - start;

        LOG_info << "beginning stream test, " << start << " to " << end << "(len " << end - start << ") " << (nonraid ? " non-raid " : " RAID ") << (!nonraid ? (smallpieces ? " smallpieces " : "normalpieces") : "");

        CheckStreamedFile_MegaTransferListener* p = StreamRaidFilePart(megaApi[0].get(), start, end, !nonraid, smallpieces, nimported, nonRaidNode, compareDecryptedData.data());

        for (unsigned i = 0; p->comparedEqual; ++i)
        {
            WaitMillisec(100);
            if (p->completedUnsuccessfully)
            {
                ASSERT_FALSE(p->completedUnsuccessfully) << " on random run " << randomRunsDone << ", download failed: " << start << " to " << end << ", "
                    << (nonraid?"nonraid":"raid") <<  ", " << (smallpieces?"small pieces":"normal size pieces")
                    << ", reported error: " << (p->completedUnsuccessfullyError ? p->completedUnsuccessfullyError->getErrorCode() : 0)
                    << " " << (p->completedUnsuccessfullyError ? p->completedUnsuccessfullyError->getErrorString() : "NULL");
                break;
            }
            else if (p->completedSuccessfully)
            {
                break;
            }
            else if (i > maxTimeout * 10)
            {
                ASSERT_TRUE(i <= maxTimeout * 10) << "download took too long, more than " << maxTimeout << " seconds.  Is the free transfer quota exhausted?";
                break;
            }
        }
        ASSERT_TRUE(p->comparedEqual);

        delete p;

    }

    ASSERT_GT(randomRunsDone, 10 /*(gRunningInCI ? 10 : 100)*/ );

    ostringstream msg;
    msg << "Streaming test downloaded " << randomRunsDone << " samples of the file from random places and sizes, " << randomRunsBytes << " bytes total";
    megaApi[0]->log(MegaApi::LOG_LEVEL_DEBUG, msg.str().c_str());

    delete nimported;
    delete nonRaidNode;
    delete rootnode;

#ifdef MEGASDK_DEBUG_TEST_HOOKS_ENABLED
    ASSERT_TRUE(DebugTestHook::resetForTests()) << "SDK test hooks are not enabled in release mode";
#endif
}

TEST_F(SdkTest, SdkRecentsTest)
{
    LOG_info << "___TEST SdkRecentsTest___";
    ASSERT_NO_FATAL_FAILURE(getAccountsForTest(2));

    MegaNode *rootnode = megaApi[0]->getRootNode();

    deleteFile(UPFILE);
    deleteFile(DOWNFILE);

    string filename1 = UPFILE;
    ASSERT_TRUE(createFile(filename1, false)) << "Couldn't create " << filename1;
    auto err = doStartUpload(0, nullptr, filename1.c_str(), rootnode);
    ASSERT_EQ(API_OK, err) << "Cannot upload a test file (error: " << err << ")";
    WaitMillisec(1000);

    ofstream f(filename1);
    f << "update";
    f.close();

    err = doStartUpload(0, nullptr, filename1.c_str(), rootnode);
    ASSERT_EQ(API_OK, err) << "Cannot upload an updated test file (error: " << err << ")";
    WaitMillisec(1000);

    synchronousCatchup(0);

    string filename2 = DOWNFILE;
    ASSERT_TRUE(createFile(filename2, false)) << "Couldn't create " << filename2;

    err = doStartUpload(0, nullptr, filename2.c_str(), rootnode);
    ASSERT_EQ(API_OK, err) << "Cannot upload a test file2 (error: " << err << ")";
    WaitMillisec(1000);

    ofstream f2(filename2);
    f2 << "update";
    f2.close();

    err = doStartUpload(0, nullptr, filename2.c_str(), rootnode);
    ASSERT_EQ(API_OK, err) << "Cannot upload an updated test file2 (error: " << err << ")";

    synchronousCatchup(0);


    std::unique_ptr<MegaRecentActionBucketList> buckets{megaApi[0]->getRecentActions(1, 10)};

    ostringstream logMsg;
    for (int i = 0; i < buckets->size(); ++i)
    {
        logMsg << "bucket " << to_string(i);
        megaApi[0]->log(MegaApi::LOG_LEVEL_INFO, logMsg.str().c_str());
        auto bucket = buckets->get(i);
        for (int j = 0; j < buckets->get(i)->getNodes()->size(); ++j)
        {
            auto node = bucket->getNodes()->get(j);
            logMsg << node->getName() << " " << node->getCreationTime() << " " << bucket->getTimestamp() << " " << bucket->getParentHandle() << " " << bucket->isUpdate() << " " << bucket->isMedia();
            megaApi[0]->log(MegaApi::LOG_LEVEL_DEBUG, logMsg.str().c_str());
        }
    }

    ASSERT_TRUE(buckets != nullptr);
    ASSERT_TRUE(buckets->size() > 0);
    ASSERT_TRUE(buckets->get(0)->getNodes()->size() > 1);
    ASSERT_EQ(DOWNFILE, string(buckets->get(0)->getNodes()->get(0)->getName()));
    ASSERT_EQ(UPFILE, string(buckets->get(0)->getNodes()->get(1)->getName()));
}

TEST_F(SdkTest, SdkHttpReqCommandPutFATest)
{
    LOG_info << "___TEST SdkHttpReqCommandPutFATest___";
    ASSERT_NO_FATAL_FAILURE(getAccountsForTest(1));

    // SCENARIO 1: Upload image file and check thumbnail and preview
    std::unique_ptr<MegaNode> rootnode(megaApi[0]->getRootNode());
    MegaHandle uploadResultHandle = UNDEF;
    ASSERT_EQ(API_OK, doStartUpload(0, &uploadResultHandle, IMAGEFILE.c_str(), rootnode.get()));

    std::unique_ptr<MegaNode> n1(megaApi[0]->getNodeByHandle(uploadResultHandle));
    ASSERT_NE(n1, nullptr);
    ASSERT_STREQ(IMAGEFILE.c_str(), n1->getName()) << "Uploaded file with wrong name (error: " << mApi[0].lastError << ")";

    // Get the thumbnail of the uploaded image
    std::string thumbnailPath = "logo_thumbnail.png";
    ASSERT_EQ(API_OK, doGetThumbnail(0, n1.get(), thumbnailPath.c_str()));

    // Get the preview of the uploaded image
    std::string previewPath = "logo_preview.png";
    ASSERT_EQ(API_OK, doGetPreview(0, n1.get(), previewPath.c_str()));

    // SCENARIO 2: Request FA upload URLs (thumbnail and preview)
    int64_t fileSize_thumbnail = 2295;
    int64_t fileSize_preview = 2376;

    // Request a thumbnail upload URL
    std::string thumbnailURL;
    ASSERT_EQ(API_OK, doGetThumbnailUploadURL(0, thumbnailURL, n1->getHandle(), fileSize_thumbnail, true)) << "Cannot request thumbnail upload URL";
    ASSERT_FALSE(thumbnailURL.empty()) << "Got empty thumbnail upload URL";

    // Request a preview upload URL
    std::string previewURL;
    ASSERT_EQ(API_OK, doGetPreviewUploadURL(0, previewURL, n1->getHandle(), fileSize_preview, true)) << "Cannot request preview upload URL";
    ASSERT_FALSE(previewURL.empty()) << "Got empty preview upload URL";
}

#ifdef __linux__

// synchronousMediaUpload has only been properly written for linux.  todo: implement properly for win/mac

TEST_F(SdkTest, SdkMediaImageUploadTest)
{
    LOG_info << "___TEST MediaUploadRequestURL___";
    ASSERT_NO_FATAL_FAILURE(getAccountsForTest(1));

    unsigned int apiIndex = 0;
    int64_t fileSize = 1304;
    const char* outputImage = "newlogo.png";
    synchronousMediaUpload(apiIndex, fileSize, IMAGEFILE.c_str(), IMAGEFILE_C.c_str(), outputImage, THUMBNAIL.c_str(), PREVIEW.c_str());

}

TEST_F(SdkTest, SdkMediaUploadTest)
{
    LOG_info << "___TEST MediaUploadRequestURL___";
    ASSERT_NO_FATAL_FAILURE(getAccountsForTest(1));

    unsigned int apiIndex = 0;
    int64_t fileSize = 10000;
    string filename = UPFILE;
    ASSERT_TRUE(createFile(filename, false)) << "Couldnt create " << filename;
    const char* outputFile = "newfile.txt";
    synchronousMediaUpload(apiIndex, fileSize, filename.c_str(), DOWNFILE.c_str(), outputFile);

}
#endif

TEST_F(SdkTest, SdkGetPricing)
{
    ASSERT_NO_FATAL_FAILURE(getAccountsForTest(1));
    LOG_info << "___TEST GetPricing___";

    auto err = synchronousGetPricing(0);
    ASSERT_TRUE(err == API_OK) << "Get pricing failed (error: " << err << ")";

    ASSERT_TRUE(strcmp(mApi[0].mMegaCurrency->getCurrencyName(), "EUR") == 0) << "Unexpected currency";
}

TEST_F(SdkTest, SdkGetBanners)
{
    ASSERT_NO_FATAL_FAILURE(getAccountsForTest(1));
    LOG_info << "___TEST GetBanners___";

    auto err = synchronousGetBanners(0);
    ASSERT_TRUE(err == API_OK || err == API_ENOENT) << "Get banners failed (error: " << err << ")";
}

TEST_F(SdkTest, SdkBackupFolder)
{
    ASSERT_NO_FATAL_FAILURE(getAccountsForTest(1));
    LOG_info << "___TEST BackupFolder___";

    // look for Device Name attr
    string deviceName;
    if (synchronousGetDeviceName(0) == API_OK && !attributeValue.empty())
    {
        deviceName = attributeValue;
    }
    else
    {
        struct tm tms;
        char timebuf[32];
        strftime(timebuf, sizeof timebuf, "%c", m_localtime(m_time(), &tms));

        deviceName = string("Jenkins ") + timebuf;
        synchronousSetDeviceName(0, deviceName.c_str());

        // make sure Device Name attr was set
        int err = synchronousGetDeviceName(0);
        ASSERT_TRUE(err == API_OK) << "Getting device name attr failed (error: " << err << ")";
        ASSERT_EQ(deviceName, attributeValue) << "Getting device name attr failed (wrong value)";
    }

#ifdef ENABLE_SYNC
    // create My Backups folder
    MegaHandle mh = syncTestMyBackupsRemoteFolder(0);

    // Create a test root directory
    fs::path localBasePath = makeNewTestRoot();

    // request to backup a folder
    fs::path localFolderPath = localBasePath / "LocalBackedUpFolder";
    fs::create_directories(localFolderPath);
    const char* backupName = "RemoteBackupFolder";
    MegaHandle newSyncRootNodeHandle = UNDEF;
    int err = synchronousSyncFolder(0, &newSyncRootNodeHandle, MegaSync::TYPE_BACKUP, localFolderPath.u8string().c_str(), backupName, INVALID_HANDLE, nullptr);
    ASSERT_TRUE(err == API_OK) << "Backup folder failed (error: " << err << ")";

    // verify node attribute
    std::unique_ptr<MegaNode> backupNode(megaApi[0]->getNodeByHandle(newSyncRootNodeHandle));
    const char* deviceIdFromNode = backupNode->getDeviceId();
    ASSERT_TRUE(!deviceIdFromNode || !*deviceIdFromNode);

    // Verify that the remote path was created as expected
    unique_ptr<char[]> myBackupsFolder{ megaApi[0]->getNodePathByNodeHandle(mh) };
    string expectedRemotePath = string(myBackupsFolder.get()) + '/' + deviceName + '/' + backupName;
    unique_ptr<char[]> actualRemotePath{ megaApi[0]->getNodePathByNodeHandle(newSyncRootNodeHandle) };
    ASSERT_EQ(expectedRemotePath, actualRemotePath.get()) << "Wrong remote path for backup";

    // Verify that the sync was added
    unique_ptr<MegaSyncList> allSyncs{ megaApi[0]->getSyncs() };
    ASSERT_TRUE(allSyncs && allSyncs->size()) << "API reports 0 Sync instances";
    bool found = false;
    for (int i = 0; i < allSyncs->size(); ++i)
    {
        MegaSync* megaSync = allSyncs->get(i);
        if (megaSync->getType() == MegaSync::TYPE_BACKUP &&
            megaSync->getMegaHandle() == newSyncRootNodeHandle &&
            !strcmp(megaSync->getName(), backupName) &&
            !strcmp(megaSync->getLastKnownMegaFolder(), actualRemotePath.get()))
        {
            found = true;
            break;
        }
    }
    ASSERT_EQ(found, true) << "Sync instance could not be found";

    // Verify sync after logout / login
    string session = dumpSession();
    locallogout();
    auto tracker = asyncRequestFastLogin(0, session.c_str());
    ASSERT_EQ(API_OK, tracker->waitForResult()) << " Failed to establish a login/session for account " << 0;
    fetchnodes(0, maxTimeout); // auto-resumes one active backup
    // Verify the sync again
    allSyncs.reset(megaApi[0]->getSyncs());
    ASSERT_TRUE(allSyncs && allSyncs->size()) << "API reports 0 Sync instances, after relogin";
    found = false;
    for (int i = 0; i < allSyncs->size(); ++i)
    {
        MegaSync* megaSync = allSyncs->get(i);
        if (megaSync->getType() == MegaSync::TYPE_BACKUP &&
            megaSync->getMegaHandle() == newSyncRootNodeHandle &&
            !strcmp(megaSync->getName(), backupName) &&
            !strcmp(megaSync->getLastKnownMegaFolder(), actualRemotePath.get()))
        {
            found = true;
            break;
        }
    }
    ASSERT_EQ(found, true) << "Sync instance could not be found, after logout & login";

    // Remove registered backup
    RequestTracker removeTracker(megaApi[0].get());
    megaApi[0]->removeSync(allSyncs->get(0)->getBackupId(), INVALID_HANDLE, &removeTracker);
    ASSERT_EQ(API_OK, removeTracker.waitForResult());

    allSyncs.reset(megaApi[0]->getSyncs());
    ASSERT_TRUE(!allSyncs || !allSyncs->size()) << "Registered backup was not removed";

    // Request to backup another folder
    // this time, the remote folder structure is already there
    fs::path localFolderPath2 = localBasePath / "LocalBackedUpFolder2";
    fs::create_directories(localFolderPath2);
    const char* backupName2 = "RemoteBackupFolder2";
    err = synchronousSyncFolder(0, nullptr, MegaSync::TYPE_BACKUP, localFolderPath2.u8string().c_str(), backupName2, INVALID_HANDLE, nullptr);
    ASSERT_TRUE(err == API_OK) << "Backup folder 2 failed (error: " << err << ")";

#endif
}

TEST_F(SdkTest, SdkSimpleCommands)
{
    ASSERT_NO_FATAL_FAILURE(getAccountsForTest(1));
    LOG_info << "___TEST SimpleCommands___";

    // fetchTimeZone() test
    auto err = synchronousFetchTimeZone(0);
    ASSERT_EQ(API_OK, err) << "Fetch time zone failed (error: " << err << ")";
    ASSERT_TRUE(mApi[0].tzDetails && mApi[0].tzDetails->getNumTimeZones()) << "Invalid Time Zone details"; // some simple validation

    // getMiscFlags() -- not logged in
    logout(0, false, maxTimeout);
    gSessionIDs[0] = "invalid";
    err = synchronousGetMiscFlags(0);
    ASSERT_EQ(API_OK, err) << "Get misc flags failed (error: " << err << ")";

    // getUserEmail() test
    ASSERT_NO_FATAL_FAILURE(getAccountsForTest(1));
    std::unique_ptr<MegaUser> user(megaApi[0]->getMyUser());
    ASSERT_TRUE(!!user); // some simple validation

    err = synchronousGetUserEmail(0, user->getHandle());
    ASSERT_EQ(API_OK, err) << "Get user email failed (error: " << err << ")";
    ASSERT_NE(mApi[0].email.find('@'), std::string::npos); // some simple validation

    // cleanRubbishBin() test (accept both success and already empty statuses)
    err = synchronousCleanRubbishBin(0);
    ASSERT_TRUE(err == API_OK || err == API_ENOENT) << "Clean rubbish bin failed (error: " << err << ")";

    // getMiscFlags() -- not logged in
    logout(0, false, maxTimeout);
    gSessionIDs[0] = "invalid";
    err = synchronousGetMiscFlags(0);
    ASSERT_EQ(API_OK, err) << "Get misc flags failed (error: " << err << ")";
}

TEST_F(SdkTest, SdkHeartbeatCommands)
{
    ASSERT_NO_FATAL_FAILURE(getAccountsForTest(1));
    LOG_info << "___TEST HeartbeatCommands___";
    std::vector<std::pair<string, MegaHandle>> backupNameToBackupId;

    // setbackup test
    fs::path localtestroot = makeNewTestRoot();
    string localFolder = localtestroot.string();
    std::unique_ptr<MegaNode> rootnode{ megaApi[0]->getRootNode() };
    int backupType = BackupType::CAMERA_UPLOAD;
    int state = 1;
    int subState = 3;

    size_t numBackups = 3;
    vector<string> backupNames {"/SdkBackupNamesTest1", "/SdkBackupNamesTest2", "/SdkBackupNamesTest3" };
    vector<string> folderNames {"CommandBackupPutTest1", "CommandBackupPutTest2", "CommandBackupPutTest3" };
    vector<MegaHandle> targetNodes;

    // create remote folders for each backup
    for (size_t i = 0; i < numBackups; i++)
    {
        auto h = createFolder(0, folderNames[i].c_str(), rootnode.get());
        ASSERT_NE(h, UNDEF);
        targetNodes.push_back(h);
    }

    // set all backups, only wait for completion of the third one
    size_t lastIndex = numBackups - 1;
    for (size_t i = 0; i < lastIndex; i++)
    {
        megaApi[0]->setBackup(backupType, targetNodes[i], localFolder.c_str(), backupNames[i].c_str(), state, subState,
            new OneShotListener([&](MegaError& e, MegaRequest& r) {
                if (e.getErrorCode() == API_OK)
                {
                    backupNameToBackupId.emplace_back(r.getName(), r.getParentHandle());
                }
            }));
    }

    auto err = synchronousSetBackup(0,
        [&](MegaError& e, MegaRequest& r) {
            if (e.getErrorCode() == API_OK)
            {
                backupNameToBackupId.emplace_back(r.getName(), r.getParentHandle());
            }
        },
        backupType, targetNodes[lastIndex], localFolder.c_str(), backupNames[lastIndex].c_str(), state, subState);

    ASSERT_EQ(API_OK, err) << "setBackup failed (error: " << err << ")";
    ASSERT_EQ(backupNameToBackupId.size(), numBackups) << "setBackup didn't register all the backups";

    // update backup
    err = synchronousUpdateBackup(0, mBackupId, MegaApi::BACKUP_TYPE_INVALID, UNDEF, nullptr, nullptr, -1, -1);
    ASSERT_EQ(API_OK, err) << "updateBackup failed (error: " << err << ")";

    // now remove all backups, only wait for completion of the third one
    // (automatically updates the user's attribute, removing the entry for the backup id)
    for (size_t i = 0; i < lastIndex; i++)
    {
        megaApi[0]->removeBackup(backupNameToBackupId[i].second);
    }
    synchronousRemoveBackup(0, backupNameToBackupId[lastIndex].second);

    // add a backup again
    err = synchronousSetBackup(0,
            [&](MegaError& e, MegaRequest& r) {
                if (e.getErrorCode() == API_OK) backupNameToBackupId.emplace_back(r.getName(), r.getParentHandle());
            },
            backupType, targetNodes[0], localFolder.c_str(), backupNames[0].c_str(), state, subState);
    ASSERT_EQ(API_OK, err) << "setBackup failed (error: " << err << ")";

    // check heartbeat
    err = synchronousSendBackupHeartbeat(0, mBackupId, 1, 10, 1, 1, 0, targetNodes[0]);
    ASSERT_EQ(API_OK, err) << "sendBackupHeartbeat failed (error: " << err << ")";


    // --- negative test cases ---
    gTestingInvalidArgs = true;

    // register the same backup twice: should work fine
    err = synchronousSetBackup(0,
        [&](MegaError& e, MegaRequest& r) {
            if (e.getErrorCode() == API_OK) backupNameToBackupId.emplace_back(r.getName(), r.getParentHandle());
        },
        backupType, targetNodes[0], localFolder.c_str(), backupNames[0].c_str(), state, subState);

    ASSERT_EQ(API_OK, err) << "setBackup failed (error: " << err << ")";

    // update a removed backup: should throw an error
    err = synchronousRemoveBackup(0, mBackupId, nullptr);
    ASSERT_EQ(API_OK, err) << "removeBackup failed (error: " << err << ")";
    err = synchronousUpdateBackup(0, mBackupId, BackupType::INVALID, UNDEF, nullptr, nullptr, -1, -1);
    ASSERT_EQ(API_ENOENT, err) << "updateBackup for deleted backup should have produced ENOENT but got error: " << err;

    // We can't test this, as reviewer wants an assert to fire for EARGS
    //// create a backup with a big status: should report an error
    //err = synchronousSetBackup(0,
    //        nullptr,
    //        backupType, targetNodes[0], localFolder.c_str(), backupNames[0].c_str(), 255/*state*/, subState);
    //ASSERT_NE(API_OK, err) << "setBackup failed (error: " << err << ")";

    gTestingInvalidArgs = false;
}

TEST_F(SdkTest, SdkFavouriteNodes)
{
    ASSERT_NO_FATAL_FAILURE(getAccountsForTest(1));
    LOG_info << "___TEST SDKFavourites___";

    unique_ptr<MegaNode> rootnodeA(megaApi[0]->getRootNode());

    ASSERT_TRUE(rootnodeA);

    auto nh = createFolder(0, "folder-A", rootnodeA.get());
    ASSERT_NE(nh, UNDEF);
    unique_ptr<MegaNode> folderA(megaApi[0]->getNodeByHandle(nh));
    ASSERT_TRUE(!!folderA);

    nh = createFolder(0, "sub-folder-A", folderA.get());
    ASSERT_NE(nh, UNDEF);
    unique_ptr<MegaNode> subFolderA(megaApi[0]->getNodeByHandle(nh));
    ASSERT_TRUE(!!subFolderA);

    string filename1 = UPFILE;
    ASSERT_TRUE(createFile(filename1, false)) << "Couldn't create " << filename1;

    MegaHandle h = UNDEF;
    ASSERT_EQ(API_OK, doStartUpload(0, &h, filename1.data(), subFolderA.get())) << "Cannot upload a test file";
    std::unique_ptr<MegaNode> n1(megaApi[0]->getNodeByHandle(h));
    bool null_pointer = (n1.get() == nullptr);
    ASSERT_FALSE(null_pointer) << "Cannot initialize test scenario (error: " << mApi[0].lastError << ")";

    auto err = synchronousSetNodeFavourite(0, subFolderA.get(), true);
    err = synchronousSetNodeFavourite(0, n1.get(), true);

    err = synchronousGetFavourites(0, subFolderA.get(), 0);
    ASSERT_EQ(API_OK, err) << "synchronousGetFavourites (error: " << err << ")";
    ASSERT_EQ(mMegaFavNodeList->size(), 2u) << "synchronousGetFavourites failed...";
    err = synchronousGetFavourites(0, nullptr, 1);
    ASSERT_EQ(mMegaFavNodeList->size(), 1u) << "synchronousGetFavourites failed...";
    unique_ptr<MegaNode> favNode(megaApi[0]->getNodeByHandle(mMegaFavNodeList->get(0)));
    ASSERT_EQ(favNode->getName(), UPFILE) << "synchronousGetFavourites failed with node passed nullptr";
}

TEST_F(SdkTest, DISABLED_SdkDeviceNames)
{
    ASSERT_NO_FATAL_FAILURE(getAccountsForTest(1));
    LOG_info << "___TEST SdkDeviceNames___";

    // test setter/getter
    string deviceName = "SdkDeviceNamesTest";
    auto err = synchronousSetDeviceName(0, deviceName.c_str());
    ASSERT_EQ(API_OK, err) << "setDeviceName failed (error: " << err << ")";
    err = synchronousGetDeviceName(0);
    ASSERT_EQ(API_OK, err) << "getDeviceName failed (error: " << err << ")";
    ASSERT_EQ(attributeValue, deviceName) << "getDeviceName returned incorrect value";
}


#ifdef ENABLE_SYNC
TEST_F(SdkTest, SdkExternalDriveFolder)
{
    ASSERT_NO_FATAL_FAILURE(getAccountsForTest(1));
    LOG_info << "___TEST SdkExternalDriveFolder___";

    // dummy path to drive
    fs::path basePath = makeNewTestRoot();
    fs::path pathToDrive = basePath / "ExtDrive";
    fs::create_directory(pathToDrive);

    // drive name
    string driveName = "SdkExternalDriveTest_";
    char today[50];
    auto rawtime = time(NULL);
    strftime(today, sizeof today, "%Y-%m-%d_%H:%M:%S", localtime(&rawtime));
    driveName += today;

    // set drive name
    const string& pathToDriveStr = pathToDrive.u8string();
    auto err = synchronousSetDriveName(0, pathToDriveStr.c_str(), driveName.c_str());
    ASSERT_EQ(API_OK, err) << "setDriveName failed (error: " << err << ")";

    // get drive name
    err = synchronousGetDriveName(0, pathToDriveStr.c_str());
    ASSERT_EQ(API_OK, err) << "getDriveName failed (error: " << err << ")";
    ASSERT_EQ(attributeValue, driveName) << "getDriveName returned incorrect value";

    // create My Backups folder
    MegaHandle mh = syncTestMyBackupsRemoteFolder(0);

    // add backup
    string bkpName = "Bkp";
    const fs::path& pathToBkp = pathToDrive / bkpName;
    fs::create_directory(pathToBkp);
    const string& pathToBkpStr = pathToBkp.u8string();
    MegaHandle backupFolderHandle = UNDEF;
    err = synchronousSyncFolder(0, &backupFolderHandle, MegaSync::SyncType::TYPE_BACKUP, pathToBkpStr.c_str(), nullptr, INVALID_HANDLE, pathToDriveStr.c_str());
    ASSERT_EQ(API_OK, err) << "sync folder failed (error: " << err << ")";
    auto backupId = mApi[0].lastSyncBackupId;

    // Verify that the remote path was created as expected
    unique_ptr<char[]> myBackupsFolder{ megaApi[0]->getNodePathByNodeHandle(mh) };
    string expectedRemotePath = string(myBackupsFolder.get()) + '/' + driveName + '/' + bkpName;
    unique_ptr<char[]> actualRemotePath{ megaApi[0]->getNodePathByNodeHandle(backupFolderHandle) };
    ASSERT_EQ(expectedRemotePath, actualRemotePath.get()) << "Wrong remote path for backup";

    // disable backup
    std::unique_ptr<MegaNode> backupNode(megaApi[0]->getNodeByHandle(backupFolderHandle));
    err = synchronousDisableSync(0, backupNode.get());
    ASSERT_EQ(API_OK, err) << "Disable sync failed (error: " << err << ")";

    // remove backup
    err = synchronousRemoveSync(0, backupId);
    ASSERT_EQ(MegaError::API_OK, err) << "Remove sync failed (error: " << err << ")";

    // reset DriveName value, before a future test
    err = synchronousSetDriveName(0, pathToDriveStr.c_str(), "");
    ASSERT_EQ(API_OK, err) << "setDriveName failed when resetting (error: " << err << ")";

    // attempt to get drive name (after being deleted)
    err = synchronousGetDriveName(0, pathToDriveStr.c_str());
    ASSERT_EQ(API_ENOENT, err) << "getDriveName not failed as it should (error: " << err << ")";
}
#endif

void SdkTest::syncTestMyBackupsRemoteFolder(unsigned apiIdx)
{
    mApi[apiIdx].h = UNDEF;
    int err = synchronousGetUserAttribute(apiIdx, MegaApi::USER_ATTR_MY_BACKUPS_FOLDER);
    EXPECT_TRUE(err == MegaError::API_OK
                || err == MegaError::API_ENOENT) << "Failed to get USER_ATTR_MY_BACKUPS_FOLDER";

    if (mApi[apiIdx].h == UNDEF)
    {
        const char* folderName = "My Backups";

        mApi[apiIdx].userUpdated = false;
        int err = synchronousSetMyBackupsFolder(apiIdx, folderName);
        EXPECT_EQ(err, MegaError::API_OK) << "Failed to set backups folder to " << folderName;
        EXPECT_TRUE(waitForResponse(&mApi[apiIdx].userUpdated)) << "User attribute update not received after " << maxTimeout << " seconds";

        unique_ptr<MegaUser> myUser(megaApi[apiIdx]->getMyUser());
        err = synchronousGetUserAttribute(apiIdx, myUser.get(), MegaApi::USER_ATTR_MY_BACKUPS_FOLDER);
        EXPECT_EQ(err, MegaError::API_OK) << "Failed to get user attribute USER_ATTR_MY_BACKUPS_FOLDER";
    }

    EXPECT_NE(mApi[apiIdx].h, UNDEF);
    unique_ptr<MegaNode> n(megaApi[apiIdx]->getNodeByHandle(mApi[apiIdx].h));
    EXPECT_NE(n, nullptr);
}

TEST_F(SdkTest, DISABLED_SdkUserAlias)
{
    ASSERT_NO_FATAL_FAILURE(getAccountsForTest(1));
    LOG_info << "___TEST SdkUserAlias___";

    // setup
    MegaHandle uh = UNDEF;
    if (auto u = megaApi[0]->getMyUser())
    {
        uh = u->getHandle();
    }
    else
    {
        ASSERT_TRUE(false) << "Cannot find the MegaUser for email: " << mApi[0].email;
    }

    if (uh == UNDEF)
    {
        ASSERT_TRUE(false) << "failed to get user handle for email:" << mApi[0].email;
    }

    // test setter/getter
    string alias = "UserAliasTest";
    auto err = synchronousSetUserAlias(0, uh, Base64::btoa(alias).c_str());
    ASSERT_EQ(API_OK, err) << "setUserAlias failed (error: " << err << ")";
    err = synchronousGetUserAlias(0, uh);
    ASSERT_EQ(API_OK, err) << "getUserAlias failed (error: " << err << ")";
    ASSERT_EQ(attributeValue, alias) << "getUserAlias returned incorrect value";
}

TEST_F(SdkTest, SdkGetCountryCallingCodes)
{
    LOG_info << "___TEST SdkGetCountryCallingCodes___";
    ASSERT_NO_FATAL_FAILURE(getAccountsForTest(2));

    getCountryCallingCodes();
    ASSERT_NE(nullptr, stringListMap);
    ASSERT_GT(stringListMap->size(), 0);
    // sanity check a few country codes
    const MegaStringList* const nz = stringListMap->get("NZ");
    ASSERT_NE(nullptr, nz);
    ASSERT_EQ(1, nz->size());
    ASSERT_EQ(0, strcmp("64", nz->get(0)));
    const MegaStringList* const de = stringListMap->get("DE");
    ASSERT_NE(nullptr, de);
    ASSERT_EQ(1, de->size());
    ASSERT_EQ(0, strcmp("49", de->get(0)));
}

TEST_F(SdkTest, SdkGetRegisteredContacts)
{
    LOG_info << "___TEST SdkGetRegisteredContacts___";
    ASSERT_NO_FATAL_FAILURE(getAccountsForTest(2));

    const std::string js1 = "+0000000010";
    const std::string js2 = "+0000000011";
    const std::map<std::string, std::string> contacts{
        {js1, "John Smith"}, // sms verified
        {js2, "John Smith"}, // sms verified
        {"+640", "John Smith"}, // not sms verified
    };
    getRegisteredContacts(contacts);
    ASSERT_NE(nullptr, stringTable);
    ASSERT_EQ(2, stringTable->size());

    // repacking and sorting result
    using row_t = std::tuple<std::string, std::string, std::string>;
    std::vector<row_t> table;
    for (int i = 0; i < stringTable->size(); ++i)
    {
        const MegaStringList* const stringList = stringTable->get(i);
        ASSERT_EQ(3, stringList->size());
        table.emplace_back(stringList->get(0), stringList->get(1), stringList->get(2));
    }

    std::sort(table.begin(), table.end(), [](const row_t& lhs, const row_t& rhs)
                                          {
                                              return std::get<0>(lhs) < std::get<0>(rhs);
                                          });

    // Check johnsmith1
    ASSERT_EQ(js1, std::get<0>(table[0])); // eud
    ASSERT_GT(std::get<1>(table[0]).size(), 0u); // id
    ASSERT_EQ(js1, std::get<2>(table[0])); // ud

    // Check johnsmith2
    ASSERT_EQ(js2, std::get<0>(table[1])); // eud
    ASSERT_GT(std::get<1>(table[1]).size(), 0u); // id
    ASSERT_EQ(js2, std::get<2>(table[1])); // ud
}

TEST_F(SdkTest, DISABLED_invalidFileNames)
{
    LOG_info << "___TEST invalidFileNames___";
    ASSERT_NO_FATAL_FAILURE(getAccountsForTest(2));

    auto aux = LocalPath::fromAbsolutePath(fs::current_path().u8string());

#if defined (__linux__) || defined (__ANDROID__)
    if (fileSystemAccess.getlocalfstype(aux) == FS_EXT)
    {
        // Escape set of characters and check if it's the expected one
        const char *name = megaApi[0]->escapeFsIncompatible("!\"#$%&'()*+,-./:;<=>?@[\\]^_`{|}~", fs::current_path().c_str());
        ASSERT_TRUE (!strcmp(name, "!\"#$%&'()*+,-.%2f:;<=>?@[\\]^_`{|}~"));
        delete [] name;

        // Unescape set of characters and check if it's the expected one
        name = megaApi[0]->unescapeFsIncompatible("%21%22%23%24%25%26%27%28%29%2a%2b%2c%2d"
                                                            "%2e%2f%30%31%32%33%34%35%36%37"
                                                            "%38%39%3a%3b%3c%3d%3e%3f%40%5b"
                                                            "%5c%5d%5e%5f%60%7b%7c%7d%7e",
                                                            fs::current_path().c_str());

        ASSERT_TRUE(!strcmp(name, "%21%22%23%24%25%26%27%28%29%2a%2b%2c%2d%2e"
                                  "/%30%31%32%33%34%35%36%37%38%39%3a%3b%3c%3d%3e"
                                  "%3f%40%5b%5c%5d%5e%5f%60%7b%7c%7d%7e"));
        delete [] name;
    }
#elif defined  (__APPLE__) || defined (USE_IOS)
    if (fileSystemAccess.getlocalfstype(aux) == FS_APFS
            || fileSystemAccess.getlocalfstype(aux) == FS_HFS)
    {
        // Escape set of characters and check if it's the expected one
        const char *name = megaApi[0]->escapeFsIncompatible("!\"#$%&'()*+,-./:;<=>?@[\\]^_`{|}~", fs::current_path().c_str());
        ASSERT_TRUE (!strcmp(name, "!\"#$%&'()*+,-./%3a;<=>?@[\\]^_`{|}~"));
        delete [] name;

        // Unescape set of characters and check if it's the expected one
        name = megaApi[0]->unescapeFsIncompatible("%21%22%23%24%25%26%27%28%29%2a%2b%2c%2d"
                                                            "%2e%2f%30%31%32%33%34%35%36%37"
                                                            "%38%39%3a%3b%3c%3d%3e%3f%40%5b"
                                                            "%5c%5d%5e%5f%60%7b%7c%7d%7e",
                                                            fs::current_path().c_str());

        ASSERT_TRUE(!strcmp(name, "%21%22%23%24%25%26%27%28%29%2a%2b%2c%2d%2e"
                                  "%2f%30%31%32%33%34%35%36%37%38%39:%3b%3c%3d%3e"
                                  "%3f%40%5b%5c%5d%5e%5f%60%7b%7c%7d%7e"));
        delete [] name;
    }
#elif defined(_WIN32) || defined(_WIN64)
    if (fileSystemAccess.getlocalfstype(aux) == FS_NTFS)
    {
        // Escape set of characters and check if it's the expected one
        const char *name = megaApi[0]->escapeFsIncompatible("!\"#$%&'()*+,-./:;<=>?@[\\]^_`{|}~", fs::current_path().u8string().c_str());
        ASSERT_TRUE (!strcmp(name, "!%22#$%&'()%2a+,-.%2f%3a;%3c=%3e%3f@[%5c]^_`{%7c}~"));
        delete [] name;

        // Unescape set of characters and check if it's the expected one
        name = megaApi[0]->unescapeFsIncompatible("%21%22%23%24%25%26%27%28%29%2a%2b%2c%2d"
                                                            "%2e%2f%30%31%32%33%34%35%36%37"
                                                            "%38%39%3a%3b%3c%3d%3e%3f%40%5b"
                                                            "%5c%5d%5e%5f%60%7b%7c%7d%7e",
                                                            fs::current_path().u8string().c_str());

        ASSERT_TRUE(!strcmp(name, "%21\"%23%24%25%26%27%28%29*%2b%2c%2d"
                                  "%2e/%30%31%32%33%34%35%36%37"
                                  "%38%39:%3b<%3d>?%40%5b"
                                  "\\%5d%5e%5f%60%7b|%7d%7e"));

        delete [] name;
    }
#endif

    // Maps filename unescaped (original) to filename escaped (expected result): f%2ff => f/f
    std::unique_ptr<MegaStringMap> fileNamesStringMap = std::unique_ptr<MegaStringMap>{MegaStringMap::createInstance()};
    fs::path uploadPath = fs::current_path() / "upload_invalid_filenames";
    if (fs::exists(uploadPath))
    {
        fs::remove_all(uploadPath);
    }
    fs::create_directories(uploadPath);

    for (int i = 0x01; i <= 0xA0; i++)
    {
        // skip [0-9] [A-Z] [a-z]
        if ((i >= 0x30 && i <= 0x39)
                || (i >= 0x41 && i <= 0x5A)
                || (i >= 0x61 && i <= 0x7A))
        {
            continue;
        }

        // Create file with unescaped character ex: f%5cf
        char unescapedName[6];
        sprintf(unescapedName, "f%%%02xf", i);
        if (createLocalFile(uploadPath, unescapedName))
        {
            const char *unescapedFileName = megaApi[0]->unescapeFsIncompatible(unescapedName, uploadPath.u8string().c_str());
            fileNamesStringMap->set(unescapedName, unescapedFileName);
            delete [] unescapedFileName;
        }

        // Create another file with the original character if supported f\f
        if ((i >= 0x01 && i <= 0x20)
                || (i >= 0x7F && i <= 0xA0))
        {
            // Skip control characters
            continue;
        }

        char escapedName[4];
        sprintf(escapedName, "f%cf", i);
        const char *escapedFileName = megaApi[0]->escapeFsIncompatible(escapedName, uploadPath.u8string().c_str());
        if (escapedFileName && !strcmp(escapedName, escapedFileName))
        {
            // Only create those files with supported characters, those ones that need unescaping
            // has been created above
            if (createLocalFile(uploadPath, escapedName))
            {
                const char * unescapedFileName = megaApi[0]->unescapeFsIncompatible(escapedName, uploadPath.u8string().c_str());
                fileNamesStringMap->set(escapedName, unescapedFileName);
                delete [] unescapedFileName;
            }
        }
        delete [] escapedFileName;
    }

    TransferTracker uploadListener(megaApi[0].get());
    megaApi[0]->startUpload(uploadPath.u8string().c_str(), std::unique_ptr<MegaNode>{megaApi[0]->getRootNode()}.get(), &uploadListener);
    ASSERT_EQ(API_OK, uploadListener.waitForResult());

    ::mega::unique_ptr <MegaNode> n(megaApi[0]->getNodeByPath("/upload_invalid_filenames"));
    ASSERT_TRUE(n.get());
    ::mega::unique_ptr <MegaNode> authNode(megaApi[0]->authorizeNode(n.get()));
    ASSERT_TRUE(authNode.get());
    MegaNodeList *children(authNode->getChildren());
    ASSERT_TRUE(children && children->size());

    for (int i = 0; i < children->size(); i++)
    {
        MegaNode *child = children->get(i);
        const char *uploadedName = child->getName();
        const char *uploadedNameEscaped = megaApi[0]->escapeFsIncompatible(child->getName(), uploadPath.u8string().c_str());
        const char *expectedName = fileNamesStringMap->get(uploadedNameEscaped);
        delete [] uploadedNameEscaped;

        // Conditions to check if uploaded fileName is correct:
        // 1) Escaped uploaded filename must be found in fileNamesStringMap (original filename found)
        // 2) Uploaded filename must be equal than the expected value (original filename unescaped)
        ASSERT_TRUE (uploadedName && expectedName && !strcmp(uploadedName, expectedName));
    }

    // Download files
    fs::path downloadPath = fs::current_path() / "download_invalid_filenames";
    if (fs::exists(downloadPath))
    {
        fs::remove_all(downloadPath);
    }
    fs::create_directories(downloadPath);
    TransferTracker downloadListener(megaApi[0].get());
    megaApi[0]->startDownload(authNode.get(), downloadPath.u8string().c_str(), &downloadListener);
    ASSERT_EQ(API_OK, downloadListener.waitForResult());

    for (fs::directory_iterator itpath (downloadPath); itpath != fs::directory_iterator(); ++itpath)
    {
        std::string downloadedName = itpath->path().filename().u8string();
        if (!downloadedName.compare(".") || !downloadedName.compare(".."))
        {
            continue;
        }

        // Conditions to check if downloaded fileName is correct:
        // download filename must be found in fileNamesStringMap (original filename found)
        ASSERT_TRUE(fileNamesStringMap->get(downloadedName.c_str()));
    }

#ifdef WIN32
    // double check a few well known paths
    ASSERT_EQ(fileSystemAccess.getlocalfstype(LocalPath::fromAbsolutePath("c:")), FS_NTFS);
    ASSERT_EQ(fileSystemAccess.getlocalfstype(LocalPath::fromAbsolutePath("c:\\")), FS_NTFS);
    ASSERT_EQ(fileSystemAccess.getlocalfstype(LocalPath::fromAbsolutePath("C:\\")), FS_NTFS);
    ASSERT_EQ(fileSystemAccess.getlocalfstype(LocalPath::fromAbsolutePath("C:\\Program Files")), FS_NTFS);
    ASSERT_EQ(fileSystemAccess.getlocalfstype(LocalPath::fromAbsolutePath("c:\\Program Files\\Windows NT")), FS_NTFS);
#endif

}

TEST_F(SdkTest, RecursiveUploadWithLogout)
{
    LOG_info << "___TEST RecursiveUploadWithLogout___";
    ASSERT_NO_FATAL_FAILURE(getAccountsForTest(1));

    // this one used to cause a double-delete

    // make new folders (and files) in the local filesystem - approx 90
    fs::path p = fs::current_path() / "uploadme_mega_auto_test_sdk";
    if (fs::exists(p))
    {
        fs::remove_all(p);
    }
    fs::create_directories(p);
    ASSERT_TRUE(buildLocalFolders(p.u8string().c_str(), "newkid", 3, 2, 10));

    // start uploading
    // uploadListener may have to live after this function exits if the logout test below fails
    auto uploadListener = std::make_shared<TransferTracker>(megaApi[0].get());
    uploadListener->selfDeleteOnFinalCallback = uploadListener;

    megaApi[0]->startUpload(p.u8string().c_str(), std::unique_ptr<MegaNode>{megaApi[0]->getRootNode()}.get(), uploadListener.get());
    WaitMillisec(500);

    // logout while the upload (which consists of many transfers) is ongoing
    gSessionIDs[0].clear();
#ifdef ENABLE_SYNC
    ASSERT_EQ(API_OK, doRequestLogout(0, false));
#else
    ASSERT_EQ(API_OK, doRequestLogout(0));
#endif
    gSessionIDs[0] = "invalid";

    int result = uploadListener->waitForResult();
    ASSERT_TRUE(result == API_EACCESS || result == API_EINCOMPLETE);
}

TEST_F(SdkTest, RecursiveDownloadWithLogout)
{
    LOG_info << "___TEST RecursiveDownloadWithLogout";
    ASSERT_NO_FATAL_FAILURE(getAccountsForTest(2));

    // this one used to cause a double-delete

    // make new folders (and files) in the local filesystem - approx 130 - we must upload in order to have something to download
    fs::path uploadpath = fs::current_path() / "uploadme_mega_auto_test_sdk";
    fs::path downloadpath = fs::current_path() / "downloadme_mega_auto_test_sdk";

    std::error_code ec;
    fs::remove_all(uploadpath, ec);
    fs::remove_all(downloadpath, ec);
    ASSERT_TRUE(!fs::exists(uploadpath));
    ASSERT_TRUE(!fs::exists(downloadpath));
    fs::create_directories(uploadpath);
    fs::create_directories(downloadpath);

    ASSERT_TRUE(buildLocalFolders(uploadpath.u8string().c_str(), "newkid", 3, 2, 10));

    // upload all of those
    TransferTracker uploadListener(megaApi[0].get());
    megaApi[0]->startUpload(uploadpath.u8string().c_str(), std::unique_ptr<MegaNode>{megaApi[0]->getRootNode()}.get(), &uploadListener);
    ASSERT_EQ(API_OK, uploadListener.waitForResult());

    // ok now try the download
    TransferTracker downloadListener(megaApi[0].get());
    megaApi[0]->startDownload(megaApi[0]->getNodeByPath("/uploadme_mega_auto_test_sdk"), downloadpath.u8string().c_str(), &downloadListener);
    WaitMillisec(1000);
    ASSERT_TRUE(downloadListener.started);
    ASSERT_TRUE(!downloadListener.finished);

    // logout while the download (which consists of many transfers) is ongoing

#ifdef ENABLE_SYNC
    ASSERT_EQ(API_OK, doRequestLogout(0, false));
#else
    ASSERT_EQ(API_OK, doRequestLogout(0));
#endif
    gSessionIDs[0] = "invalid";

    int result = downloadListener.waitForResult();
    ASSERT_TRUE(result == API_EACCESS || result == API_EINCOMPLETE);
    fs::remove_all(uploadpath, ec);
    fs::remove_all(downloadpath, ec);
}

#ifdef ENABLE_SYNC

void cleanUp(::mega::MegaApi* megaApi, const fs::path &basePath)
{

    RequestTracker removeTracker(megaApi);
    megaApi->removeSyncs(INVALID_HANDLE, &removeTracker);
    ASSERT_EQ(API_OK, removeTracker.waitForResult());

    std::unique_ptr<MegaNode> baseNode{megaApi->getNodeByPath(("/" + basePath.u8string()).c_str())};
    if (baseNode)
    {
        RequestTracker removeTracker(megaApi);
        megaApi->remove(baseNode.get(), &removeTracker);
        ASSERT_EQ(API_OK, removeTracker.waitForResult());
    }

    std::unique_ptr<MegaNode> binNode{megaApi->getNodeByPath("//bin")};
    if (binNode)
    {
        unique_ptr<MegaNodeList> cs(megaApi->getChildren(binNode.get()));
        for (int i = 0; i < (cs ? cs->size() : 0); ++i)
        {
            RequestTracker removeTracker(megaApi);
            megaApi->remove(cs->get(i), &removeTracker);
            ASSERT_EQ(API_OK, removeTracker.waitForResult());
        }
    }

    std::error_code ignoredEc;
    fs::remove_all(basePath, ignoredEc);

}

std::unique_ptr<::mega::MegaSync> waitForSyncState(::mega::MegaApi* megaApi, ::mega::MegaNode* remoteNode, bool enabled, bool active, MegaSync::Error err)
{
    std::unique_ptr<MegaSync> sync;
    WaitFor([&megaApi, &remoteNode, &sync, enabled, active, err]() -> bool
    {
        sync.reset(megaApi->getSyncByNode(remoteNode));
        return (sync && sync->isEnabled() == enabled && sync->isActive() == active && sync->getError() == err);
    }, 30*1000);

    if (sync && sync->isEnabled() == enabled && sync->isActive() == active && sync->getError() == err)
    {
        if (!sync)
        {
            LOG_debug << "sync is now null";
        }
        return sync;
    }
    else
    {
        return nullptr; // signal that the sync never reached the expected/required state
    }
}

std::unique_ptr<::mega::MegaSync> waitForSyncState(::mega::MegaApi* megaApi, handle backupID, bool enabled, bool active, MegaSync::Error err)
{
    std::unique_ptr<MegaSync> sync;
    WaitFor([&megaApi, backupID, &sync, enabled, active, err]() -> bool
    {
        sync.reset(megaApi->getSyncByBackupId(backupID));
        return (sync && sync->isEnabled() == enabled && sync->isActive() == active && sync->getError() == err);
    }, 30*1000);

    if (sync && sync->isEnabled() == enabled && sync->isActive() == active && sync->getError() == err)
    {
        return sync;
    }
    else
    {
        return nullptr; // signal that the sync never reached the expected/required state
    }
}


TEST_F(SdkTest, SyncBasicOperations)
{
    // What we are going to test here:
    // - add syncs
    // - add sync that fails
    // - disable a sync
    // - disable a sync that fails
    // - disable a disabled sync
    // - Enable a sync
    // - Enable a sync that fails
    // - Enable an enabled sync
    // - Remove a sync
    // - Remove a sync that doesn't exist
    // - Remove a removed sync

    LOG_info << "___TEST SyncBasicOperations___";
    ASSERT_NO_FATAL_FAILURE(getAccountsForTest(1));

    fs::path basePath = "SyncBasicOperations";
    std::string syncFolder1 = "sync1";
    std::string syncFolder2 = "sync2";
    std::string syncFolder3 = "sync3";
    fs::path basePath1 = basePath / syncFolder1;
    fs::path basePath2 = basePath / syncFolder2;
    fs::path basePath3 = basePath / syncFolder3;
    const auto localPath1 = fs::current_path() / basePath1;
    const auto localPath2 = fs::current_path() / basePath2;
    const auto localPath3 = fs::current_path() / basePath3;

    ASSERT_NO_FATAL_FAILURE(cleanUp(this->megaApi[0].get(), basePath));

    // Create local directories and a files.
    fs::create_directories(localPath1);
    ASSERT_TRUE(createFile((localPath1 / "fileTest1").u8string(), false));
    fs::create_directories(localPath2);
    ASSERT_TRUE(createFile((localPath2 / "fileTest2").u8string(), false));
    fs::create_directories(localPath3);

    LOG_verbose << "SyncBasicOperations :  Creating the remote folders to be synced to.";
    std::unique_ptr<MegaNode> remoteRootNode(megaApi[0]->getRootNode());
    ASSERT_NE(remoteRootNode.get(), nullptr);
    // Sync 1
    auto nh = createFolder(0, syncFolder1.c_str(), remoteRootNode.get());
    ASSERT_NE(nh, UNDEF) << "Error creating remote folders";
    std::unique_ptr<MegaNode> remoteBaseNode1(megaApi[0]->getNodeByHandle(nh));
    ASSERT_NE(remoteBaseNode1.get(), nullptr);
    // Sync 2
    nh = createFolder(0, syncFolder2.c_str(), remoteRootNode.get());
    ASSERT_NE(nh, UNDEF) << "Error creating remote folders";
    std::unique_ptr<MegaNode> remoteBaseNode2(megaApi[0]->getNodeByHandle(nh));
    ASSERT_NE(remoteBaseNode2.get(), nullptr);
    // Sync 3
    nh = createFolder(0, syncFolder3.c_str(), remoteRootNode.get());
    ASSERT_NE(nh, UNDEF) << "Error creating remote folders";
    std::unique_ptr<MegaNode> remoteBaseNode3(megaApi[0]->getNodeByHandle(nh));
    ASSERT_NE(remoteBaseNode3.get(), nullptr);

    LOG_verbose << "SyncRemoveRemoteNode :  Add syncs";
    // Sync 1
    const auto& lp1 = localPath1.u8string();
    ASSERT_EQ(API_OK, synchronousSyncFolder(0, nullptr, MegaSync::TYPE_TWOWAY, lp1.c_str(), nullptr, remoteBaseNode1->getHandle(), nullptr)) << "API Error adding a new sync";
    ASSERT_EQ(MegaSync::NO_SYNC_ERROR, mApi[0].lastSyncError);
    std::unique_ptr<MegaSync> sync = waitForSyncState(megaApi[0].get(), remoteBaseNode1.get(), true, true, MegaSync::NO_SYNC_ERROR);
    ASSERT_TRUE(sync && sync->isActive());
    ASSERT_EQ(MegaSync::NO_SYNC_ERROR, sync->getError());
    // Sync2
    const auto& lp2 = localPath2.u8string();
    ASSERT_EQ(API_OK, synchronousSyncFolder(0, nullptr, MegaSync::TYPE_TWOWAY, lp2.c_str(), nullptr, remoteBaseNode2->getHandle(), nullptr)) << "API Error adding a new sync";
    ASSERT_EQ(MegaSync::NO_SYNC_ERROR, mApi[0].lastSyncError);
    std::unique_ptr<MegaSync> sync2 = waitForSyncState(megaApi[0].get(), remoteBaseNode2.get(), true, true, MegaSync::NO_SYNC_ERROR);
    ASSERT_TRUE(sync2 && sync2->isActive());
    ASSERT_EQ(MegaSync::NO_SYNC_ERROR, sync->getError());

    LOG_verbose << "SyncRemoveRemoteNode :  Add syncs that fail";
    {
        TestingWithLogErrorAllowanceGuard g;
        const auto& lp3 = localPath3.u8string();
        ASSERT_EQ(API_EEXIST, synchronousSyncFolder(0, nullptr, MegaSync::TYPE_TWOWAY, lp3.c_str(), nullptr, remoteBaseNode1->getHandle(), nullptr)); // Remote node is currently synced.
        ASSERT_EQ(MegaSync::ACTIVE_SYNC_BELOW_PATH, mApi[0].lastSyncError);
        ASSERT_EQ(API_EEXIST, synchronousSyncFolder(0, nullptr, MegaSync::TYPE_TWOWAY, lp3.c_str(), nullptr, remoteBaseNode2->getHandle(), nullptr)); // Remote node is currently synced.
        ASSERT_EQ(MegaSync::ACTIVE_SYNC_BELOW_PATH, mApi[0].lastSyncError);
        const auto& lp4 = (localPath3 / fs::path("xxxyyyzzz")).u8string();
        ASSERT_EQ(API_ENOENT, synchronousSyncFolder(0, nullptr, MegaSync::TYPE_TWOWAY, lp4.c_str(), nullptr, remoteBaseNode3->getHandle(), nullptr)); // Local resource doesn't exists.
        ASSERT_EQ(MegaSync::LOCAL_PATH_UNAVAILABLE, mApi[0].lastSyncError);
    }

    LOG_verbose << "SyncRemoveRemoteNode :  Disable a sync";
    // Sync 1
    handle backupId = sync->getBackupId();
    ASSERT_EQ(API_OK, synchronousDisableSync(0, backupId));
    sync = waitForSyncState(megaApi[0].get(), remoteBaseNode1.get(), false, false, MegaSync::NO_SYNC_ERROR);
    ASSERT_TRUE(sync && !sync->isEnabled());
    ASSERT_EQ(MegaSync::NO_SYNC_ERROR, sync->getError());

    //  Sync 2
    ASSERT_EQ(API_OK, synchronousDisableSync(0, sync2.get()));
    sync2 = waitForSyncState(megaApi[0].get(), remoteBaseNode2.get(), false, false, MegaSync::NO_SYNC_ERROR);
    ASSERT_TRUE(sync2 && !sync2->isEnabled());
    ASSERT_EQ(MegaSync::NO_SYNC_ERROR, sync->getError());

    LOG_verbose << "SyncRemoveRemoteNode :  Disable disabled syncs";
    ASSERT_EQ(API_OK, synchronousDisableSync(0, sync.get())); // Currently disabled.
    ASSERT_EQ(API_OK, synchronousDisableSync(0, backupId)); // Currently disabled.
    ASSERT_EQ(API_OK, synchronousDisableSync(0, remoteBaseNode1.get())); // Currently disabled.

    LOG_verbose << "SyncRemoveRemoteNode :  Enable Syncs";
    // Sync 1
    ASSERT_EQ(API_OK, synchronousEnableSync(0, backupId));
    ASSERT_EQ(MegaSync::NO_SYNC_ERROR, mApi[0].lastSyncError);
    sync = waitForSyncState(megaApi[0].get(), remoteBaseNode1.get(), true, true, MegaSync::NO_SYNC_ERROR);
    ASSERT_TRUE(sync && sync->isActive());
    // Sync 2
    ASSERT_EQ(API_OK, synchronousEnableSync(0, sync2.get()));
    ASSERT_EQ(MegaSync::NO_SYNC_ERROR, mApi[0].lastSyncError);
    sync2 = waitForSyncState(megaApi[0].get(), remoteBaseNode2.get(), true, true, MegaSync::NO_SYNC_ERROR);
    ASSERT_TRUE(sync2 && sync2->isActive());

    LOG_verbose << "SyncRemoveRemoteNode :  Enable syncs that fail";
    {
        TestingWithLogErrorAllowanceGuard g;

        ASSERT_EQ(API_ENOENT, synchronousEnableSync(0, 999999)); // Hope it doesn't exist.
        ASSERT_EQ(MegaSync::UNKNOWN_ERROR, mApi[0].lastSyncError); // MegaApi.h specifies that this contains the error code (not the tag)
        ASSERT_EQ(API_EEXIST, synchronousEnableSync(0, sync2.get())); // Currently enabled.
        ASSERT_EQ(MegaSync::NO_SYNC_ERROR, mApi[0].lastSyncError);  // since the sync is active, we should see its real state, and it should not have had any error code stored in it
    }

    LOG_verbose << "SyncRemoveRemoteNode :  Remove Syncs";
    // Sync 1
    ASSERT_EQ(API_OK, synchronousRemoveSync(0, backupId)) << "API Error removing the sync";
    sync.reset(megaApi[0]->getSyncByNode(remoteBaseNode1.get()));
    ASSERT_EQ(nullptr, sync.get());
    // Sync 2
<<<<<<< HEAD
    ASSERT_EQ(MegaError::API_OK, synchronousRemoveSync(0, sync2 ? sync2->getBackupId() : INVALID_HANDLE)) << "API Error removing the sync";
=======
    ASSERT_EQ(API_OK, synchronousRemoveSync(0, sync2.get())) << "API Error removing the sync";
>>>>>>> 46afb09d
    // Keep sync2 not updated. Will be used later to test another removal attemp using a non-updated object.

    LOG_verbose << "SyncRemoveRemoteNode :  Remove Syncs that fail";
    {
        TestingWithLogErrorAllowanceGuard g;

<<<<<<< HEAD
        ASSERT_EQ(MegaError::API_ENOENT, synchronousRemoveSync(0, 9999999)); // Hope id doesn't exist
        ASSERT_EQ(MegaError::API_ENOENT, synchronousRemoveSync(0, backupId)); // currently removed.
        ASSERT_EQ(MegaError::API_EARGS, synchronousRemoveSync(0, sync ? sync->getBackupId() : INVALID_HANDLE)); // currently removed.
        // Wait for sync to be effectively removed.
        std::this_thread::sleep_for(std::chrono::seconds{5});
        ASSERT_EQ(MegaError::API_ENOENT, synchronousRemoveSync(0, sync2 ? sync2->getBackupId() : INVALID_HANDLE)); // currently removed.
=======
        ASSERT_EQ(API_ENOENT, synchronousRemoveSync(0, 9999999)); // Hope id doesn't exist
        ASSERT_EQ(API_ENOENT, synchronousRemoveSync(0, backupId)); // currently removed.
        ASSERT_EQ(API_EARGS, synchronousRemoveSync(0, sync.get())); // currently removed.
        // Wait for sync to be effectively removed.
        std::this_thread::sleep_for(std::chrono::seconds{5});
        ASSERT_EQ(API_ENOENT, synchronousRemoveSync(0, sync2.get())); // currently removed.
>>>>>>> 46afb09d
    }

    ASSERT_NO_FATAL_FAILURE(cleanUp(this->megaApi[0].get(), basePath));
}



struct SyncListener : MegaListener
{
    // make sure callbacks are consistent - added() first, nothing after deleted(), etc.

    // map by tag for now, should be backupId when that is available

    enum syncstate_t { nonexistent, added, enabled, disabled, deleted};

    std::map<handle, syncstate_t> stateMap;

    syncstate_t& state(MegaSync* sync)
    {
        if (stateMap.find(sync->getBackupId()) == stateMap.end())
        {
            stateMap[sync->getBackupId()] = nonexistent;
        }
        return stateMap[sync->getBackupId()];
    }

    std::vector<std::string> mErrors;

    bool anyErrors = false;

    bool hasAnyErrors()
    {
        for (auto &s: mErrors)
        {
            out() << "SyncListener error: " << s;
        }
        return anyErrors;
    }

    void check(bool b, std::string e = std::string())
    {
        if (!b)
        {
            anyErrors = true;
            if (!e.empty())
            {
                mErrors.push_back(e);
                out() << "SyncListener added error: " << e;
            }
        }
    }

    void clear()
    {
        // session was logged out (locally)
        stateMap.clear();
    }

    void onSyncFileStateChanged(MegaApi* api, MegaSync* sync, std::string* localPath, int newState) override
    {
        // probably too frequent to output
        //out() << "onSyncFileStateChanged " << sync << newState;
    }

    void onSyncAdded(MegaApi* api, MegaSync* sync, int additionState) override
    {
        out() << "onSyncAdded " << toHandle(sync->getBackupId());
        check(sync->getBackupId() != UNDEF, "sync added with undef backup Id");

        check(state(sync) == nonexistent);
        state(sync) = added;
    }

    void onSyncDisabled(MegaApi* api, MegaSync* sync) override
    {
        out() << "onSyncDisabled " << toHandle(sync->getBackupId());
        check(!sync->isEnabled(), "sync enabled at onSyncDisabled");
        check(!sync->isActive(), "sync active at onSyncDisabled");
        check(state(sync) == enabled || state(sync) == added);
        state(sync) = disabled;
    }

    // "onSyncStarted" would be more accurate?
    void onSyncEnabled(MegaApi* api, MegaSync* sync) override
    {
        out() << "onSyncEnabled " << toHandle(sync->getBackupId());
        check(sync->isEnabled(), "sync disabled at onSyncEnabled");
        check(sync->isActive(), "sync not active at onSyncEnabled");
        check(state(sync) == disabled || state(sync) == added);
        state(sync) = enabled;
    }

    void onSyncDeleted(MegaApi* api, MegaSync* sync) override
    {
        out() << "onSyncDeleted " << toHandle(sync->getBackupId());
        check(state(sync) == disabled || state(sync) == added || state(sync) == enabled);
        state(sync) = nonexistent;
    }

    void onSyncStateChanged(MegaApi* api, MegaSync* sync) override
    {
        out() << "onSyncStateChanged " << toHandle(sync->getBackupId());

        check(sync->getBackupId() != UNDEF, "onSyncStateChanged with undef backup Id");

        // MegaApi doco says: "Notice that adding a sync will not cause onSyncStateChanged to be called."
        // And also: "for changes that imply other callbacks, expect that the SDK
        // will call onSyncStateChanged first, so that you can update your model only using this one."
        check(state(sync) != nonexistent);
    }

    void onGlobalSyncStateChanged(MegaApi* api) override
    {
        // just too frequent for out() really
        //out() << "onGlobalSyncStateChanged ";
    }
};

struct MegaListenerDeregisterer
{
    // register the listener on constructions
    // deregister on destruction (ie, whenever we exit the function - we may exit early if a test fails

    MegaApi* api = nullptr;
    MegaListener* listener;


    MegaListenerDeregisterer(MegaApi* a, SyncListener* l)
        : api(a), listener(l)
    {
        api->addListener(listener);
    }
    ~MegaListenerDeregisterer()
    {
        api->removeListener(listener);
    }
};


TEST_F(SdkTest, SyncResumptionAfterFetchNodes)
{
    LOG_info << "___TEST SyncResumptionAfterFetchNodes___";
    ASSERT_NO_FATAL_FAILURE(getAccountsForTest(2));

    // This test has several issues:
    // 1. Remote nodes may not be committed to the sctable database in time for fetchnodes which
    //    then fails adding syncs because the remotes are missing. For this reason we wait until
    //    we receive the EVENT_COMMIT_DB event after transferring the nodes.
    // 2. Syncs are deleted some time later leading to error messages (like local fingerprint mismatch)
    //    if we don't wait for long enough after we get called back. A sync only gets flagged but
    //    is deleted later.

    const std::string session = dumpSession();

    const fs::path basePath = "SyncResumptionAfterFetchNodes";
    const auto sync1Path = fs::current_path() / basePath / "sync1"; // stays active
    const auto sync2Path = fs::current_path() / basePath / "sync2"; // will be made inactive
    const auto sync3Path = fs::current_path() / basePath / "sync3"; // will be deleted
    const auto sync4Path = fs::current_path() / basePath / "sync4"; // stays active

    ASSERT_NO_FATAL_FAILURE(cleanUp(this->megaApi[0].get(), basePath));

    SyncListener syncListener0, syncListener1;
    MegaListenerDeregisterer mld1(megaApi[0].get(), &syncListener0), mld2(megaApi[1].get(), &syncListener1);

    fs::create_directories(sync1Path);
    fs::create_directories(sync2Path);
    fs::create_directories(sync3Path);
    fs::create_directories(sync4Path);

    resetlastEvent();

    // transfer the folder and its subfolders
    TransferTracker uploadListener(megaApi[0].get());
    megaApi[0]->startUpload(basePath.u8string().c_str(), megaApi[0]->getRootNode(), &uploadListener);
    ASSERT_EQ(API_OK, uploadListener.waitForResult());

    // loop until we get a commit to the sctable to ensure we cached the new remote nodes
    ASSERT_TRUE(WaitFor([&](){ return lastEventsContains(MegaEvent::EVENT_COMMIT_DB); }, 10000));

    auto megaNode = [this, &basePath](const std::string& p)
    {
        const auto path = "/" + basePath.u8string() + "/" + p;
        return std::unique_ptr<MegaNode>{megaApi[0]->getNodeByPath(path.c_str())};
    };

    auto syncFolder = [this, &megaNode](const fs::path& p) -> handle
    {
        RequestTracker syncTracker(megaApi[0].get());
        auto node = megaNode(p.filename().u8string());
        megaApi[0]->syncFolder(MegaSync::TYPE_TWOWAY, p.u8string().c_str(), nullptr, node ? node->getHandle() : INVALID_HANDLE, nullptr, &syncTracker);
        EXPECT_EQ(API_OK, syncTracker.waitForResult());

        return syncTracker.request->getParentHandle();
    };

    auto disableSync = [this, &megaNode](const fs::path& p)
    {
        RequestTracker syncTracker(megaApi[0].get());
        auto node = megaNode(p.filename().u8string());
        megaApi[0]->disableSync(node.get(), &syncTracker);
        ASSERT_EQ(API_OK, syncTracker.waitForResult());
    };

    auto disableSyncByBackupId = [this](handle backupId)
    {
        RequestTracker syncTracker(megaApi[0].get());
        megaApi[0]->disableSync(backupId, &syncTracker);
        ASSERT_EQ(API_OK, syncTracker.waitForResult());
    };

    auto resumeSync = [this](handle backupId)
    {
        RequestTracker syncTracker(megaApi[0].get());
        megaApi[0]->enableSync(backupId, &syncTracker);
        ASSERT_EQ(API_OK, syncTracker.waitForResult());
    };

    auto removeSync = [this](handle backupId)
    {
        RequestTracker syncTracker(megaApi[0].get());
        megaApi[0]->removeSync(backupId, INVALID_HANDLE, &syncTracker);
        ASSERT_EQ(API_OK, syncTracker.waitForResult());
    };

    auto checkSyncOK = [this, &megaNode](const fs::path& p)
    {
        auto node = megaNode(p.filename().u8string());
        //return std::unique_ptr<MegaSync>{megaApi[0]->getSyncByNode(node.get())} != nullptr; //disabled syncs are not OK but foundable

        LOG_verbose << "checkSyncOK " << p.filename().u8string() << " node found: " << bool(node);

        std::unique_ptr<MegaSync> sync{megaApi[0]->getSyncByNode(node.get())};

        LOG_verbose << "checkSyncOK " << p.filename().u8string() << " sync found: " << bool(sync);

        if (!sync) return false;

        LOG_verbose << "checkSyncOK " << p.filename().u8string() << " sync is: " << sync->getLocalFolder();


        LOG_verbose << "checkSyncOK " << p.filename().u8string() << " enabled: " << sync->isEnabled();

        return sync->isEnabled();

    };

    auto checkSyncDisabled = [this, &megaNode](const fs::path& p)
    {
        auto node = megaNode(p.filename().u8string());
        std::unique_ptr<MegaSync> sync{megaApi[0]->getSyncByNode(node.get())};
        if (!sync) return false;
        return !sync->isEnabled();
    };


    auto reloginViaSession = [this, &session, &syncListener0]()
    {
        locallogout();  // only logs out 0
        syncListener0.clear();

        //loginBySessionId(0, session);
        auto tracker = asyncRequestFastLogin(0, session.c_str());
        ASSERT_EQ(API_OK, tracker->waitForResult()) << " Failed to establish a login/session for account " << 0;
    };

    LOG_verbose << " SyncResumptionAfterFetchNodes : syncying folders";

    handle backupId1 = syncFolder(sync1Path);  (void)backupId1;
    handle backupId2 = syncFolder(sync2Path);
    handle backupId3 = syncFolder(sync3Path);  (void)backupId3;
    handle backupId4 = syncFolder(sync4Path);  (void)backupId4;

    ASSERT_TRUE(checkSyncOK(sync1Path));
    ASSERT_TRUE(checkSyncOK(sync2Path));
    ASSERT_TRUE(checkSyncOK(sync3Path));
    ASSERT_TRUE(checkSyncOK(sync4Path));

    LOG_verbose << " SyncResumptionAfterFetchNodes : disabling sync by path";
    disableSync(sync2Path);
    LOG_verbose << " SyncResumptionAfterFetchNodes : disabling sync by tag";
    disableSyncByBackupId(backupId4);
    LOG_verbose << " SyncResumptionAfterFetchNodes : removing sync";
    removeSync(backupId3);

    // wait for the sync removals to actually take place
    std::this_thread::sleep_for(std::chrono::seconds{3});

    ASSERT_TRUE(checkSyncOK(sync1Path));
    ASSERT_TRUE(checkSyncDisabled(sync2Path));
    ASSERT_FALSE(checkSyncOK(sync3Path));
    ASSERT_TRUE(checkSyncDisabled(sync4Path));

    reloginViaSession();

    ASSERT_FALSE(checkSyncOK(sync1Path));
    ASSERT_FALSE(checkSyncOK(sync2Path));
    ASSERT_FALSE(checkSyncOK(sync3Path));
    ASSERT_FALSE(checkSyncOK(sync4Path));

    fetchnodes(0, maxTimeout); // auto-resumes two active syncs

    ASSERT_TRUE(checkSyncOK(sync1Path));
    ASSERT_FALSE(checkSyncOK(sync2Path));
    ASSERT_TRUE(checkSyncDisabled(sync2Path));
    ASSERT_FALSE(checkSyncOK(sync3Path));
    ASSERT_FALSE(checkSyncOK(sync4Path));
    ASSERT_TRUE(checkSyncDisabled(sync4Path));

    // check if we can still resume manually
    LOG_verbose << " SyncResumptionAfterFetchNodes : resuming syncs";
    resumeSync(backupId2);
    resumeSync(backupId4);

    ASSERT_TRUE(checkSyncOK(sync1Path));
    ASSERT_TRUE(checkSyncOK(sync2Path));
    ASSERT_FALSE(checkSyncOK(sync3Path));
    ASSERT_TRUE(checkSyncOK(sync4Path));

    // check if resumeSync re-activated the sync
    reloginViaSession();

    ASSERT_FALSE(checkSyncOK(sync1Path));
    ASSERT_FALSE(checkSyncOK(sync2Path));
    ASSERT_FALSE(checkSyncOK(sync3Path));
    ASSERT_FALSE(checkSyncOK(sync4Path));

    fetchnodes(0, maxTimeout); // auto-resumes three active syncs

    ASSERT_TRUE(checkSyncOK(sync1Path));
    ASSERT_TRUE(checkSyncOK(sync2Path));
    ASSERT_FALSE(checkSyncOK(sync3Path));
    ASSERT_TRUE(checkSyncOK(sync4Path));

    LOG_verbose << " SyncResumptionAfterFetchNodes : removing syncs";
    removeSync(backupId1);
    removeSync(backupId2);
    removeSync(backupId4);

    // wait for the sync removals to actually take place
    std::this_thread::sleep_for(std::chrono::seconds{5});

    ASSERT_FALSE(syncListener0.hasAnyErrors());
    ASSERT_FALSE(syncListener1.hasAnyErrors());

    ASSERT_NO_FATAL_FAILURE(cleanUp(this->megaApi[0].get(), basePath));
}

/**
 * @brief TEST_F SyncRemoteNode
 *
 * Testing remote node rename, move and remove.
 */
TEST_F(SdkTest, SyncRemoteNode)
{

    // What we are going to test here:
    // - rename remote -> Sync Fail
    // - move remote -> Sync fail
    // - remove remote -> Sync fail
    // - remove a failing sync

    LOG_info << "___TEST SyncRemoteNode___";
    ASSERT_NO_FATAL_FAILURE(getAccountsForTest(1));

    fs::path basePath = "SyncRemoteNode";
    const auto localPath = fs::current_path() / basePath;

    ASSERT_NO_FATAL_FAILURE(cleanUp(this->megaApi[0].get(), basePath));

    // Create local directory and file.
    fs::create_directories(localPath);
    ASSERT_TRUE(createFile((localPath / "fileTest1").u8string(), false));

    LOG_verbose << "SyncRemoteNode :  Creating remote folder";
    std::unique_ptr<MegaNode> remoteRootNode(megaApi[0]->getRootNode());
    ASSERT_NE(remoteRootNode.get(), nullptr);
    auto nh = createFolder(0, basePath.u8string().c_str(), remoteRootNode.get());
    ASSERT_NE(nh, UNDEF) << "Error creating remote basePath";
    std::unique_ptr<MegaNode> remoteBaseNode(megaApi[0]->getNodeByHandle(nh));
    ASSERT_NE(remoteBaseNode.get(), nullptr);

    LOG_verbose << "SyncRemoteNode :  Enabling sync";
    ASSERT_EQ(API_OK, synchronousSyncFolder(0, nullptr, MegaSync::TYPE_TWOWAY, localPath.u8string().c_str(), nullptr, remoteBaseNode->getHandle(), nullptr)) << "API Error adding a new sync";
    std::unique_ptr<MegaSync> sync = waitForSyncState(megaApi[0].get(), remoteBaseNode.get(), true, true, MegaSync::NO_SYNC_ERROR);
    ASSERT_TRUE(sync && sync->isActive());
    handle backupId = sync->getBackupId();

    {
        TestingWithLogErrorAllowanceGuard g;

        // Rename remote folder --> Sync fail
        LOG_verbose << "SyncRemoteNode :  Rename remote node with sync active.";
        std::string basePathRenamed = "SyncRemoteNodeRenamed";
        ASSERT_EQ(API_OK, doRenameNode(0, remoteBaseNode.get(), basePathRenamed.c_str()));
        sync = waitForSyncState(megaApi[0].get(), backupId, false, false, MegaSync::REMOTE_PATH_HAS_CHANGED);
        ASSERT_TRUE(sync && !sync->isEnabled() && !sync->isActive());
        ASSERT_EQ(MegaSync::REMOTE_PATH_HAS_CHANGED, sync->getError());

        LOG_verbose << "SyncRemoteNode :  Restoring remote folder name.";
        ASSERT_EQ(API_OK, doRenameNode(0, remoteBaseNode.get(), basePath.u8string().c_str()));
        ASSERT_NE(remoteBaseNode.get(), nullptr);
        sync = waitForSyncState(megaApi[0].get(), backupId, false, false, MegaSync::REMOTE_PATH_HAS_CHANGED);
        ASSERT_TRUE(sync && !sync->isEnabled() && !sync->isActive());
        ASSERT_EQ(MegaSync::REMOTE_PATH_HAS_CHANGED, sync->getError());
    }

    LOG_verbose << "SyncRemoteNode :  Enabling sync again.";
    ASSERT_EQ(API_OK, synchronousEnableSync(0, backupId)) << "API Error enabling the sync";
    sync = waitForSyncState(megaApi[0].get(), remoteBaseNode.get(), true, true, MegaSync::NO_SYNC_ERROR);
    ASSERT_TRUE(sync && sync->isActive());
    ASSERT_EQ(MegaSync::NO_SYNC_ERROR, sync->getError());

    // Move remote folder --> Sync fail

    LOG_verbose << "SyncRemoteNode :  Creating secondary folder";
    std::string movedBasePath = basePath.u8string() + "Moved";
    nh = createFolder(0, movedBasePath.c_str(), remoteRootNode.get());
    ASSERT_NE(nh, UNDEF) << "Error creating remote movedBasePath";
    std::unique_ptr<MegaNode> remoteMoveNodeParent(megaApi[0]->getNodeByHandle(nh));
    ASSERT_NE(remoteMoveNodeParent.get(), nullptr);

    {
        TestingWithLogErrorAllowanceGuard g;
        LOG_verbose << "SyncRemoteNode :  Move remote node with sync active to the secondary folder.";
        ASSERT_EQ(API_OK, doMoveNode(0, nullptr, remoteBaseNode.get(), remoteMoveNodeParent.get()));
        sync = waitForSyncState(megaApi[0].get(), backupId, false, false, MegaSync::REMOTE_PATH_HAS_CHANGED);
        ASSERT_TRUE(sync && !sync->isEnabled() && !sync->isActive());
        ASSERT_EQ(MegaSync::REMOTE_PATH_HAS_CHANGED, sync->getError());

        LOG_verbose << "SyncRemoteNode :  Moving back the remote node.";
        ASSERT_EQ(API_OK, doMoveNode(0, nullptr, remoteBaseNode.get(), remoteRootNode.get()));

        WaitMillisec(1000);

        ASSERT_NE(remoteBaseNode.get(), nullptr);
        sync = waitForSyncState(megaApi[0].get(), backupId, false, false, MegaSync::REMOTE_PATH_HAS_CHANGED);
        ASSERT_TRUE(sync && !sync->isEnabled() && !sync->isActive());
        ASSERT_EQ(MegaSync::REMOTE_PATH_HAS_CHANGED, sync->getError());
    }


    LOG_verbose << "SyncRemoteNode :  Enabling sync again.";
    ASSERT_EQ(API_OK, synchronousEnableSync(0, backupId)) << "API Error enabling the sync";

    WaitMillisec(1000);

    sync = waitForSyncState(megaApi[0].get(), remoteBaseNode.get(), true, true, MegaSync::NO_SYNC_ERROR);
    ASSERT_TRUE(sync && sync->isActive());
    ASSERT_EQ(MegaSync::NO_SYNC_ERROR, sync->getError());


    // Rename remote folder --> Sync fail
    {
        TestingWithLogErrorAllowanceGuard g;
        LOG_verbose << "SyncRemoteNode :  Rename remote node.";
        std::string renamedBasePath = basePath.u8string() + "Renamed";
        ASSERT_EQ(API_OK, doRenameNode(0, remoteBaseNode.get(), renamedBasePath.c_str()));
        sync = waitForSyncState(megaApi[0].get(), backupId, false, false, MegaSync::REMOTE_PATH_HAS_CHANGED);
        ASSERT_TRUE(sync && !sync->isEnabled() && !sync->isActive());
        ASSERT_EQ(MegaSync::REMOTE_PATH_HAS_CHANGED, sync->getError());

        LOG_verbose << "SyncRemoteNode :  Renaming back the remote node.";
        ASSERT_EQ(API_OK, doRenameNode(0, remoteBaseNode.get(), basePath.u8string().c_str()));

        WaitMillisec(1000);

        ASSERT_NE(remoteBaseNode.get(), nullptr);
        sync = waitForSyncState(megaApi[0].get(), backupId, false, false, MegaSync::REMOTE_PATH_HAS_CHANGED);
        ASSERT_TRUE(sync && !sync->isEnabled() && !sync->isActive());

        unique_ptr<char[]> pathFromNode{ megaApi[0]->getNodePath(remoteBaseNode.get()) };
        string actualPath{ pathFromNode.get() };
        string pathFromSync(sync->getLastKnownMegaFolder());
        ASSERT_EQ(actualPath, pathFromSync) << "Wrong updated path";

        ASSERT_EQ(MegaSync::REMOTE_PATH_HAS_CHANGED, sync->getError()); //the error stays until re-enabled
    }

    LOG_verbose << "SyncRemoteNode :  Enabling sync again.";
    ASSERT_EQ(API_OK, synchronousEnableSync(0, backupId)) << "API Error enabling the sync";
    sync = waitForSyncState(megaApi[0].get(), remoteBaseNode.get(), true, true, MegaSync::NO_SYNC_ERROR);
    ASSERT_TRUE(sync && sync->isActive());
    ASSERT_EQ(MegaSync::NO_SYNC_ERROR, sync->getError());


    {
        TestingWithLogErrorAllowanceGuard g;
        // Remove remote folder --> Sync fail
        LOG_verbose << "SyncRemoteNode :  Removing remote node with sync active.";
        ASSERT_EQ(API_OK, doDeleteNode(0, remoteBaseNode.get()));                                //  <--- remote node deleted!!
        sync = waitForSyncState(megaApi[0].get(), backupId, false, false, MegaSync::REMOTE_NODE_NOT_FOUND);
        ASSERT_TRUE(sync && !sync->isEnabled() && !sync->isActive());
        ASSERT_EQ(MegaSync::REMOTE_NODE_NOT_FOUND, sync->getError());

        LOG_verbose << "SyncRemoteNode :  Recreating remote folder.";
        nh = createFolder(0, basePath.u8string().c_str(), remoteRootNode.get());

        WaitMillisec(1000);

        ASSERT_NE(nh, UNDEF) << "Error creating remote basePath";
        remoteBaseNode.reset(megaApi[0]->getNodeByHandle(nh));
        ASSERT_NE(remoteBaseNode.get(), nullptr);
        sync = waitForSyncState(megaApi[0].get(), backupId, false, false, MegaSync::REMOTE_NODE_NOT_FOUND);
        ASSERT_TRUE(sync && !sync->isEnabled() && !sync->isActive());
        ASSERT_EQ(MegaSync::REMOTE_NODE_NOT_FOUND, sync->getError());
    }

    {
        TestingWithLogErrorAllowanceGuard g;
        LOG_verbose << "SyncRemoteNode :  Enabling sync again.";
        ASSERT_EQ(API_ENOENT, synchronousEnableSync(0, backupId)) << "API Error enabling the sync";  //  <--- remote node has been deleted, we should not be able to resume!!
    }
    //sync = waitForSyncState(megaApi[0].get(), remoteBaseNode.get(), true, true, MegaSync::NO_SYNC_ERROR);
    //ASSERT_TRUE(sync && sync->isActive());
    //ASSERT_EQ(MegaSync::NO_SYNC_ERROR, sync->getError());

    //{
    //    TestingWithLogErrorAllowanceGuard g;

    //    // Check if a locallogout keeps the sync configuration if the remote is removed.
    //    LOG_verbose << "SyncRemoteNode :  Removing remote node with sync active.";
    //    ASSERT_NO_FATAL_FAILURE(deleteNode(0, remoteBaseNode.get())) << "Error deleting remote basePath";;
    //    sync = waitForSyncState(megaApi[0].get(), tagID, MegaSync::SYNC_FAILED);
    //    ASSERT_TRUE(sync && !sync->isEnabled() && !sync->isActive());
    //    ASSERT_EQ(MegaSync::REMOTE_NODE_NOT_FOUND, sync->getError());
    //}

    std::string session = dumpSession();
    ASSERT_NO_FATAL_FAILURE(locallogout());
    //loginBySessionId(0, session);
    auto tracker = asyncRequestFastLogin(0, session.c_str());
    ASSERT_EQ(API_OK, tracker->waitForResult()) << " Failed to establish a login/session for account " << 0;
    ASSERT_NO_FATAL_FAILURE(fetchnodes(0));

    // since the node was deleted, path is irrelevant
    //sync.reset(megaApi[0]->getSyncByBackupId(tagID));
    //ASSERT_EQ(string(sync->getLastKnownMegaFolder()), ("/" / basePath).u8string());

    // Remove a failing sync.
    LOG_verbose << "SyncRemoteNode :  Remove failed sync";
    ASSERT_EQ(API_OK, synchronousRemoveSync(0, sync->getBackupId())) << "API Error removing the sync";
    sync.reset(megaApi[0]->getSyncByBackupId(backupId));
    ASSERT_EQ(nullptr, sync.get());

    // Wait for sync to be effectively removed.
    std::this_thread::sleep_for(std::chrono::seconds{5});

    ASSERT_NO_FATAL_FAILURE(cleanUp(this->megaApi[0].get(), basePath));
}

/**
 * @brief TEST_F SyncPersistence
 *
 * Testing configured syncs persitence
 */
TEST_F(SdkTest, SyncPersistence)
{
    // What we are going to test here:
    // - locallogut -> Syncs kept
    // - logout with setKeepSyncsAfterLogout(true) -> Syncs kept
    // - logout -> Syncs removed

    LOG_info << "___TEST SyncPersistence___";
    ASSERT_NO_FATAL_FAILURE(getAccountsForTest(1));

    // Make sure session ID is invalidated.
    gSessionIDs[0] = "invalid";

    fs::path basePath = "SyncPersistence";
    const auto localPath = fs::current_path() / basePath;

    ASSERT_NO_FATAL_FAILURE(cleanUp(this->megaApi[0].get(), basePath));

    // Create local directory and file.
    fs::create_directories(localPath);
    ASSERT_TRUE(createFile((localPath / "fileTest1").u8string(), false));

    LOG_verbose << "SyncPersistence :  Creating remote folder";
    std::unique_ptr<MegaNode> remoteRootNode(megaApi[0]->getRootNode());
    ASSERT_NE(remoteRootNode.get(), nullptr);

    resetlastEvent();

    auto nh = createFolder(0, basePath.u8string().c_str(), remoteRootNode.get());
    ASSERT_NE(nh, UNDEF) << "Error creating remote basePath";
    std::unique_ptr<MegaNode> remoteBaseNode(megaApi[0]->getNodeByHandle(nh));
    ASSERT_NE(remoteBaseNode.get(), nullptr);

    // make sure there are no outstanding cs requests in case
    // "Postponing DB commit until cs requests finish"
    // means our Sync's cloud Node is not in the db
    ASSERT_TRUE(WaitFor([&](){ return lastEventsContains(MegaEvent::EVENT_COMMIT_DB); }, 10000));


    LOG_verbose << "SyncPersistence :  Enabling sync";
    ASSERT_EQ(API_OK, synchronousSyncFolder(0, nullptr, MegaSync::TYPE_TWOWAY, localPath.u8string().c_str(), nullptr, remoteBaseNode->getHandle(), nullptr)) << "API Error adding a new sync";
    std::unique_ptr<MegaSync> sync = waitForSyncState(megaApi[0].get(), remoteBaseNode.get(), true, true, MegaSync::NO_SYNC_ERROR);
    ASSERT_TRUE(sync && sync->isActive());
    handle backupId = sync->getBackupId();
    std::string remoteFolder(sync->getLastKnownMegaFolder());

    // Check if a locallogout keeps the sync configured.
    std::string session = dumpSession();
    ASSERT_NO_FATAL_FAILURE(locallogout());
    auto trackerFastLogin = asyncRequestFastLogin(0, session.c_str());
    ASSERT_EQ(API_OK, trackerFastLogin->waitForResult()) << " Failed to establish a login/session for account " << 0;

    resetlastEvent();
    ASSERT_NO_FATAL_FAILURE(fetchnodes(0));

    // wait for the event that says all syncs (if any) have been reloaded
    ASSERT_TRUE(WaitFor([&](){ return lastEventsContains(MegaEvent::EVENT_SYNCS_RESTORED); }, 10000));

    sync = waitForSyncState(megaApi[0].get(), backupId, true, true, MegaSync::NO_SYNC_ERROR);
    ASSERT_TRUE(sync && sync->isActive());
    ASSERT_EQ(remoteFolder, string(sync->getLastKnownMegaFolder()));

    // Check if a logout with keepSyncsAfterLogout keeps the sync configured.
    ASSERT_NO_FATAL_FAILURE(logout(0, true, maxTimeout));
    gSessionIDs[0] = "invalid";
    auto trackerLogin = asyncRequestLogin(0, mApi[0].email.c_str(), mApi[0].pwd.c_str());
    ASSERT_EQ(API_OK, trackerLogin->waitForResult()) << " Failed to establish a login/session for account " << 0;
    ASSERT_NO_FATAL_FAILURE(fetchnodes(0));
    sync = waitForSyncState(megaApi[0].get(), backupId, false, false, MegaSync::LOGGED_OUT);
    ASSERT_TRUE(sync && !sync->isActive());
    ASSERT_EQ(remoteFolder, string(sync->getLastKnownMegaFolder()));

    // Check if a logout without keepSyncsAfterLogout doesn't keep the sync configured.
    ASSERT_NO_FATAL_FAILURE(logout(0, false, maxTimeout));
    gSessionIDs[0] = "invalid";
    trackerLogin = asyncRequestLogin(0, mApi[0].email.c_str(), mApi[0].pwd.c_str());
    ASSERT_EQ(API_OK, trackerLogin->waitForResult()) << " Failed to establish a login/session for account " << 0;
    ASSERT_NO_FATAL_FAILURE(fetchnodes(0));
    sync.reset(megaApi[0]->getSyncByBackupId(backupId));
    ASSERT_EQ(sync, nullptr);

    ASSERT_NO_FATAL_FAILURE(cleanUp(this->megaApi[0].get(), basePath));
}

/**
 * @brief TEST_F SyncPaths
 *
 * Testing non ascii paths and symlinks
 */
TEST_F(SdkTest, SyncPaths)
{
    // What we are going to test here:
    // - Check paths with non ascii chars and check that sync works.
    // - (No WIN32) Add a sync with non canonical path and check that it works,
    //   that symlinks are not followed and that sync path collision with
    //   symlinks involved works.

    LOG_info << "___TEST SyncPaths___";
    ASSERT_NO_FATAL_FAILURE(getAccountsForTest(1));

    string basePathStr = "SyncPaths-синхронизация";
    string fileNameStr = "fileTest1-файл";

    fs::path basePath = fs::u8path(basePathStr.c_str());
    const auto localPath = fs::current_path() / basePath;
    fs::path filePath = localPath / fs::u8path(fileNameStr.c_str());
    fs::path fileDownloadPath = fs::current_path() / fs::u8path(fileNameStr.c_str());

    ASSERT_NO_FATAL_FAILURE(cleanUp(this->megaApi[0].get(), basePath));
#ifndef WIN32
    ASSERT_NO_FATAL_FAILURE(cleanUp(this->megaApi[0].get(), "symlink_1A"));
#endif
    deleteFile(fileDownloadPath.u8string());

    // Create local directories
    fs::create_directory(localPath);
#ifndef WIN32
    fs::create_directory(localPath / "level_1A");
    fs::create_directory_symlink(localPath / "level_1A", localPath / "symlink_1A");
    fs::create_directory_symlink(localPath / "level_1A", fs::current_path() / "symlink_1A");
#endif

    LOG_verbose << "SyncPaths :  Creating remote folder";
    std::unique_ptr<MegaNode> remoteRootNode(megaApi[0]->getRootNode());
    ASSERT_NE(remoteRootNode.get(), nullptr);
    auto nh = createFolder(0, basePath.u8string().c_str(), remoteRootNode.get());
    ASSERT_NE(nh, UNDEF) << "Error creating remote basePath";
    std::unique_ptr<MegaNode> remoteBaseNode(megaApi[0]->getNodeByHandle(nh));
    ASSERT_NE(remoteBaseNode.get(), nullptr);

    LOG_verbose << "SyncPersistence :  Creating sync";
    ASSERT_EQ(API_OK, synchronousSyncFolder(0, nullptr, MegaSync::TYPE_TWOWAY, localPath.u8string().c_str(), nullptr, remoteBaseNode->getHandle(), nullptr)) << "API Error adding a new sync";
    std::unique_ptr<MegaSync> sync = waitForSyncState(megaApi[0].get(), remoteBaseNode.get(), true, true, MegaSync::NO_SYNC_ERROR);
    ASSERT_TRUE(sync && sync->isActive());

    LOG_verbose << "SyncPersistence :  Adding a file and checking if it is synced: " << filePath.u8string();
    ASSERT_TRUE(createFile(filePath.u8string(), false)) << "Couldnt create " << filePath.u8string();
    std::unique_ptr<MegaNode> remoteNode;
    WaitFor([this, &remoteNode, &remoteBaseNode, fileNameStr]() -> bool
    {
        remoteNode.reset(megaApi[0]->getNodeByPath(("/" + string(remoteBaseNode->getName()) + "/" + fileNameStr).c_str()));
        return (remoteNode.get() != nullptr);
    },50*1000);
    ASSERT_NE(remoteNode.get(), nullptr);
    ASSERT_EQ(API_OK, doStartDownload(0, remoteNode.get(), fileDownloadPath.u8string().c_str()));
    ASSERT_TRUE(fileexists(fileDownloadPath.u8string()));
    deleteFile(fileDownloadPath.u8string());

#if !defined(WIN32) && !defined(__APPLE__)
    LOG_verbose << "SyncPersistence :  Check that symlinks are not synced.";
    std::unique_ptr<MegaNode> remoteNodeSym(megaApi[0]->getNodeByPath(("/" + string(remoteBaseNode->getName()) + "/symlink_1A").c_str()));
    ASSERT_EQ(remoteNodeSym.get(), nullptr);

    {
        TestingWithLogErrorAllowanceGuard g;

        LOG_verbose << "SyncPersistence :  Check that symlinks are considered when creating a sync.";
        nh = createFolder(0, "symlink_1A", remoteRootNode.get());
        ASSERT_NE(nh, UNDEF) << "Error creating remote basePath";
        remoteNodeSym.reset(megaApi[0]->getNodeByHandle(nh));
        ASSERT_NE(remoteNodeSym.get(), nullptr);
        ASSERT_EQ(API_EARGS, synchronousSyncFolder(0, nullptr, MegaSync::TYPE_TWOWAY, (fs::current_path() / "symlink_1A").u8string().c_str(), nullptr, remoteNodeSym->getHandle(), nullptr)) << "API Error adding a new sync";
        ASSERT_EQ(MegaSync::LOCAL_PATH_SYNC_COLLISION, mApi[0].lastSyncError);
    }
    // Disable the first one, create again the one with the symlink, check that it is working and check if the first fails when enabled.
    auto tagID = sync->getBackupId();
    ASSERT_EQ(API_OK, synchronousDisableSync(0, tagID)) << "API Error disabling sync";
    sync = waitForSyncState(megaApi[0].get(), tagID, false, false, MegaSync::NO_SYNC_ERROR);
    ASSERT_TRUE(sync && !sync->isEnabled());

    ASSERT_EQ(API_OK, synchronousSyncFolder(0, nullptr, MegaSync::TYPE_TWOWAY, (fs::current_path() / "symlink_1A").u8string().c_str(), nullptr, remoteNodeSym->getHandle(), nullptr)) << "API Error adding a new sync";
    std::unique_ptr<MegaSync> syncSym = waitForSyncState(megaApi[0].get(), remoteNodeSym.get(), true, true, MegaSync::NO_SYNC_ERROR);
    ASSERT_TRUE(syncSym && syncSym->isActive());

    LOG_verbose << "SyncPersistence :  Adding a file and checking if it is synced,";
    ASSERT_TRUE(createFile((localPath / "level_1A" / fs::u8path(fileNameStr.c_str())).u8string(), false));
    WaitFor([this, &remoteNode, &remoteNodeSym, fileNameStr]() -> bool
    {
        remoteNode.reset(megaApi[0]->getNodeByPath(("/" + string(remoteNodeSym->getName()) + "/" + fileNameStr).c_str()));
        return (remoteNode.get() != nullptr);
    },50*1000);
    ASSERT_NE(remoteNode.get(), nullptr);
    ASSERT_EQ(API_OK, doStartDownload(0,remoteNode.get(),fileDownloadPath.u8string().c_str()));
    ASSERT_TRUE(fileexists(fileDownloadPath.u8string()));
    deleteFile(fileDownloadPath.u8string());

    {
        TestingWithLogErrorAllowanceGuard g;

        ASSERT_EQ(API_EARGS, synchronousEnableSync(0, tagID)) << "API Error enabling a sync";
        ASSERT_EQ(MegaSync::LOCAL_PATH_SYNC_COLLISION, mApi[0].lastSyncError);
    }

    ASSERT_NO_FATAL_FAILURE(cleanUp(this->megaApi[0].get(), "symlink_1A"));
#endif

    ASSERT_NO_FATAL_FAILURE(cleanUp(this->megaApi[0].get(), basePath));
}

/**
 * @brief TEST_F SyncOQTransitions
 *
 * Testing OQ Transitions
 */
TEST_F(SdkTest, SyncOQTransitions)
{

    // What we are going to test here:
    // - Online transitions: Sync is disabled when in OQ and enabled after OQ
    // - Offline transitions: Sync is disabled when in OQ and enabled after OQ
    // - Enabling a sync temporarily disabled.

    LOG_info << "___TEST SyncOQTransitions___";
    ASSERT_NO_FATAL_FAILURE(getAccountsForTest(2));

    string fileNameStr = "fileTest";

    fs::path basePath = "SyncOQTransitions";
    fs::path fillPath = "OQFolder";

    const auto localPath = fs::current_path() / basePath;
    fs::path filePath = localPath / fs::u8path(fileNameStr.c_str());

    ASSERT_NO_FATAL_FAILURE(cleanUp(this->megaApi[0].get(), basePath));
    ASSERT_NO_FATAL_FAILURE(cleanUp(this->megaApi[0].get(), fillPath));

    // Create local directory
    fs::create_directories(localPath);

    LOG_verbose << "SyncOQTransitions :  Creating remote folder";
    std::unique_ptr<MegaNode> remoteRootNode(megaApi[0]->getRootNode());
    ASSERT_NE(remoteRootNode.get(), nullptr);
    auto nh = createFolder(0, basePath.u8string().c_str(), remoteRootNode.get());
    ASSERT_NE(nh, UNDEF) << "Error creating remote basePath";
    std::unique_ptr<MegaNode> remoteBaseNode(megaApi[0]->getNodeByHandle(nh));
    ASSERT_NE(remoteBaseNode.get(), nullptr);
    nh = createFolder(0, fillPath.u8string().c_str(), remoteRootNode.get());
    ASSERT_NE(nh, UNDEF) << "Error creating remote fillPath";
    std::unique_ptr<MegaNode> remoteFillNode(megaApi[0]->getNodeByHandle(nh));
    ASSERT_NE(remoteFillNode.get(), nullptr);

    LOG_verbose << "SyncOQTransitions :  Creating sync";
    ASSERT_EQ(API_OK, synchronousSyncFolder(0, nullptr, MegaSync::TYPE_TWOWAY, localPath.u8string().c_str(), nullptr, remoteBaseNode->getHandle(), nullptr)) << "API Error adding a new sync";
    std::unique_ptr<MegaSync> sync = waitForSyncState(megaApi[0].get(), remoteBaseNode.get(), true, true, MegaSync::NO_SYNC_ERROR);
    ASSERT_TRUE(sync && sync->isActive());
    handle backupId = sync->getBackupId();

    LOG_verbose << "SyncOQTransitions :  Filling up storage space";
    auto importHandle = importPublicLink(0, MegaClient::MEGAURL+"/file/D4AGlbqY#Ak-OW4MP7lhnQxP9nzBU1bOP45xr_7sXnIz8YYqOBUg", remoteFillNode.get());
    std::unique_ptr<MegaNode> remote1GBFile(megaApi[0]->getNodeByHandle(importHandle));

    ASSERT_NO_FATAL_FAILURE(synchronousGetSpecificAccountDetails(0, true, false, false)); // Get account size.
    ASSERT_NE(mApi[0].accountDetails, nullptr);
    int filesNeeded = int(mApi[0].accountDetails->getStorageMax() / remote1GBFile->getSize());

    for (int i=1; i < filesNeeded; i++)
    {
        ASSERT_EQ(API_OK, doCopyNode(0, nullptr, remote1GBFile.get(), remoteFillNode.get(), (remote1GBFile->getName() + to_string(i)).c_str()));
    }
    std::unique_ptr<MegaNode> last1GBFileNode(megaApi[0]->getChildNode(remoteFillNode.get(), (remote1GBFile->getName() + to_string(filesNeeded-1)).c_str()));

    {
        TestingWithLogErrorAllowanceGuard g;

        LOG_verbose << "SyncOQTransitions :  Check that Sync is disabled due to OQ.";
        ASSERT_NO_FATAL_FAILURE(synchronousGetSpecificAccountDetails(0, true, false, false)); // Needed to ensure we know we are in OQ
        sync = waitForSyncState(megaApi[0].get(), backupId, false, false, MegaSync::STORAGE_OVERQUOTA);
        ASSERT_TRUE(sync && !sync->isEnabled() && !sync->isActive());
        ASSERT_EQ(MegaSync::STORAGE_OVERQUOTA, sync->getError());

        LOG_verbose << "SyncOQTransitions :  Check that Sync could not be enabled while disabled due to OQ.";
        ASSERT_EQ(API_EFAILED, synchronousEnableSync(0, backupId))  << "API Error enabling a sync";
        sync = waitForSyncState(megaApi[0].get(), backupId, false, false, MegaSync::STORAGE_OVERQUOTA);  // fresh snapshot of sync state
        ASSERT_TRUE(sync && !sync->isEnabled() && !sync->isActive());
        ASSERT_EQ(MegaSync::STORAGE_OVERQUOTA, sync->getError());
    }

    LOG_verbose << "SyncOQTransitions :  Free up space and check that Sync is not active again.";
    ASSERT_EQ(API_OK, synchronousRemove(0, last1GBFileNode.get()));
    ASSERT_NO_FATAL_FAILURE(synchronousGetSpecificAccountDetails(0, true, false, false)); // Needed to ensure we know we are not in OQ
    sync = waitForSyncState(megaApi[0].get(), backupId, false, false, MegaSync::STORAGE_OVERQUOTA);  // of course the error stays as OverQuota.  Sync still not re-enabled.
    ASSERT_TRUE(sync && !sync->isEnabled() && !sync->isActive());

    LOG_verbose << "SyncOQTransitions :  Share big files folder with another account.";

    ASSERT_EQ(API_OK, synchronousInviteContact(0, mApi[1].email.c_str(), "SdkTestShareKeys contact request A to B", MegaContactRequest::INVITE_ACTION_ADD));
    ASSERT_TRUE(WaitFor([this]()
    {
        return unique_ptr<MegaContactRequestList>(megaApi[1]->getIncomingContactRequests())->size() == 1;
    }, 60*1000));
    ASSERT_NO_FATAL_FAILURE(getContactRequest(1, false));
    ASSERT_EQ(API_OK, synchronousReplyContactRequest(1, mApi[1].cr.get(), MegaContactRequest::REPLY_ACTION_ACCEPT));
    ASSERT_EQ(API_OK, synchronousShare(0, remoteFillNode.get(), mApi[1].email.c_str(), MegaShare::ACCESS_FULL)) << "Folder sharing failed";
    ASSERT_TRUE(WaitFor([this]()
    {
        return unique_ptr<MegaShareList>(megaApi[1]->getInSharesList())->size() == 1;
    }, 60*1000));

    unique_ptr<MegaNodeList> nodeList(megaApi[1]->getInShares(megaApi[1]->getContact(mApi[0].email.c_str())));
    ASSERT_EQ(nodeList->size(), 1);
    MegaNode* inshareNode = nodeList->get(0);

    LOG_verbose << "SyncOQTransitions :  Check for transition to OQ while offline.";
    std::string session = dumpSession();
    ASSERT_NO_FATAL_FAILURE(locallogout());

    std::unique_ptr<MegaNode> remote1GBFile2nd(megaApi[1]->getChildNode(inshareNode, remote1GBFile->getName()));
    ASSERT_EQ(API_OK, doCopyNode(1, nullptr, remote1GBFile2nd.get(), inshareNode, (remote1GBFile2nd->getName() + to_string(filesNeeded-1)).c_str()));

    {
        TestingWithLogErrorAllowanceGuard g;

        ASSERT_NO_FATAL_FAILURE(resumeSession(session.c_str()));   // sync not actually resumed here though (though it would be if it was still enabled)
        ASSERT_NO_FATAL_FAILURE(fetchnodes(0));
        ASSERT_NO_FATAL_FAILURE(synchronousGetSpecificAccountDetails(0, true, false, false)); // Needed to ensure we know we are in OQ
        sync = waitForSyncState(megaApi[0].get(), backupId, false, false, MegaSync::STORAGE_OVERQUOTA);
        ASSERT_TRUE(sync && !sync->isEnabled() && !sync->isActive());
        ASSERT_EQ(MegaSync::STORAGE_OVERQUOTA, sync->getError());
    }

    LOG_verbose << "SyncOQTransitions :  Check for transition from OQ while offline.";
    ASSERT_NO_FATAL_FAILURE(locallogout());

    std::unique_ptr<MegaNode> toRemoveNode(megaApi[1]->getChildNode(inshareNode, (remote1GBFile->getName() + to_string(filesNeeded-1)).c_str()));
    ASSERT_EQ(API_OK, synchronousRemove(1, toRemoveNode.get()));

    ASSERT_NO_FATAL_FAILURE(resumeSession(session.c_str()));
    ASSERT_NO_FATAL_FAILURE(fetchnodes(0));
    ASSERT_NO_FATAL_FAILURE(synchronousGetSpecificAccountDetails(0, true, false, false)); // Needed to ensure we know we are no longer in OQ
    sync = waitForSyncState(megaApi[0].get(), backupId, false, false, MegaSync::STORAGE_OVERQUOTA);
    ASSERT_TRUE(sync && !sync->isEnabled() && !sync->isActive());

    ASSERT_NO_FATAL_FAILURE(cleanUp(this->megaApi[0].get(), basePath));
    ASSERT_NO_FATAL_FAILURE(cleanUp(this->megaApi[0].get(), fillPath));
}

/**
 * @brief TEST_F StressTestSDKInstancesOverWritableFolders
 *
 * Testing multiple SDK instances working in parallel
 */

// dgw: This test will consistently fail on Linux unless we raise the
//      maximum number of open file descriptors.
//
//      This is necessary as a great many PosixWaiters are created for each
//      API object. Each waiter requires us to create a pipe pair.
//
//      As such, we quickly exhaust the default limit on descriptors.
//
//      If we raise the limit, the test will run but will still encounter
//      other limits, say memory exhaustion.
TEST_F(SdkTest, DISABLED_StressTestSDKInstancesOverWritableFoldersOverWritableFolders)
{
    // What we are going to test here:
    // - Creating multiple writable folders
    // - Login and fetch nodes in separated MegaApi instances
    //   and hence in multiple SDK instances running in parallel.

    LOG_info << "___TEST StressTestSDKInstancesOverWritableFolders___";
    ASSERT_NO_FATAL_FAILURE(getAccountsForTest(1));

    std::string baseFolder = "StressTestSDKInstancesOverWritableFoldersFolder";

    int numFolders = 90;

    ASSERT_NO_FATAL_FAILURE(cleanUp(this->megaApi[0].get(), baseFolder));

    LOG_verbose << "StressTestSDKInstancesOverWritableFolders :  Creating remote folder";
    std::unique_ptr<MegaNode> remoteRootNode(megaApi[0]->getRootNode());
    ASSERT_NE(remoteRootNode.get(), nullptr);
    auto nh = createFolder(0, baseFolder.c_str(), remoteRootNode.get());
    ASSERT_NE(nh, UNDEF) << "Error creating remote basePath";
    std::unique_ptr<MegaNode> remoteBaseNode(megaApi[0]->getNodeByHandle(nh));
    ASSERT_NE(remoteBaseNode.get(), nullptr);

    // create subfolders ...
    for (int index = 0 ; index < numFolders; index++ )
    {
        string subFolderPath = string("subfolder_").append(SSTR(index));
        nh = createFolder(0, subFolderPath.c_str(), remoteBaseNode.get());
        ASSERT_NE(nh, UNDEF) << "Error creating remote subfolder";
        std::unique_ptr<MegaNode> remoteSubFolderNode(megaApi[0]->getNodeByHandle(nh));
        ASSERT_NE(remoteSubFolderNode.get(), nullptr);

        // ... with a file in it
        string filename1 = UPFILE;
        ASSERT_TRUE(createFile(filename1, false)) << "Couldnt create " << filename1;
        ASSERT_EQ(API_OK, doStartUpload(0, nullptr, filename1.data(), remoteSubFolderNode.get())) << "Cannot upload a test file";
    }

    auto howMany = numFolders;

    std::vector<std::unique_ptr<RequestTracker>> trackers;
    trackers.resize(howMany);

    std::vector<std::unique_ptr<MegaApi>> exportedFolderApis;
    exportedFolderApis.resize(howMany);

    std::vector<std::string> exportedLinks;
    exportedLinks.resize(howMany);

    std::vector<std::string> authKeys;
    authKeys.resize(howMany);

    // export subfolders
    for (int index = 0 ; index < howMany; index++ )
    {
        string subFolderPath = string("subfolder_").append(SSTR(index));
        std::unique_ptr<MegaNode> remoteSubFolderNode(megaApi[0]->getNodeByPath(subFolderPath.c_str(), remoteBaseNode.get()));
        ASSERT_NE(remoteSubFolderNode.get(), nullptr);

        // ___ get a link to the file node
        string nodelink = createPublicLink(0, remoteSubFolderNode.get(), 0, 0, false/*mApi[0].accountDetails->getProLevel() == 0)*/, true/*writable*/);
        // The created link is stored in this->link at onRequestFinish()
        LOG_verbose << "StressTestSDKInstancesOverWritableFolders : " << subFolderPath << " link = " << nodelink;

        exportedLinks[index] = nodelink;

        std::unique_ptr<MegaNode> nexported(megaApi[0]->getNodeByHandle(remoteSubFolderNode->getHandle()));
        ASSERT_NE(nexported.get(), nullptr);

        if (nexported)
        {
            if (nexported->getWritableLinkAuthKey())
            {
                string authKey(nexported->getWritableLinkAuthKey());
                ASSERT_FALSE(authKey.empty());
                authKeys[index] = authKey;
            }
        }
    }

    // create apis to exported folders
    for (int index = 0 ; index < howMany; index++ )
    {
        exportedFolderApis[index].reset(
            newMegaApi(APP_KEY.c_str(),
                       megaApiCacheFolder(index + 10).c_str(),
                       USER_AGENT.c_str(),
                       static_cast<unsigned>(THREADS_PER_MEGACLIENT)));

        // reduce log level to something beareable
        exportedFolderApis[index]->setLogLevel(MegaApi::LOG_LEVEL_WARNING);
    }

    // login to exported folders
    for (int index = 0 ; index < howMany; index++ )
    {
        string nodelink = exportedLinks[index];
        string authKey = authKeys[index];

        out() << "login to exported folder " << index;
        trackers[index] = asyncRequestLoginToFolder(exportedFolderApis[index].get(), nodelink.c_str(), authKey.c_str());
    }

    // wait for login to complete:
    for (int index = 0; index < howMany; ++index)
    {
        ASSERT_EQ(API_OK, trackers[index]->waitForResult()) << " Failed to fetchnodes for accout " << index;
    }

    // perform parallel fetchnodes for each
    for (int index = 0; index < howMany; ++index)
    {
        out() << "Fetching nodes for account " << index;
        trackers[index] = asyncRequestFetchnodes(exportedFolderApis[index].get());
    }

    // wait for fetchnodes to complete:
    for (int index = 0; index < howMany; ++index)
    {
        ASSERT_EQ(API_OK, trackers[index]->waitForResult()) << " Failed to fetchnodes for accout " << index;
    }

    // In case the last test exited without cleaning up (eg, debugging etc)
    Cleanup();
}

/**
 * @brief TEST_F StressTestSDKInstancesOverWritableFolders
 *
 * Testing multiple SDK instances working in parallel
 */
TEST_F(SdkTest, WritableFolderSessionResumption)
{
    // What we are going to test here:
    // - Creating multiple writable folders
    // - Login and fetch nodes in separated MegaApi instances
    //   and hence in multiple SDK instances running in parallel.

    LOG_info << "___TEST WritableFolderSessionResumption___";
    ASSERT_NO_FATAL_FAILURE(getAccountsForTest(1));

    std::string baseFolder = "WritableFolderSessionResumption";

    unsigned numFolders = 1;

    ASSERT_NO_FATAL_FAILURE(cleanUp(this->megaApi[0].get(), baseFolder));

    LOG_verbose << "WritableFolderSessionResumption :  Creating remote folder";
    std::unique_ptr<MegaNode> remoteRootNode(megaApi[0]->getRootNode());
    ASSERT_NE(remoteRootNode.get(), nullptr);
    auto nh = createFolder(0, baseFolder.c_str(), remoteRootNode.get());
    ASSERT_NE(nh, UNDEF) << "Error creating remote basePath";
    std::unique_ptr<MegaNode> remoteBaseNode(megaApi[0]->getNodeByHandle(nh));
    ASSERT_NE(remoteBaseNode.get(), nullptr);

    // create subfolders ...
    for (unsigned index = 0 ; index < numFolders; index++ )
    {
        string subFolderPath = string("subfolder_").append(SSTR(index));
        nh = createFolder(0, subFolderPath.c_str(), remoteBaseNode.get());
        ASSERT_NE(nh, UNDEF) << "Error creating remote subfolder";
        std::unique_ptr<MegaNode> remoteSubFolderNode(megaApi[0]->getNodeByHandle(nh));
        ASSERT_NE(remoteSubFolderNode.get(), nullptr);

        // ... with a file in it
        string filename1 = UPFILE;
        ASSERT_TRUE(createFile(filename1, false)) << "Couldnt create " << filename1;
        ASSERT_EQ(API_OK, doStartUpload(0, nullptr, filename1.data(), remoteSubFolderNode.get())) << "Cannot upload a test file";
    }

    auto howMany = numFolders;

    std::vector<std::unique_ptr<RequestTracker>> trackers;
    trackers.resize(howMany);

    std::vector<std::unique_ptr<MegaApi>> exportedFolderApis;
    exportedFolderApis.resize(howMany);

    std::vector<std::string> exportedLinks;
    exportedLinks.resize(howMany);

    std::vector<std::string> authKeys;
    authKeys.resize(howMany);

    std::vector<std::string> sessions;
    sessions.resize(howMany);

    // export subfolders
    for (unsigned index = 0 ; index < howMany; index++ )
    {
        string subFolderPath = string("subfolder_").append(SSTR(index));
        std::unique_ptr<MegaNode> remoteSubFolderNode(megaApi[0]->getNodeByPath(subFolderPath.c_str(), remoteBaseNode.get()));
        ASSERT_NE(remoteSubFolderNode.get(), nullptr);

        // ___ get a link to the file node
        string nodelink = createPublicLink(0, remoteSubFolderNode.get(), 0, 0, false/*mApi[0].accountDetails->getProLevel() == 0)*/, true/*writable*/);
        // The created link is stored in this->link at onRequestFinish()
        LOG_verbose << "WritableFolderSessionResumption : " << subFolderPath << " link = " << nodelink;

        exportedLinks[index] = nodelink;

        std::unique_ptr<MegaNode> nexported(megaApi[0]->getNodeByHandle(remoteSubFolderNode->getHandle()));
        ASSERT_NE(nexported.get(), nullptr);

        if (nexported)
        {
            if (nexported->getWritableLinkAuthKey())
            {
                string authKey(nexported->getWritableLinkAuthKey());
                ASSERT_FALSE(authKey.empty());
                authKeys[index] = authKey;
            }
        }
    }

    ASSERT_NO_FATAL_FAILURE( logout(0, false, maxTimeout) );
    gSessionIDs[0] = "invalid";

    // create apis to exported folders
    for (unsigned index = 0 ; index < howMany; index++ )
    {
        exportedFolderApis[index].reset(
            newMegaApi(APP_KEY.c_str(),
                       megaApiCacheFolder(static_cast<int>(index) + 10).c_str(),
                       USER_AGENT.c_str(),
                       static_cast<unsigned>(THREADS_PER_MEGACLIENT)));

        // reduce log level to something beareable
        exportedFolderApis[index]->setLogLevel(MegaApi::LOG_LEVEL_WARNING);
    }

    // login to exported folders
    for (unsigned index = 0 ; index < howMany; index++ )
    {
        string nodelink = exportedLinks[index];
        string authKey = authKeys[index];

        out() << logTime() << "login to exported folder " << index;
        trackers[index] = asyncRequestLoginToFolder(exportedFolderApis[index].get(), nodelink.c_str(), authKey.c_str());
    }

    // wait for login to complete:
    for (unsigned index = 0; index < howMany; ++index)
    {
        ASSERT_EQ(API_OK, trackers[index]->waitForResult()) << " Failed to fetchnodes for account " << index;
    }

    // perform parallel fetchnodes for each
    for (unsigned index = 0; index < howMany; ++index)
    {
        out() << logTime() << "Fetching nodes for account " << index;
        trackers[index] = asyncRequestFetchnodes(exportedFolderApis[index].get());
    }

    // wait for fetchnodes to complete:
    for (unsigned index = 0; index < howMany; ++index)
    {
        ASSERT_EQ(API_OK, trackers[index]->waitForResult()) << " Failed to fetchnodes for account " << index;
    }

    // get session
    for (unsigned index = 0 ; index < howMany; index++ )
    {
        out() << logTime() << "dump session of exported folder " << index;
        sessions[index] = exportedFolderApis[index]->dumpSession();
    }

    // local logout
    for (unsigned index = 0 ; index < howMany; index++ )
    {
        out() << logTime() << "local logout of exported folder " << index;
        trackers[index] = asyncRequestLocalLogout(exportedFolderApis[index].get());

    }
    // wait for logout to complete:
    for (unsigned index = 0; index < howMany; ++index)
    {
        ASSERT_EQ(API_OK, trackers[index]->waitForResult()) << " Failed to local logout for folder " << index;
    }

    // resume session
    for (unsigned index = 0 ; index < howMany; index++ )
    {
        out() << logTime() << "fast login to exported folder " << index;
        trackers[index] = asyncRequestFastLogin(exportedFolderApis[index].get(), sessions[index].c_str());
    }
    // wait for fast login to complete:
    for (unsigned index = 0; index < howMany; ++index)
    {
        ASSERT_EQ(API_OK, trackers[index]->waitForResult()) << " Failed to fast login for folder " << index;
    }

    // perform parallel fetchnodes for each
    for (unsigned index = 0; index < howMany; ++index)
    {
        out() << logTime() << "Fetching nodes for account " << index;
        trackers[index] = asyncRequestFetchnodes(exportedFolderApis[index].get());
    }

    // wait for fetchnodes to complete:
    for (unsigned index = 0; index < howMany; ++index)
    {
        ASSERT_EQ(API_OK, trackers[index]->waitForResult()) << " Failed to fetchnodes for account " << index;
    }

    // get root node to confirm all went well
    for (unsigned index = 0; index < howMany; ++index)
    {
        std::unique_ptr<MegaNode> root{exportedFolderApis[index]->getRootNode()};
        ASSERT_TRUE(root != nullptr);
    }

    // In case the last test exited without cleaning up (eg, debugging etc)
    Cleanup();
}

/**
 * @brief TEST_F SdkTargetOverwriteTest
 *
 * Testing to upload a file into an inshare with read only privileges.
 * API must put node into rubbish bin, instead of fail putnodes with API_EACCESS
 */
TEST_F(SdkTest, SdkTargetOverwriteTest)
{
    LOG_info << "___TEST SdkTargetOverwriteTest___";
    ASSERT_NO_FATAL_FAILURE(getAccountsForTest(2));

    //--- Add secondary account as contact ---
    string message = "Hi contact. Let's share some stuff";
    mApi[1].contactRequestUpdated = false;
    ASSERT_NO_FATAL_FAILURE( inviteContact(0, mApi[1].email, message, MegaContactRequest::INVITE_ACTION_ADD) );
    ASSERT_TRUE( waitForResponse(&mApi[1].contactRequestUpdated) )   // at the target side (auxiliar account)
            << "Contact request creation not received after " << maxTimeout << " seconds";

    ASSERT_NO_FATAL_FAILURE( getContactRequest(1, false) );
    mApi[0].contactRequestUpdated = mApi[1].contactRequestUpdated = false;
    ASSERT_NO_FATAL_FAILURE( replyContact(mApi[1].cr.get(), MegaContactRequest::REPLY_ACTION_ACCEPT) );
    ASSERT_TRUE( waitForResponse(&mApi[1].contactRequestUpdated) )   // at the target side (auxiliar account)
            << "Contact request creation not received after " << maxTimeout << " seconds";
    ASSERT_TRUE( waitForResponse(&mApi[0].contactRequestUpdated) )   // at the source side (main account)
            << "Contact request creation not received after " << maxTimeout << " seconds";
    mApi[1].cr.reset();

    //--- Create a new folder in cloud drive ---
    std::unique_ptr<MegaNode> rootnode{megaApi[0]->getRootNode()};
    char foldername1[64] = "Shared-folder";
    MegaHandle hfolder1 = createFolder(0, foldername1, rootnode.get());
    ASSERT_NE(hfolder1, UNDEF);
    MegaNode *n1 = megaApi[0]->getNodeByHandle(hfolder1);
    ASSERT_NE(n1, nullptr);

    // --- Create a new outgoing share ---
    mApi[0].nodeUpdated = mApi[1].nodeUpdated = false;
    ASSERT_NO_FATAL_FAILURE(shareFolder(n1, mApi[1].email.data(), MegaShare::ACCESS_READWRITE));
    ASSERT_TRUE( waitForResponse(&mApi[0].nodeUpdated) )   // at the target side (main account)
            << "Node update not received after " << maxTimeout << " seconds";
    ASSERT_TRUE( waitForResponse(&mApi[1].nodeUpdated) )   // at the target side (auxiliar account)
            << "Node update not received after " << maxTimeout << " seconds";

    MegaShareList *sl = megaApi[1]->getInSharesList(::MegaApi::ORDER_NONE);
    ASSERT_EQ(1, sl->size()) << "Incoming share not received in auxiliar account";
    MegaShare *share = sl->get(0);

    ASSERT_TRUE(share->getNodeHandle() == n1->getHandle())
            << "Wrong inshare handle: " << Base64Str<MegaClient::NODEHANDLE>(share->getNodeHandle())
            << ", expected: " << Base64Str<MegaClient::NODEHANDLE>( n1->getHandle());

    ASSERT_TRUE(share->getAccess() >=::MegaShare::ACCESS_READWRITE)
             << "Insufficient permissions: " << MegaShare::ACCESS_READWRITE  << " over created share";

    // --- Create local file and start upload from secondary account into inew InShare ---
    onTransferUpdate_progress = 0;
    onTransferUpdate_filesize = 0;
    mApi[1].transferFlags[MegaTransfer::TYPE_UPLOAD] = false;
    std::string fileName = std::to_string(time(nullptr));
    ASSERT_TRUE(createLocalFile(fs::current_path(), fileName.c_str(), 1024));
    fs::path fp = fs::current_path() / fileName;

    TransferTracker tt(megaApi[1].get());
    megaApi[1]->startUpload(fp.u8string().c_str(), n1, &tt);

    // --- Pause transfer, revoke out-share permissions for secondary account and resume transfer ---
    megaApi[1]->pauseTransfers(true);

    mApi[0].nodeUpdated = mApi[1].nodeUpdated = false;
    ASSERT_NO_FATAL_FAILURE(shareFolder(n1, mApi[1].email.data(), MegaShare::ACCESS_UNKNOWN));
    ASSERT_TRUE( waitForResponse(&mApi[0].nodeUpdated) )   // at the target side (main account)
            << "Node update not received after " << maxTimeout << " seconds";
    ASSERT_TRUE( waitForResponse(&mApi[1].nodeUpdated) )   // at the target side (auxiliar account)
            << "Node update not received after " << maxTimeout << " seconds";
    megaApi[1]->pauseTransfers(false);
    // --- Wait for transfer completion

    // in fact we get EACCESS - maybe this API feature is not migrated to live yet?
    ASSERT_EQ(API_OK, ErrorCodes(tt.waitForResult(600))) << "Upload transfer failed";

    // --- Check that node has been created in rubbish bin ---
    std::unique_ptr <MegaNode> n (mApi[1].megaApi->getNodeByHandle(tt.resultNodeHandle));
    ASSERT_TRUE(n) << "Error retrieving new created node";

    std::unique_ptr <MegaNode> rubbishNode (mApi[1].megaApi->getRubbishNode());
    ASSERT_TRUE(rubbishNode) << "Error retrieving rubbish bin node";

    ASSERT_TRUE(n->getParentHandle() == rubbishNode->getHandle())
            << "Error: new node parent handle: " << Base64Str<MegaClient::NODEHANDLE>(n->getParentHandle())
            << " doesn't match with rubbish bin node handle: " << Base64Str<MegaClient::NODEHANDLE>(rubbishNode->getHandle());

    // --- Clean rubbish bin for secondary account ---
    auto err = synchronousCleanRubbishBin(1);
    ASSERT_TRUE(err == API_OK || err == API_ENOENT) << "Clean rubbish bin failed (error: " << err << ")";
}

/**
 * @brief TEST_F SdkTestAudioFileThumbnail
 *
 * Tests extracting thumbnail for uploaded audio file.
 *
 * The file to be uploaded must exist or the test will fail.
 * If environment variable MEGA_DIR_PATH_TO_INPUT_FILES is defined, the file is expected to be in that folder. Otherwise,
 * a relative path will be checked. Currently, the relative path is dependent on the building tool
 */
#if !USE_FREEIMAGE || !USE_MEDIAINFO
TEST_F(SdkTest, DISABLED_SdkTestAudioFileThumbnail)
#else
TEST_F(SdkTest, SdkTestAudioFileThumbnail)
#endif
{
    LOG_info << "___TEST Audio File Thumbnail___";

    const char* bufPathToMp3 = getenv("MEGA_DIR_PATH_TO_INPUT_FILES"); // needs platform-specific path separators
    static const std::string AUDIO_FILENAME = "test_cover_png.mp3";

    // Attempt to get the test audio file from these locations:
    // 1. dedicated env var;
    // 2. subtree location, like the one in the repo;
    // 3. current working directory
    LocalPath mp3LP;

    if (bufPathToMp3)
    {
        mp3LP = LocalPath::fromAbsolutePath(bufPathToMp3);
        mp3LP.appendWithSeparator(LocalPath::fromRelativePath(AUDIO_FILENAME), false);
    }
    else
    {
        mp3LP.append(LocalPath::fromRelativePath("."));
        mp3LP.appendWithSeparator(LocalPath::fromRelativePath("tests"), false);
        mp3LP.appendWithSeparator(LocalPath::fromRelativePath("integration"), false);
        mp3LP.appendWithSeparator(LocalPath::fromRelativePath(AUDIO_FILENAME), false);

        if (!fileexists(mp3LP.toPath()))
            mp3LP = LocalPath::fromRelativePath(AUDIO_FILENAME);
    }

    const std::string& mp3 = mp3LP.toPath();

    ASSERT_TRUE(fileexists(mp3)) << mp3 << " file does not exist";

    ASSERT_NO_FATAL_FAILURE(getAccountsForTest());

    std::unique_ptr<MegaNode> rootnode{ megaApi[0]->getRootNode() };

    ASSERT_EQ(API_OK, doStartUpload(0, nullptr, mp3.c_str(), rootnode.get())) << "Cannot upload test file " << mp3;
    std::unique_ptr<MegaNode> node(megaApi[0]->getNodeByPath(AUDIO_FILENAME.c_str(), rootnode.get()));
    ASSERT_TRUE(node->hasPreview() && node->hasThumbnail());
}
#endif<|MERGE_RESOLUTION|>--- conflicted
+++ resolved
@@ -386,6 +386,10 @@
                 request->getParamType() == MegaApi::USER_ATTR_ALIAS)
             {
                 attributeValue = request->getName() ? request->getName() : "";
+            }
+            else if (request->getParamType() == MegaApi::USER_ATTR_MY_BACKUPS_FOLDER)
+            {
+                mApi[apiIndex].lastSyncBackupId = request->getNodeHandle();
             }
             else if (request->getParamType() != MegaApi::USER_ATTR_AVATAR)
             {
@@ -5095,7 +5099,8 @@
 
 #ifdef ENABLE_SYNC
     // create My Backups folder
-    MegaHandle mh = syncTestMyBackupsRemoteFolder(0);
+    syncTestMyBackupsRemoteFolder(0);
+    MegaHandle mh = mApi[0].lastSyncBackupId;
 
     // Create a test root directory
     fs::path localBasePath = makeNewTestRoot();
@@ -5405,7 +5410,8 @@
     ASSERT_EQ(attributeValue, driveName) << "getDriveName returned incorrect value";
 
     // create My Backups folder
-    MegaHandle mh = syncTestMyBackupsRemoteFolder(0);
+    syncTestMyBackupsRemoteFolder(0);
+    MegaHandle mh = mApi[0].lastSyncBackupId;
 
     // add backup
     string bkpName = "Bkp";
@@ -5444,12 +5450,14 @@
 
 void SdkTest::syncTestMyBackupsRemoteFolder(unsigned apiIdx)
 {
-    mApi[apiIdx].h = UNDEF;
+    mApi[apiIdx].lastSyncBackupId = UNDEF;
+//    mApi[apiIdx].h = UNDEF;
     int err = synchronousGetUserAttribute(apiIdx, MegaApi::USER_ATTR_MY_BACKUPS_FOLDER);
     EXPECT_TRUE(err == MegaError::API_OK
                 || err == MegaError::API_ENOENT) << "Failed to get USER_ATTR_MY_BACKUPS_FOLDER";
 
-    if (mApi[apiIdx].h == UNDEF)
+    if (mApi[apiIdx].lastSyncBackupId == UNDEF)
+//    if (mApi[apiIdx].h == UNDEF)
     {
         const char* folderName = "My Backups";
 
@@ -5463,8 +5471,10 @@
         EXPECT_EQ(err, MegaError::API_OK) << "Failed to get user attribute USER_ATTR_MY_BACKUPS_FOLDER";
     }
 
-    EXPECT_NE(mApi[apiIdx].h, UNDEF);
-    unique_ptr<MegaNode> n(megaApi[apiIdx]->getNodeByHandle(mApi[apiIdx].h));
+    EXPECT_NE(mApi[apiIdx].lastSyncBackupId, UNDEF);
+    unique_ptr<MegaNode> n(megaApi[apiIdx]->getNodeByHandle(mApi[apiIdx].lastSyncBackupId));
+//    EXPECT_NE(mApi[apiIdx].h, UNDEF);
+//    unique_ptr<MegaNode> n(megaApi[apiIdx]->getNodeByHandle(mApi[apiIdx].h));
     EXPECT_NE(n, nullptr);
 }
 
@@ -6040,32 +6050,20 @@
     sync.reset(megaApi[0]->getSyncByNode(remoteBaseNode1.get()));
     ASSERT_EQ(nullptr, sync.get());
     // Sync 2
-<<<<<<< HEAD
-    ASSERT_EQ(MegaError::API_OK, synchronousRemoveSync(0, sync2 ? sync2->getBackupId() : INVALID_HANDLE)) << "API Error removing the sync";
-=======
-    ASSERT_EQ(API_OK, synchronousRemoveSync(0, sync2.get())) << "API Error removing the sync";
->>>>>>> 46afb09d
+    ASSERT_EQ(API_OK, synchronousRemoveSync(0, sync2 ? sync2->getBackupId() : INVALID_HANDLE)) << "API Error removing the sync";
+//    ASSERT_EQ(API_OK, synchronousRemoveSync(0, sync2.get())) << "API Error removing the sync";
     // Keep sync2 not updated. Will be used later to test another removal attemp using a non-updated object.
 
     LOG_verbose << "SyncRemoveRemoteNode :  Remove Syncs that fail";
     {
         TestingWithLogErrorAllowanceGuard g;
 
-<<<<<<< HEAD
-        ASSERT_EQ(MegaError::API_ENOENT, synchronousRemoveSync(0, 9999999)); // Hope id doesn't exist
-        ASSERT_EQ(MegaError::API_ENOENT, synchronousRemoveSync(0, backupId)); // currently removed.
-        ASSERT_EQ(MegaError::API_EARGS, synchronousRemoveSync(0, sync ? sync->getBackupId() : INVALID_HANDLE)); // currently removed.
+        ASSERT_EQ(API_ENOENT, synchronousRemoveSync(0, 9999999)); // Hope id doesn't exist
+        ASSERT_EQ(API_ENOENT, synchronousRemoveSync(0, backupId)); // currently removed.
+        ASSERT_EQ(API_EARGS, synchronousRemoveSync(0, sync ? sync->getBackupId() : INVALID_HANDLE)); // currently removed.
         // Wait for sync to be effectively removed.
         std::this_thread::sleep_for(std::chrono::seconds{5});
-        ASSERT_EQ(MegaError::API_ENOENT, synchronousRemoveSync(0, sync2 ? sync2->getBackupId() : INVALID_HANDLE)); // currently removed.
-=======
-        ASSERT_EQ(API_ENOENT, synchronousRemoveSync(0, 9999999)); // Hope id doesn't exist
-        ASSERT_EQ(API_ENOENT, synchronousRemoveSync(0, backupId)); // currently removed.
-        ASSERT_EQ(API_EARGS, synchronousRemoveSync(0, sync.get())); // currently removed.
-        // Wait for sync to be effectively removed.
-        std::this_thread::sleep_for(std::chrono::seconds{5});
-        ASSERT_EQ(API_ENOENT, synchronousRemoveSync(0, sync2.get())); // currently removed.
->>>>>>> 46afb09d
+        ASSERT_EQ(API_ENOENT, synchronousRemoveSync(0, sync2 ? sync2->getBackupId() : INVALID_HANDLE)); // currently removed.
     }
 
     ASSERT_NO_FATAL_FAILURE(cleanUp(this->megaApi[0].get(), basePath));
