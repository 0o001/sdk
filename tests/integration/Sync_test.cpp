/**
 * @file tests/synctests.cpp
 * @brief Mega SDK test file
 *
 * (c) 2018 by Mega Limited, Wellsford, New Zealand
 *
 * This file is part of the MEGA SDK - Client Access Engine.
 *
 * Applications using the MEGA API must present a valid application key
 * and comply with the rules set forth in the Terms of Service.
 *
 * The MEGA SDK is distributed in the hope that it will be useful,
 * but WITHOUT ANY WARRANTY; without even the implied warranty of
 * MERCHANTABILITY or FITNESS FOR A PARTICULAR PURPOSE.
 *
 * @copyright Simplified (2-clause) BSD License.
 *
 * You should have received a copy of the license along with this
 * program.
 */

// Many of these tests are still being worked on.
// The file uses some C++17 mainly for the very convenient std::filesystem library, though the main SDK must still build with C++11 (and prior)


#include "test.h"
#include "stdfs.h"
#include <mega.h>
#include "gtest/gtest.h"
#include <stdio.h>
#include <map>
#include <future>
//#include <mega/tsthooks.h>
#include <fstream>
#include <atomic>
#include <random>

#include <megaapi_impl.h>

#define DEFAULTWAIT std::chrono::seconds(20)

using namespace ::mega;
using namespace ::std;


template<typename T>
using shared_promise = std::shared_ptr<promise<T>>;

using PromiseBoolSP   = shared_promise<bool>;
using PromiseHandleSP = shared_promise<handle>;
using PromiseStringSP = shared_promise<string>;

PromiseBoolSP newPromiseBoolSP()
{
    return PromiseBoolSP(new promise<bool>());
}

#ifdef ENABLE_SYNC

bool suppressfiles = false;

typedef ::mega::byte byte;

// Creates a temporary directory in the current path
fs::path makeTmpDir(const int maxTries = 1000)
{
    const auto cwd = fs::current_path();
    std::random_device dev;
    std::mt19937 prng{dev()};
    std::uniform_int_distribution<uint64_t> rand{0};
    fs::path path;
    for (int i = 0;; ++i)
    {
        std::ostringstream os;
        os << std::hex << rand(prng);
        path = cwd / os.str();
        if (fs::create_directory(path))
        {
            break;
        }
        if (i == maxTries)
        {
            throw std::runtime_error{"Couldn't create tmp dir"};
        }
    }
    return path;
}

// Copies a file while maintaining the write time.
void copyFile(const fs::path& source, const fs::path& target)
{
    assert(fs::is_regular_file(source));
    const auto tmpDir = makeTmpDir();
    const auto tmpFile = tmpDir / "copied_file";
    fs::copy_file(source, tmpFile);
    fs::last_write_time(tmpFile, fs::last_write_time(source));
    fs::rename(tmpFile, target);
    fs::remove(tmpDir);
}

string leafname(const string& p)
{
    auto n = p.find_last_of("/");
    return n == string::npos ? p : p.substr(n+1);
}

string parentpath(const string& p)
{
    auto n = p.find_last_of("/");
    return n == string::npos ? "" : p.substr(0, n-1);
}

bool createFile(const fs::path &path, const void *data, const size_t data_length)
{
#if (__cplusplus >= 201700L)
    ofstream ostream(path, ios::binary);
#else
    ofstream ostream(path.u8string(), ios::binary);
#endif

    LOG_verbose << "Creating local data file at " << path.u8string() << ", length " << data_length;

    ostream.write(reinterpret_cast<const char *>(data), data_length);

    return ostream.good();
}

bool createDataFile(const fs::path &path, const std::string &data)
{
    return createFile(path, data.data(), data.size());
}

bool createDataFile(const fs::path& path, const std::string& data, std::chrono::seconds delta)
{
    if (!createDataFile(path, data)) return false;

    std::error_code result;
    auto current = fs::last_write_time(path, result);

    if (result) return false;

    fs::last_write_time(path, current + delta, result);

    return !result;
}

std::string randomData(const std::size_t length)
{
    std::vector<uint8_t> data(length);

    std::generate_n(data.begin(), data.size(), [](){ return (uint8_t)std::rand(); });

    return std::string((const char*)data.data(), data.size());
}

Model::ModelNode::ModelNode(const ModelNode& other)
    : type(other.type)
    , mCloudName()
    , mFsName()
    , name(other.name)
    , content(other.content)
    , kids()
    , parent()
    , changed(other.changed)
{
    for (auto& child : other.kids)
    {
        addkid(child->clone());
    }
}

Model::ModelNode& Model::ModelNode::fsName(const string& name)
{
    return mFsName = name, *this;
}

const string& Model::ModelNode::fsName() const
{
    return mFsName.empty() ? name : mFsName;
}

Model::ModelNode& Model::ModelNode::cloudName(const string& name)
{
    return mCloudName = name, *this;
}

const string& Model::ModelNode::cloudName() const
{
    return mCloudName.empty() ? name : mCloudName;
}

void Model::ModelNode::generate(const fs::path& path, bool force)
{
    const fs::path ourPath = path / fsName();

    if (type == file)
    {
        if (changed || force)
        {
            ASSERT_TRUE(createDataFile(ourPath, content));
            changed = false;
        }
    }
    else
    {
        fs::create_directory(ourPath);

        for (auto& child : kids)
        {
            child->generate(ourPath, force);
        }
    }
}

string Model::ModelNode::path()
{
    string s;
    for (auto p = this; p; p = p->parent)
        s = "/" + p->name + s;
    return s;
}

string Model::ModelNode::fsPath()
{
    string s;
    for (auto p = this; p; p = p->parent)
        s = "/" + p->fsName() + s;
    return s;
}

Model::ModelNode* Model::ModelNode::addkid()
{
    return addkid(::mega::make_unique<ModelNode>());
}

Model::ModelNode* Model::ModelNode::addkid(unique_ptr<ModelNode>&& p)
{
    p->parent = this;
    kids.emplace_back(move(p));

    return kids.back().get();
}

bool Model::ModelNode::typematchesnodetype(nodetype_t nodetype) const
{
    switch (type)
    {
    case file: return nodetype == FILENODE;
    case folder: return nodetype == FOLDERNODE;
    }
    return false;
}

void Model::ModelNode::print(string prefix)
{
    out() << prefix << name;
    prefix.append(name).append("/");
    for (const auto &in: kids)
    {
        in->print(prefix);
    }
}

std::unique_ptr<Model::ModelNode> Model::ModelNode::clone()
{
    return ::mega::make_unique<ModelNode>(*this);
}

Model::Model()
    : root(makeModelSubfolder("root"))
{
}

Model::Model(const Model& other)
    : root(other.root->clone())
{
}

Model& Model::operator=(const Model& rhs)
{
    Model temp(rhs);

    swap(temp);

    return *this;
}

Model::ModelNode* Model::addfile(const string& path, const string& content)
{
    auto* node = addnode(path, ModelNode::file);

    node->content = content;
    node->changed = true;

    return node;
}

Model::ModelNode* Model::addfile(const string& path)
{
    return addfile(path, path);
}

Model::ModelNode* Model::addfolder(const string& path)
{
    return addnode(path, ModelNode::folder);
}

Model::ModelNode* Model::addnode(const string& path, ModelNode::nodetype type)
{
    ModelNode* child;
    ModelNode* node = root.get();
    string name;
    size_t current = 0;
    size_t end = path.size();

    while (current < end)
    {
        size_t delimiter = path.find('/', current);

        if (delimiter == path.npos)
        {
            break;
        }

        name = path.substr(current, delimiter - current);

        if (!(child = childnodebyname(node, name)))
        {
            child = node->addkid();

            child->name = name;
            child->type = ModelNode::folder;
        }

        assert(child->type == ModelNode::folder);

        current = delimiter + 1;
        node = child;
    }

    assert(current < end);

    name = path.substr(current);

    if (!(child = childnodebyname(node, name)))
    {
        child = node->addkid();

        child->name = name;
        child->type = type;
    }

    assert(child->type == type);

    return child;
}

Model::ModelNode* Model::copynode(const string& src, const string& dst)
{
    const ModelNode* source = findnode(src);
    ModelNode* destination = addnode(dst, source->type);

    destination->content = source->content;
    destination->kids.clear();

    for (auto& child : source->kids)
    {
        destination->addkid(child->clone());
    }

    return destination;
}

unique_ptr<Model::ModelNode> Model::makeModelSubfolder(const string& utf8Name)
{
    unique_ptr<ModelNode> n(new ModelNode);
    n->name = utf8Name;
    return n;
}

unique_ptr<Model::ModelNode> Model::makeModelSubfile(const string& utf8Name, string content)
{
    unique_ptr<ModelNode> n(new ModelNode);
    n->name = utf8Name;
    n->type = ModelNode::file;
    n->content = content.empty() ? utf8Name : std::move(content);
    return n;
}

unique_ptr<Model::ModelNode> Model::buildModelSubdirs(const string& prefix, int n, int recurselevel, int filesperdir)
{
    if (suppressfiles) filesperdir = 0;

    unique_ptr<ModelNode> nn = makeModelSubfolder(prefix);

    for (int i = 0; i < filesperdir; ++i)
    {
        nn->addkid(makeModelSubfile("file" + to_string(i) + "_" + prefix));
    }

    if (recurselevel > 0)
    {
        for (int i = 0; i < n; ++i)
        {
            unique_ptr<ModelNode> sn = buildModelSubdirs(prefix + "_" + to_string(i), n, recurselevel - 1, filesperdir);
            sn->parent = nn.get();
            nn->addkid(move(sn));
        }
    }
    return nn;
}

Model::ModelNode* Model::childnodebyname(ModelNode* n, const std::string& s)
{
    for (auto& m : n->kids)
    {
        if (m->name == s)
        {
            return m.get();
        }
    }
    return nullptr;
}

Model::ModelNode* Model::findnode(string path, ModelNode* startnode)
{
    ModelNode* n = startnode ? startnode : root.get();
    while (n && !path.empty())
    {
        auto pos = path.find("/");
        n = childnodebyname(n, path.substr(0, pos));
        path.erase(0, pos == string::npos ? path.size() : pos + 1);
    }
    return n;
}

unique_ptr<Model::ModelNode> Model::removenode(const string& path)
{
    ModelNode* n = findnode(path);
    if (n && n->parent)
    {
        unique_ptr<ModelNode> extracted;
        ModelNode* parent = n->parent;
        auto newend = std::remove_if(parent->kids.begin(), parent->kids.end(), [&extracted, n](unique_ptr<ModelNode>& v) { if (v.get() == n) return extracted = move(v), true; else return false; });
        parent->kids.erase(newend, parent->kids.end());
        return extracted;
    }
    return nullptr;
}

bool Model::movenode(const string& sourcepath, const string& destpath)
{
    ModelNode* source = findnode(sourcepath);
    ModelNode* dest = findnode(destpath);
    if (source && source && source->parent && dest)
    {
        auto replaced_node = removenode(destpath + "/" + source->name);

        unique_ptr<ModelNode> n;
        ModelNode* parent = source->parent;
        auto newend = std::remove_if(parent->kids.begin(), parent->kids.end(), [&n, source](unique_ptr<ModelNode>& v) { if (v.get() == source) return n = move(v), true; else return false; });
        parent->kids.erase(newend, parent->kids.end());
        if (n)
        {
            dest->addkid(move(n));
            return true;
        }
    }
    return false;
}

bool Model::movetosynctrash(const string& path, const string& syncrootpath)
{
    ModelNode* syncroot;
    if (!(syncroot = findnode(syncrootpath)))
    {
        return false;
    }

    ModelNode* trash;
    if (!(trash = childnodebyname(syncroot, DEBRISFOLDER)))
    {
        auto uniqueptr = makeModelSubfolder(DEBRISFOLDER);
        trash = uniqueptr.get();
        syncroot->addkid(move(uniqueptr));
    }

    char today[50];
    auto rawtime = time(NULL);
    strftime(today, sizeof today, "%F", localtime(&rawtime));

    ModelNode* dayfolder;
    if (!(dayfolder = findnode(today, trash)))
    {
        auto uniqueptr = makeModelSubfolder(today);
        dayfolder = uniqueptr.get();
        trash->addkid(move(uniqueptr));
    }

    if (auto uniqueptr = removenode(path))
    {
        dayfolder->addkid(move(uniqueptr));
        return true;
    }
    return false;
}

void Model::ensureLocalDebrisTmpLock(const string& syncrootpath)
{
    // if we've downloaded a file then it's put in debris/tmp initially, and there is a lock file
    if (ModelNode* syncroot = findnode(syncrootpath))
    {
        ModelNode* trash;
        if (!(trash = childnodebyname(syncroot, DEBRISFOLDER)))
        {
            auto uniqueptr = makeModelSubfolder(DEBRISFOLDER);
            trash = uniqueptr.get();
            trash->fsOnly = true;
            syncroot->addkid(move(uniqueptr));
        }

        ModelNode* tmpfolder;
        if (!(tmpfolder = findnode("tmp", trash)))
        {
            auto uniqueptr = makeModelSubfolder("tmp");
            tmpfolder = uniqueptr.get();
            trash->addkid(move(uniqueptr));
        }

        ModelNode* lockfile;
        if (!(lockfile = findnode("lock", tmpfolder)))
        {
            tmpfolder->addkid(makeModelSubfile("lock"));
        }
    }
}

bool Model::removesynctrash(const string& syncrootpath, const string& subpath)
{
    if (subpath.empty())
    {
        return removenode(syncrootpath + "/" + DEBRISFOLDER).get();
    }
    else
    {
        char today[50];
        auto rawtime = time(NULL);
        strftime(today, sizeof today, "%F", localtime(&rawtime));

        return removenode(syncrootpath + "/" + DEBRISFOLDER + "/" + today + "/" + subpath).get();
    }
}

void Model::emulate_rename(std::string nodepath, std::string newname)
{
    auto node = findnode(nodepath);
    ASSERT_TRUE(!!node);
    if (node) node->name = newname;
}

void Model::emulate_move(std::string nodepath, std::string newparentpath)
{
    auto removed = removenode(newparentpath + "/" + leafname(nodepath));

    ASSERT_TRUE(movenode(nodepath, newparentpath));
}

void Model::emulate_copy(std::string nodepath, std::string newparentpath)
{
    auto node = findnode(nodepath);
    auto newparent = findnode(newparentpath);
    ASSERT_TRUE(!!node);
    ASSERT_TRUE(!!newparent);
    newparent->addkid(node->clone());
}

void Model::emulate_rename_copy(std::string nodepath, std::string newparentpath, std::string newname)
{
    auto node = findnode(nodepath);
    auto newparent = findnode(newparentpath);
    ASSERT_TRUE(!!node);
    ASSERT_TRUE(!!newparent);
    auto newnode = node->clone();
    newnode->name = newname;
    newparent->addkid(std::move(newnode));
}

void Model::emulate_delete(std::string nodepath)
{
    auto removed = removenode(nodepath);
    // ASSERT_TRUE(!!removed);
}

void Model::generate(const fs::path& path, bool force)
{
    fs::create_directories(path);

    for (auto& child : root->kids)
    {
        child->generate(path, force);
    }
}

void Model::swap(Model& other)
{
    using std::swap;

    swap(root, other.root);
}

bool waitonresults(future<bool>* r1 = nullptr, future<bool>* r2 = nullptr, future<bool>* r3 = nullptr, future<bool>* r4 = nullptr)
{
    if (r1) r1->wait();
    if (r2) r2->wait();
    if (r3) r3->wait();
    if (r4) r4->wait();
    return (!r1 || r1->get()) && (!r2 || r2->get()) && (!r3 || r3->get()) && (!r4 || r4->get());
}

atomic<int> next_request_tag{ 1 << 30 };

void StandardClient::ResultProc::prepresult(resultprocenum rpe, int tag, std::function<void()>&& requestfunc, std::function<bool(error)>&& f, handle h)
{
    if (rpe != COMPLETION)
    {
        lock_guard<recursive_mutex> g(mtx);
        auto& entry = m[rpe];
        entry.emplace_back(move(f), tag, h);
    }

    std::lock_guard<std::recursive_mutex> lg(client.clientMutex);

    assert(tag > 0);
    int oldtag = client.client.reqtag;
    client.client.reqtag = tag;
    requestfunc();
    client.client.reqtag = oldtag;

    client.client.waiter->notify();
}

void StandardClient::ResultProc::processresult(resultprocenum rpe, error e, handle h)
{
    int tag = client.client.restag;
    if (tag == 0 && rpe != CATCHUP)
    {
        //out() << "received notification of SDK initiated operation " << rpe << " tag " << tag; // too many of those to output
        return;
    }

    if (tag < (2 << 30))
    {
        out() << "ignoring callback from SDK internal sync operation " << rpe << " tag " << tag;
        return;
    }

    lock_guard<recursive_mutex> g(mtx);
    auto& entry = m[rpe];

    if (rpe == CATCHUP)
    {
        while (!entry.empty())
        {
            entry.front().f(e);
            entry.pop_front();
        }
        return;
    }

    if (entry.empty())
    {
        //out() << client.client.clientname
        //      << "received notification of operation type " << rpe << " completion but we don't have a record of it.  tag: " << tag;
        return;
    }

    if (tag != entry.front().request_tag)
    {
        out() << client.client.clientname
                << "tag mismatch for operation completion of " << rpe << " tag " << tag << ", we expected " << entry.front().request_tag;
        return;
    }

    if (entry.front().f(e))
    {
        entry.pop_front();
    }
}

string StandardClient::ensureDir(const fs::path& p)
{
    fs::create_directories(p);

    string result = p.u8string();

    if (result.back() != fs::path::preferred_separator)
    {
        result += fs::path::preferred_separator;
    }

    return result;
}

StandardClient::StandardClient(const fs::path& basepath, const string& name)
    : client_dbaccess_path(ensureDir(basepath / name))
    , httpio(new HTTPIO_CLASS)
    , client(this,
                &waiter,
                httpio.get(),
                makeFsAccess(),
#ifdef DBACCESS_CLASS
                new DBACCESS_CLASS(LocalPath::fromAbsolutePath(client_dbaccess_path)),
#else
                NULL,
#endif
#ifdef GFX_CLASS
                &gfx,
#else
                NULL,
#endif
                "N9tSBJDC",
                USER_AGENT.c_str(),
                THREADS_PER_MEGACLIENT)
    , clientname(name)
    , fsBasePath(basepath / fs::u8path(name))
    , resultproc(*this)
    , clientthread([this]() { threadloop(); })
{
    client.clientname = clientname + " ";
#ifdef GFX_CLASS
    gfx.startProcessingThread();
#endif
}

StandardClient::~StandardClient()
{
    // shut down any syncs on the same thread, or they stall the client destruction (CancelIo instead of CancelIoEx on the WinDirNotify)
    auto result =
        thread_do<bool>([](MegaClient& mc, PromiseBoolSP result)
                        {
                            mc.logout(false);
                            result->set_value(true);
                        });

    // Make sure logout completes before we escape.
    result.get();

    clientthreadexit = true;
    waiter.notify();
    clientthread.join();
}

void StandardClient::localLogout()
{
    auto result =
        thread_do<bool>([](MegaClient& mc, PromiseBoolSP result)
                        {
                            mc.locallogout(false, true);
                            result->set_value(true);
                        });

    // Make sure logout completes before we escape.
    result.get();
}

string StandardClient::lp(LocalNode* ln) { return ln->getLocalPath().toName(*client.fsaccess); }

void StandardClient::onCallback() { lastcb = chrono::steady_clock::now(); };

void StandardClient::sync_auto_resume_result(const SyncConfig& config, bool attempted, bool hadAnError)
{
    onCallback();

    if (logcb)
    {
        lock_guard<mutex> guard(om);

        out() << clientname
                << "sync_auto_resume_result(): id: "
                << toHandle(config.mBackupId)
                << ", attempted: "
                << attempted
                << ", hadAnError: "
                << hadAnError;
    }

    if (onAutoResumeResult)
    {
        onAutoResumeResult(config, attempted, hadAnError);
    }
}

void StandardClient::syncs_restored()
{
    lock_guard<mutex> g(om);
    out() << clientname << "sync restore complete";
    received_syncs_restored = true;
}

void StandardClient::nodes_updated(Node** nodes, int numNodes)
{
    if (!nodes)
    {
        out() << clientname << "nodes_updated: total reset.  total node count now: " << numNodes;
        return;
    }
    if (logcb)
    {
        lock_guard<mutex> g(om);
        out() << clientname << "nodes_updated: received " << numNodes << " including " << nodes[0]->displaypath();
    }
    received_node_actionpackets = true;
    nodes_updated_cv.notify_all();
}

bool StandardClient::waitForNodesUpdated(unsigned numSeconds)
{
    mutex nodes_updated_cv_mutex;
    std::unique_lock<mutex> g(nodes_updated_cv_mutex);
    nodes_updated_cv.wait_for(g, std::chrono::seconds(numSeconds),
                                [&](){ return received_node_actionpackets; });
    return received_node_actionpackets;
}

void StandardClient::syncupdate_stateconfig(const SyncConfig& config) { onCallback(); if (logcb) { lock_guard<mutex> g(om);  out() << clientname << " syncupdate_stateconfig() " << config.mBackupId; } }
void StandardClient::syncupdate_scanning(bool b) { if (logcb) { onCallback(); lock_guard<mutex> g(om); out() << clientname << " syncupdate_scanning()" << b; } }
void StandardClient::syncupdate_local_lockretry(bool b) { if (logcb) { onCallback(); lock_guard<mutex> g(om); out() << clientname << "syncupdate_local_lockretry() " << b; }}

#ifdef DEBUG
void StandardClient::syncdebug_notification(const SyncConfig& config,
                            int queue,
                            const Notification& notification)
{
    if (mOnSyncDebugNotification)
        mOnSyncDebugNotification(config, queue, notification);
}
#endif // DEBUG

bool StandardClient::sync_syncable(Sync* sync, const char* name, LocalPath& path, Node*)
{
    return sync_syncable(sync, name, path);
}

bool StandardClient::sync_syncable(Sync*, const char*, LocalPath&)
{
    onCallback();

    return true;
}

void StandardClient::notify_retry(dstime t, retryreason_t r)
{
    onCallback();

    if (!logcb) return;

    lock_guard<mutex> guard(om);

    out() << clientname << " notify_retry: " << t << " " << r;
}

void StandardClient::request_error(error e)
{
    onCallback();

    if (!logcb) return;

    lock_guard<mutex> guard(om);

    out() << clientname << " request_error: " << e;
}

void StandardClient::request_response_progress(m_off_t a, m_off_t b)
{
    onCallback();

    if (!logcb) return;

    lock_guard<mutex> guard(om);

    out() << clientname << " request_response_progress: " << a << " " << b;
}

void StandardClient::threadloop()
    try
{
    while (!clientthreadexit)
    {
        int r;

        {
            std::lock_guard<std::recursive_mutex> lg(clientMutex);
            r = client.preparewait();
        }

        if (!r)
        {
            r |= client.dowait();
        }

        std::lock_guard<std::recursive_mutex> lg(clientMutex);
        r |= client.checkevents();

        {
            std::lock_guard<mutex> g(functionDoneMutex);
            if (nextfunctionMC)
            {
                nextfunctionMC();
                nextfunctionMC = nullptr;
                functionDone.notify_all();
                r |= Waiter::NEEDEXEC;
            }
            if (nextfunctionSC)
            {
                nextfunctionSC();
                nextfunctionSC = nullptr;
                functionDone.notify_all();
                r |= Waiter::NEEDEXEC;
            }
        }
        if ((r & Waiter::NEEDEXEC))
        {
            client.exec();
        }
    }

    // shut down on the same thread, otherwise any ongoing async I/O fails to complete (on windows)
    client.locallogout(false, true);

    out() << clientname << " thread exiting naturally";
}
catch (std::exception& e)
{
    out() << clientname << " thread exception, StandardClient " << clientname << " terminated: " << e.what();
}
catch (...)
{
    out() << clientname << " thread exception, StandardClient " << clientname << " terminated";
}

void StandardClient::preloginFromEnv(const string& userenv, PromiseBoolSP pb)
{
    string user = getenv(userenv.c_str());

    ASSERT_FALSE(user.empty());

    resultproc.prepresult(PRELOGIN, ++next_request_tag,
        [&](){ client.prelogin(user.c_str()); },
        [pb](error e) { pb->set_value(!e); return true; });

}

void StandardClient::loginFromEnv(const string& userenv, const string& pwdenv, PromiseBoolSP pb)
{
    string user = getenv(userenv.c_str());
    string pwd = getenv(pwdenv.c_str());

    ASSERT_FALSE(user.empty());
    ASSERT_FALSE(pwd.empty());

    ::mega::byte pwkey[SymmCipher::KEYLENGTH];

    resultproc.prepresult(LOGIN, ++next_request_tag,
        [&](){
            if (client.accountversion == 1)
            {
                if (error e = client.pw_key(pwd.c_str(), pwkey))
                {
                    ASSERT_TRUE(false) << "login error: " << e;
                }
                else
                {
                    client.login(user.c_str(), pwkey);
                }
            }
            else if (client.accountversion == 2 && !salt.empty())
            {
                client.login2(user.c_str(), pwd.c_str(), &salt);
            }
            else
            {
                ASSERT_TRUE(false) << "Login unexpected error";
            }
        },
        [pb](error e) { pb->set_value(!e); return true; });

}

void StandardClient::loginFromSession(const string& session, PromiseBoolSP pb)
{
    resultproc.prepresult(LOGIN, ++next_request_tag,
        [&](){ client.login(session); },
        [pb](error e) { pb->set_value(!e);  return true; });
}

bool StandardClient::cloudCopyTreeAs(Node* from, Node* to, string name)
{
    auto promise = newPromiseBoolSP();
    auto future = promise->get_future();

    cloudCopyTreeAs(from, to, std::move(name), std::move(promise));

    return future.get();
}


void StandardClient::cloudCopyTreeAs(Node* n1, Node* n2, std::string newname, PromiseBoolSP pb)
{
    auto completion = BasicPutNodesCompletion([pb](const Error& e) {
        pb->set_value(!e);
    });

    resultproc.prepresult(COMPLETION, ++next_request_tag,
        [&](){
            TreeProcCopy tc;
            client.proctree(n1, &tc, false, true);
            tc.allocnodes();
            client.proctree(n1, &tc, false, true);
            tc.nn[0].parenthandle = UNDEF;

            SymmCipher key;
            AttrMap attrs;
            string attrstring;
            key.setkey((const ::mega::byte*)tc.nn[0].nodekey.data(), n1->type);
            attrs = n1->attrs;
            LocalPath::utf8_normalize(&newname);
            attrs.map['n'] = newname;
            attrs.getjson(&attrstring);
            client.makeattr(&key, tc.nn[0].attrstring, attrstring.c_str());
            client.putnodes(n2->nodeHandle(), NoVersioning, move(tc.nn), nullptr, 0, std::move(completion));
        },
        nullptr);
}

void StandardClient::putnodes(NodeHandle parentHandle, VersioningOption vo, std::vector<NewNode>&& nodes, PromiseBoolSP pb)
{
    auto completion = BasicPutNodesCompletion([pb](const Error& e) {
        pb->set_value(!e);
    });

    resultproc.prepresult(COMPLETION,
                            ++next_request_tag,
                            [&]()
                            {
                                client.putnodes(parentHandle, vo, std::move(nodes), nullptr, 0, std::move(completion));
                            },
                            nullptr);
}

bool StandardClient::putnodes(NodeHandle parentHandle, VersioningOption vo, std::vector<NewNode>&& nodes)
{
    auto result =
        thread_do<bool>([&](StandardClient& client, PromiseBoolSP pb)
                {
                    client.putnodes(parentHandle, vo, std::move(nodes), pb);
                });

    return result.get();
}

void StandardClient::putnodes(const string& parentPath, VersioningOption vo, std::vector<NewNode>&& nodes, PromiseBoolSP result)
{
    if (auto* parent = drillchildnodebyname(gettestbasenode(), parentPath))
    {
        putnodes(parent->nodeHandle(), vo, std::move(nodes), std::move(result));
    }
    else
    {
        result->set_value(false);
    }
}

bool StandardClient::putnodes(const string &parentPath, VersioningOption vo, std::vector<NewNode>&& nodes)
{
    auto result = thread_do<bool>([&](StandardClient& client, PromiseBoolSP result) {
        client.putnodes(parentPath, vo, std::move(nodes), std::move(result));
    });

    return result.get();
}

void StandardClient::uploadFolderTree_recurse(handle parent, handle& h, const fs::path& p, vector<NewNode>& newnodes)
{
    NewNode n;
    client.putnodes_prepareOneFolder(&n, p.filename().u8string());
    handle thishandle = n.nodehandle = h++;
    n.parenthandle = parent;
    newnodes.emplace_back(std::move(n));

    for (fs::directory_iterator i(p); i != fs::directory_iterator(); ++i)
    {
        if (fs::is_directory(*i))
        {
            uploadFolderTree_recurse(thishandle, h, *i, newnodes);
        }
    }
}

void StandardClient::uploadFolderTree(fs::path p, Node* n2, PromiseBoolSP pb)
{
    auto completion = BasicPutNodesCompletion([pb](const Error& e) {
        pb->set_value(!e);
    });

    resultproc.prepresult(COMPLETION, ++next_request_tag,
        [&](){
            vector<NewNode> newnodes;
            handle h = 1;
            uploadFolderTree_recurse(UNDEF, h, p, newnodes);
            client.putnodes(n2->nodeHandle(), NoVersioning, move(newnodes), nullptr, 0, std::move(completion));
        },
        nullptr);
}

void StandardClient::downloadFile(const Node& node, const fs::path& destination, PromiseBoolSP result)
{
    unique_ptr<FileGet> file(new FileGet());

    file->h = node.nodeHandle();
    file->hprivate = true;
    file->localname = LocalPath::fromAbsolutePath(destination.u8string());
    file->name = node.displayname();
    file->result = std::move(result);

    reinterpret_cast<FileFingerprint&>(*file) = node;

    DBTableTransactionCommitter committer(client.tctable);
    client.startxfer(GET, file.release(), committer, false, false, false, NoVersioning);
}

bool StandardClient::downloadFile(const Node& node, const fs::path& destination)
{
    auto result =
        thread_do<bool>([&](StandardClient& client, PromiseBoolSP result)
                        {
                            client.downloadFile(node, destination, result);
                        });

    return result.get();
}

bool StandardClient::uploadFolderTree(fs::path p, Node* n2)
{
    auto promise = newPromiseBoolSP();
    auto future = promise->get_future();

    uploadFolderTree(p, n2, std::move(promise));

    return future.get();
}

void StandardClient::uploadFile(const fs::path& path, const string& name, Node* parent, DBTableTransactionCommitter& committer, VersioningOption vo)
{
    unique_ptr<File> file(new FilePut());

    file->h = parent->nodeHandle();
    file->localname = LocalPath::fromAbsolutePath(path.u8string());
    file->name = name;

    client.startxfer(PUT, file.release(), committer, false, false, false, vo);
}

void StandardClient::uploadFile(const fs::path& path, const string& name, Node* parent, PromiseBoolSP pb, VersioningOption vo)
{
    resultproc.prepresult(PUTNODES,
                            ++next_request_tag,
                            [&]()
                            {
                                DBTableTransactionCommitter committer(client.tctable);
                                uploadFile(path, name, parent, committer, vo);
                            },
                            [pb](error e)
                            {
                                pb->set_value(!e);
                                return true;
                            });
}

bool StandardClient::uploadFile(const fs::path& path, const string& name, Node* parent, int timeoutSeconds, VersioningOption vo)
{
    auto result =
        thread_do<bool>([&](StandardClient& client, PromiseBoolSP pb)
            {
                client.uploadFile(path, name, parent, pb, vo);
            });

    if (result.wait_for(std::chrono::seconds(timeoutSeconds)) != std::future_status::ready)
    {
        LOG_warn << "Timed out waiting for uplaodFile";
        return false;
    }
    return result.get();
}

bool StandardClient::uploadFile(const fs::path& path, const string& name, string parentPath, int timeoutSeconds, VersioningOption vo)
{
    auto result =
        thread_do<bool>([&](StandardClient& client, PromiseBoolSP pb)
            {
                Node* parent = client.client.nodeByPath(parentPath.c_str(), nullptr);
                if (!parent)
                {
                    LOG_warn << "nodeByPath found no node for parentPath " << parentPath << ", cannot call uploadFile";
                    return pb->set_value(false);
                }
                client.uploadFile(path, name, parent, pb, vo);
            });

    if (result.wait_for(std::chrono::seconds(timeoutSeconds)) != std::future_status::ready)
    {
        LOG_warn << "Timed out waiting for uploadFile";
        return false;
    }
    return result.get();
}

bool StandardClient::uploadFile(const fs::path& path, Node* parent, int timeoutSeconds, VersioningOption vo)
{
    return uploadFile(path, path.filename().u8string(), parent, timeoutSeconds, vo);
}

bool StandardClient::uploadFile(const fs::path& path, const string& parentPath, int timeoutSeconds, VersioningOption vo)
{
    return uploadFile(path, path.filename().u8string(), parentPath, timeoutSeconds, vo);
}

void StandardClient::uploadFilesInTree_recurse(Node* target, const fs::path& p, std::atomic<int>& inprogress, DBTableTransactionCommitter& committer, VersioningOption vo)
{
    if (fs::is_regular_file(p))
    {
        ++inprogress;
        uploadFile(p, p.filename().u8string(), target, committer, vo);
    }
    else if (fs::is_directory(p))
    {
        if (auto newtarget = client.childnodebyname(target, p.filename().u8string().c_str()))
        {
            for (fs::directory_iterator i(p); i != fs::directory_iterator(); ++i)
            {
                uploadFilesInTree_recurse(newtarget, *i, inprogress, committer, vo);
            }
        }
    }
}

bool StandardClient::uploadFilesInTree(fs::path p, Node* n2, VersioningOption vo)
{
    auto promise = newPromiseBoolSP();
    auto future = promise->get_future();

    std::atomic_int dummy(0);
    uploadFilesInTree(p, n2, dummy, std::move(promise), vo);

    return future.get();
}

void StandardClient::uploadFilesInTree(fs::path p, Node* n2, std::atomic<int>& inprogress, PromiseBoolSP pb, VersioningOption vo)
{
    resultproc.prepresult(PUTNODES, ++next_request_tag,
        [&](){
            DBTableTransactionCommitter committer(client.tctable);
            uploadFilesInTree_recurse(n2, p, inprogress, committer, vo);
        },
        [pb, &inprogress](error e)
        {
            if (!--inprogress)
                pb->set_value(true);
            return !inprogress;
        });
}

void StandardClient::fetchnodes(bool noCache, PromiseBoolSP pb)
{
    resultproc.prepresult(FETCHNODES, ++next_request_tag,
        [&](){ client.fetchnodes(noCache); },
        [this, pb](error e)
        {
            if (e)
            {
                pb->set_value(false);
            }
            else
            {
                TreeProcPrintTree tppt;
                client.proctree(client.nodeByHandle(client.rootnodes.files), &tppt);

                if (onFetchNodes)
                {
                    onFetchNodes(*this, pb);
                }
                else
                {
                    pb->set_value(true);
                }
            }
            onFetchNodes = nullptr;
            return true;
        });
}

bool StandardClient::fetchnodes(bool noCache)
{
    auto result =
        thread_do<bool>([=](StandardClient& client, PromiseBoolSP result)
                        {
                            client.fetchnodes(noCache, result);
                        });

    return result.get();
}

NewNode StandardClient::makeSubfolder(const string& utf8Name)
{
    NewNode newnode;
    client.putnodes_prepareOneFolder(&newnode, utf8Name);
    return newnode;
}

void StandardClient::catchup(PromiseBoolSP pb)
{
    resultproc.prepresult(CATCHUP, ++next_request_tag,
        [&](){
            client.catchup();
        },
        [pb](error e) {
            if (e)
            {
                out() << "catchup reports: " << e;
            }
            pb->set_value(!e);
            return true;
        });
}

void StandardClient::deleteTestBaseFolder(bool mayneeddeleting, PromiseBoolSP pb)
{
    if (Node* root = client.nodeByHandle(client.rootnodes.files))
    {
        if (Node* basenode = client.childnodebyname(root, "mega_test_sync", false))
        {
            if (mayneeddeleting)
            {
                auto completion = [this, pb](NodeHandle, Error e) {
                    if (e) out() << "delete of test base folder reply reports: " << e;
                    deleteTestBaseFolder(false, pb);
                };

                resultproc.prepresult(COMPLETION, ++next_request_tag,
                    [&](){ client.unlink(basenode, false, 0, std::move(completion)); },
                    nullptr);
                return;
            }
            out() << "base folder found, but not expected, failing";
            pb->set_value(false);
            return;
        }
        else
        {
            //out() << "base folder not found, wasn't present or delete successful";
            pb->set_value(true);
            return;
        }
    }
    out() << "base folder not found, as root was not found!";
    pb->set_value(false);
}

void StandardClient::ensureTestBaseFolder(bool mayneedmaking, PromiseBoolSP pb)
{
    if (Node* root = client.nodeByHandle(client.rootnodes.files))
    {
        if (Node* basenode = client.childnodebyname(root, "mega_test_sync", false))
        {
            if (basenode->type == FOLDERNODE)
            {
                basefolderhandle = basenode->nodehandle;
                //out() << clientname << " Base folder: " << Base64Str<MegaClient::NODEHANDLE>(basefolderhandle);
                //parentofinterest = Base64Str<MegaClient::NODEHANDLE>(basefolderhandle);
                pb->set_value(true);
                return;
            }
        }
        else if (mayneedmaking)
        {
            vector<NewNode> nn(1);
            nn[0] = makeSubfolder("mega_test_sync");

            auto completion = BasicPutNodesCompletion([this, pb](const Error&) {
                ensureTestBaseFolder(false, pb);
            });

            resultproc.prepresult(COMPLETION, ++next_request_tag,
                [&](){ client.putnodes(root->nodeHandle(), NoVersioning, move(nn), nullptr, 0, std::move(completion)); },
                nullptr);

            return;
        }
    }
    pb->set_value(false);
}

NewNode* StandardClient::buildSubdirs(list<NewNode>& nodes, const string& prefix, int n, int recurselevel)
{
    nodes.emplace_back(makeSubfolder(prefix));
    auto& nn = nodes.back();
    nn.nodehandle = nodes.size();

    if (recurselevel > 0)
    {
        for (int i = 0; i < n; ++i)
        {
            buildSubdirs(nodes, prefix + "_" + to_string(i), n, recurselevel - 1)->parenthandle = nn.nodehandle;
        }
    }

    return &nn;
}

bool StandardClient::makeCloudSubdirs(const string& prefix, int depth, int fanout)
{
    auto result =
        thread_do<bool>([=](StandardClient& client, PromiseBoolSP result)
                        {
                            client.makeCloudSubdirs(prefix, depth, fanout, result);
                        });

    return result.get();
}

void StandardClient::makeCloudSubdirs(const string& prefix, int depth, int fanout, PromiseBoolSP pb, const string& atpath)
{
    assert(basefolderhandle != UNDEF);

    std::list<NewNode> nodes;
    NewNode* nn = buildSubdirs(nodes, prefix, fanout, depth);
    nn->parenthandle = UNDEF;
    nn->ovhandle = NodeHandle();

    Node* atnode = client.nodebyhandle(basefolderhandle);
    if (atnode && !atpath.empty())
    {
        atnode = drillchildnodebyname(atnode, atpath);
    }
    if (!atnode)
    {
        out() << "path not found: " << atpath;
        pb->set_value(false);
    }
    else
    {
        auto nodearray = vector<NewNode>(nodes.size());
        size_t i = 0;
        for (auto n = nodes.begin(); n != nodes.end(); ++n, ++i)
        {
            nodearray[i] = std::move(*n);
        }

        auto completion = [pb, this](const Error& e, targettype_t, vector<NewNode>& nodes, bool) {
            lastPutnodesResultFirstHandle = nodes.empty() ? UNDEF : nodes[0].mAddedHandle;
            pb->set_value(!e);
        };

        resultproc.prepresult(COMPLETION, ++next_request_tag,
            [&]() {
                client.putnodes(atnode->nodeHandle(), NoVersioning, move(nodearray), nullptr, 0, std::move(completion));
            },
            nullptr);
    }
}

SyncConfig StandardClient::syncConfigByBackupID(handle backupID) const
{
    SyncConfig c;
    bool found = client.syncs.syncConfigByBackupId(backupID, c);

    assert(found);

    return c;
}

bool StandardClient::syncSet(handle backupId, SyncInfo& info) const
{
    SyncConfig c;
    if (client.syncs.syncConfigByBackupId(backupId, c))
    {
        info.h = c.getRemoteNode();
        info.localpath = c.getLocalPath().toPath();

        return true;
    }

    return false;
}

StandardClient::SyncInfo StandardClient::syncSet(handle backupId)
{
    SyncInfo result;

    out() << "looking up id " << backupId;

    client.syncs.forEachUnifiedSync([](UnifiedSync& us){
        out() << " ids are: " << us.mConfig.mBackupId << " with local path '" << us.mConfig.getLocalPath().toPath();
    });

    bool found = syncSet(backupId, result);
    assert(found);

    return result;
}

StandardClient::SyncInfo StandardClient::syncSet(handle backupId) const
{
    return const_cast<StandardClient&>(*this).syncSet(backupId);
}

Node* StandardClient::getcloudrootnode()
{
    return client.nodeByHandle(client.rootnodes.files);
}

Node* StandardClient::gettestbasenode()
{
    return client.childnodebyname(getcloudrootnode(), "mega_test_sync", false);
}

Node* StandardClient::getcloudrubbishnode()
{
    return client.nodeByHandle(client.rootnodes.rubbish);
}

Node* StandardClient::drillchildnodebyname(Node* n, const string& path)
{
    for (size_t p = 0; n && p < path.size(); )
    {
        auto pos = path.find("/", p);
        if (pos == string::npos) pos = path.size();
        n = client.childnodebyname(n, path.substr(p, pos - p).c_str(), false);
        p = pos == string::npos ? path.size() : pos + 1;
    }
    return n;
}

vector<Node*> StandardClient::drillchildnodesbyname(Node* n, const string& path)
{
    auto pos = path.find("/");
    if (pos == string::npos)
    {
        return client.childnodesbyname(n, path.c_str(), false);
    }
    else
    {
        vector<Node*> results, subnodes = client.childnodesbyname(n, path.c_str(), false);
        for (size_t i = subnodes.size(); i--; )
        {
            if (subnodes[i]->type != FILENODE)
            {
                vector<Node*> v = drillchildnodesbyname(subnodes[i], path.substr(pos + 1));
                results.insert(results.end(), v.begin(), v.end());
            }
        }
        return results;
    }
}

bool StandardClient::backupAdd_inthread(const string& drivePath,
                        string sourcePath,
                        const string& targetPath,
                        std::function<void(error, SyncError, handle)> completion,
                        const string& logname)
{
    auto* rootNode = client.nodebyhandle(basefolderhandle);

    // Root isn't in the cloud.
    if (!rootNode)
    {
        return false;
    }

    auto* targetNode = drillchildnodebyname(rootNode, targetPath);

    // Target path doesn't exist.
    if (!targetNode)
    {
        return false;
    }

    // Generate drive ID if necessary.
    auto id = UNDEF;
    auto result = readDriveId(*client.fsaccess, drivePath.c_str(), id);

    if (result == API_ENOENT)
    {
        id = generateDriveId(client.rng);
        result = writeDriveId(*client.fsaccess, drivePath.c_str(), id);
    }

    if (result != API_OK)
    {
        completion(result, NO_SYNC_ERROR, UNDEF);
        return false;
    }

    auto config =
        SyncConfig(LocalPath::fromAbsolutePath(sourcePath),
                    sourcePath,
                    targetNode->nodeHandle(),
                    targetNode->displaypath(),
                    0,
                    LocalPath::fromAbsolutePath(drivePath),
                    //string_vector(),
                    true,
                    SyncConfig::TYPE_BACKUP);

    EXPECT_TRUE(!config.mOriginalPathOfRemoteRootNode.empty() &&
        config.mOriginalPathOfRemoteRootNode.front() == '/')
        << "config.mOriginalPathOfRemoteRootNode: " << config.mOriginalPathOfRemoteRootNode.c_str();

    // Try and add the backup.
    return client.addsync(config, true, completion, logname) == API_OK;
}

handle StandardClient::backupAdd_mainthread(const string& drivePath,
                            const string& sourcePath,
                            const string& targetPath,
                            const string& logname)
{
    const fs::path dp = fsBasePath / fs::u8path(drivePath);
    const fs::path sp = fsBasePath / fs::u8path(sourcePath);

    fs::create_directories(dp);
    fs::create_directories(sp);

    auto result =
        thread_do<handle>(
        [&](StandardClient& client, PromiseHandleSP result)
        {
            auto completion =
                [=](error e, SyncError, handle backupId)
                {
                result->set_value(backupId);
                };

                client.backupAdd_inthread(dp.u8string(),
                                        sp.u8string(),
                                        targetPath,
                                        std::move(completion),
                                        logname);
        });

<<<<<<< HEAD
        multimap<string, Model::ModelNode*, CloudNameLess> ms;
        multimap<string, Node*, CloudNameLess> ns;
        for (auto& m : mn->kids)
        {
            if (!m->fsOnly)
            ms.emplace(m->cloudName(), m.get());
        }
        for (auto& n2 : client.getChildren(n))
        {
            ns.emplace(n2->displayname(), n2);
        }
=======
    return result.get();
}
>>>>>>> 86ff75c4

bool StandardClient::setupSync_inthread(const string& subfoldername, const fs::path& localpath, const bool isBackup,
    std::function<void(error, SyncError, handle)> addSyncCompletion, const string& logname)
{
    if (Node* n = client.nodebyhandle(basefolderhandle))
    {
        if (Node* m = drillchildnodebyname(n, subfoldername))
        {
            out() << clientname << "Setting up sync from " << m->displaypath() << " to " << localpath;
            auto syncConfig =
                SyncConfig(LocalPath::fromAbsolutePath(localpath.u8string()),
                            localpath.u8string(),
                            NodeHandle().set6byte(m->nodehandle),
                            m->displaypath(),
                            0,
                            LocalPath(),
                            //string_vector(),
                            true,
                            isBackup ? SyncConfig::TYPE_BACKUP : SyncConfig::TYPE_TWOWAY);
            EXPECT_TRUE(!syncConfig.mOriginalPathOfRemoteRootNode.empty() &&
                        syncConfig.mOriginalPathOfRemoteRootNode.front() == '/')
                << "syncConfig.mOriginalPathOfRemoteRootNode: " << syncConfig.mOriginalPathOfRemoteRootNode.c_str();

            error e = client.addsync(syncConfig, true, addSyncCompletion, logname);
            return !e;
        }
    }
    assert(false);
    return false;
}

void StandardClient::importSyncConfigs(string configs, PromiseBoolSP result)
{
    auto completion = [result](error e) { result->set_value(!e); };
    client.importSyncConfigs(configs.c_str(), std::move(completion));
}

bool StandardClient::importSyncConfigs(string configs)
{
    auto result =
        thread_do<bool>([=](StandardClient& client, PromiseBoolSP result)
                        {
                            client.importSyncConfigs(configs, result);
                        });

    return result.get();
}

string StandardClient::exportSyncConfigs()
{
    auto result =
        thread_do<string>([](MegaClient& client, PromiseStringSP result)
                        {
                            auto configs = client.syncs.exportSyncConfigs();
                            result->set_value(configs);
                        });

    return result.get();
}

bool StandardClient::delSync_inthread(handle backupId, const bool keepCache)
{
    const auto handle = syncSet(backupId).h;
    bool removed = false;

    client.syncs.removeSelectedSyncs(
        [&](SyncConfig& c, Sync*)
        {
            const bool matched = c.getRemoteNode() == handle;

            removed |= matched;

            return matched;
        });

    return removed;
}

bool StandardClient::recursiveConfirm(Model::ModelNode* mn, Node* n, int& descendants, const string& identifier, int depth, bool& firstreported)
{
    // top level names can differ so we don't check those
    if (!mn || !n) return false;

    if (depth)
    {
        if (!CloudNameLess().equal(mn->cloudName(), n->displayname()))
        {
            out() << "Node name mismatch: " << mn->path() << " " << n->displaypath();
            return false;
        }
    }

    if (!mn->typematchesnodetype(n->type))
    {
        out() << "Node type mismatch: " << mn->path() << ":" << mn->type << " " << n->displaypath() << ":" << n->type;
        return false;
    }

    if (n->type == FILENODE)
    {
        // not comparing any file versioning (for now)
        return true;
    }

    multimap<string, Model::ModelNode*, CloudNameLess> ms;
    multimap<string, Node*, CloudNameLess> ns;
    for (auto& m : mn->kids)
    {
        if (!m->fsOnly)
        ms.emplace(m->cloudName(), m.get());
    }
    for (auto& n2 : n->children)
    {
        ns.emplace(n2->displayname(), n2);
    }

    int matched = 0;
    vector<string> matchedlist;
    for (auto m_iter = ms.begin(); m_iter != ms.end(); )
    {
        if (!depth && m_iter->first == DEBRISFOLDER)
        {
            m_iter = ms.erase(m_iter); // todo: add checks of the remote debris folder later
            continue;
        }

        auto er = ns.equal_range(m_iter->first);
        auto next_m = m_iter;
        ++next_m;
        bool any_equal_matched = false;
        for (auto i = er.first; i != er.second; ++i)
        {
            int rdescendants = 0;
            if (recursiveConfirm(m_iter->second, i->second, rdescendants, identifier, depth+1, firstreported))
            {
                ++matched;
                matchedlist.push_back(m_iter->first);
                ns.erase(i);
                ms.erase(m_iter);
                descendants += rdescendants;
                any_equal_matched = true;
                break;
            }
        }
        if (!any_equal_matched)
        {
            break;
        }
        m_iter = next_m;
    }
    if (ns.empty() && ms.empty())
    {
        descendants += matched;
        return true;
    }
    else if (!firstreported)
    {
        ostringstream ostream;
        firstreported = true;
        ostream << clientname << " " << identifier << " after matching " << matched << " child nodes [";
        for (auto& ml : matchedlist) ostream << ml << " ";
        ostream << "](with " << descendants << " descendants) in " << mn->path() << ", ended up with unmatched model nodes:";
        for (auto& m : ms) ostream << " " << m.first;
        ostream << " and unmatched remote nodes:";
        for (auto& i : ns) ostream << " " << i.first;
        out() << ostream.str();
    };
    return false;
}

bool localNodesMustHaveNodes = true;

bool StandardClient::recursiveConfirm(Model::ModelNode* mn, LocalNode* n, int& descendants, const string& identifier, int depth, bool& firstreported)
{
    // top level names can differ so we don't check those
    if (!mn || !n) return false;

    if (depth)
    {
        if (!CloudNameLess().equal(mn->cloudName(), n->name))
        {
            out() << "LocalNode name mismatch: " << mn->path() << " " << n->name;
            return false;
        }
    }

    if (!mn->typematchesnodetype(n->type))
    {
        out() << "LocalNode type mismatch: " << mn->path() << ":" << mn->type << " " << n->name << ":" << n->type;
        return false;
    }

    auto localpath = n->getLocalPath().toName(*client.fsaccess);
    string n_localname = n->localname.toName(*client.fsaccess);
    if (n_localname.size())
    {
        EXPECT_EQ(n->name, n_localname);
    }
    if (localNodesMustHaveNodes)
    {
        EXPECT_TRUE(n->node != nullptr);
    }
    if (depth && n->node)
    {
        EXPECT_EQ(n->node->displayname(), n->name);
    }
    if (depth && mn->parent)
    {
        EXPECT_EQ(mn->parent->type, Model::ModelNode::folder);
        EXPECT_EQ(n->parent->type, FOLDERNODE);

        string parentpath = n->parent->getLocalPath().toName(*client.fsaccess);
        EXPECT_EQ(localpath.substr(0, parentpath.size()), parentpath);
    }
    if (n->node && n->parent && n->parent->node)
    {
        string p = n->node->displaypath();
        string pp = n->parent->node->displaypath();
        EXPECT_EQ(p.substr(0, pp.size()), pp);
        EXPECT_EQ(n->parent->node, n->node->parent);
    }

    multimap<string, Model::ModelNode*, CloudNameLess> ms;
    multimap<string, LocalNode*, CloudNameLess> ns;
    for (auto& m : mn->kids)
    {
        ms.emplace(m->cloudName(), m.get());
    }
    for (auto& n2 : n->children)
    {
        if (!n2.second->deleted) ns.emplace(n2.second->name, n2.second); // todo: should LocalNodes marked as deleted actually have been removed by now?
    }

    int matched = 0;
    vector<string> matchedlist;
    for (auto m_iter = ms.begin(); m_iter != ms.end(); )
    {
        if (!depth && m_iter->first == DEBRISFOLDER)
        {
            m_iter = ms.erase(m_iter); // todo: are there LocalNodes representing the trash?
            continue;
        }

        auto er = ns.equal_range(m_iter->first);
        auto next_m = m_iter;
        ++next_m;
        bool any_equal_matched = false;
        for (auto i = er.first; i != er.second; ++i)
        {
            int rdescendants = 0;
            if (recursiveConfirm(m_iter->second, i->second, rdescendants, identifier, depth+1, firstreported))
            {
                ++matched;
                matchedlist.push_back(m_iter->first);
                ns.erase(i);
                ms.erase(m_iter);
                descendants += rdescendants;
                any_equal_matched = true;
                break;
            }
        }
        if (!any_equal_matched)
        {
            break;
        }
        m_iter = next_m;
    }
    if (ns.empty() && ms.empty())
    {
        return true;
    }
    else if (!firstreported)
    {
        ostringstream ostream;
        firstreported = true;
        ostream << clientname << " " << identifier << " after matching " << matched << " child nodes [";
        for (auto& ml : matchedlist) ostream << ml << " ";
        ostream << "](with " << descendants << " descendants) in " << mn->path() << ", ended up with unmatched model nodes:";
        for (auto& m : ms) ostream << " " << m.first;
        ostream << " and unmatched LocalNodes:";
        for (auto& i : ns) ostream << " " << i.first;
        out() << ostream.str();
    };
    return false;
}


bool StandardClient::recursiveConfirm(Model::ModelNode* mn, fs::path p, int& descendants, const string& identifier, int depth, bool ignoreDebris, bool& firstreported)
{
    struct Comparator
    {
        bool operator()(const string& lhs, const string& rhs) const
        {
            return compare(lhs, rhs) < 0;
        }

        int compare(const string& lhs, const string& rhs) const
        {
            return compareUtf(lhs, true, rhs, true, false);
        }
    }; // Comparator

    static Comparator comparator;

    if (!mn) return false;

    if (depth)
    {
        if (comparator.compare(p.filename().u8string(), mn->fsName()))
        {
            out() << "filesystem name mismatch: " << mn->path() << " " << p;
            return false;
        }
    }
    nodetype_t pathtype = fs::is_directory(p) ? FOLDERNODE : fs::is_regular_file(p) ? FILENODE : TYPE_UNKNOWN;
    if (!mn->typematchesnodetype(pathtype))
    {
        out() << "Path type mismatch: " << mn->path() << ":" << mn->type << " " << p.u8string() << ":" << pathtype;
        return false;
    }

    if (pathtype == FILENODE && p.filename().u8string() != "lock")
    {
        if (localFSFilesThatMayDiffer.find(p) == localFSFilesThatMayDiffer.end())
        {
            ifstream fs(p, ios::binary);
            std::vector<char> buffer;
            buffer.resize(mn->content.size() + 1024);
            fs.read(reinterpret_cast<char *>(buffer.data()), buffer.size());
            EXPECT_EQ(size_t(fs.gcount()), mn->content.size()) << " file is not expected size " << p;
            EXPECT_TRUE(!memcmp(buffer.data(), mn->content.data(), mn->content.size())) << " file data mismatch " << p;
        }
    }

    if (pathtype != FOLDERNODE)
    {
        return true;
    }

    multimap<string, Model::ModelNode*, Comparator> ms;
    multimap<string, fs::path, Comparator> ps;

    for (auto& m : mn->kids)
    {
        ms.emplace(m->fsName(), m.get());
    }

    for (fs::directory_iterator pi(p); pi != fs::directory_iterator(); ++pi)
    {
        ps.emplace(pi->path().filename().u8string(), pi->path());
    }

    if (ignoreDebris)
    {
        ms.erase(DEBRISFOLDER);
        ps.erase(DEBRISFOLDER);
    }

    int matched = 0;
    vector<string> matchedlist;
    for (auto m_iter = ms.begin(); m_iter != ms.end(); )
    {
        auto er = ps.equal_range(m_iter->first);
        auto next_m = m_iter;
        ++next_m;
        bool any_equal_matched = false;
        for (auto i = er.first; i != er.second; ++i)
        {
            int rdescendants = 0;
            if (recursiveConfirm(m_iter->second, i->second, rdescendants, identifier, depth+1, ignoreDebris, firstreported))
            {
                ++matched;
                matchedlist.push_back(m_iter->first);
                ps.erase(i);
                ms.erase(m_iter);
                descendants += rdescendants;
                any_equal_matched = true;
                break;
            }
        }
        if (!any_equal_matched)
        {
            break;
        }
        m_iter = next_m;
    }
    //if (ps.size() == 1 && !mn->parent && ps.begin()->first == DEBRISFOLDER)
    //{
    //    ps.clear();
    //}
    if (ps.empty() && ms.empty())
    {
        return true;
    }
    else if (!firstreported)
    {
        ostringstream ostream;
        firstreported = true;
        ostream << clientname << " " << identifier << " after matching " << matched << " child nodes [";
        for (auto& ml : matchedlist) ostream << ml << " ";
        ostream << "](with " << descendants << " descendants) in " << mn->path() << ", ended up with unmatched model nodes:";
        for (auto& m : ms) ostream << " " << m.first;
        ostream << " and unmatched filesystem paths:";
        for (auto& i : ps) ostream << " " << i.second.filename();
        ostream << " in " << p;
        out() << ostream.str();
    };
    return false;
}

Sync* StandardClient::syncByBackupId(handle backupId)
{
    return client.syncs.runningSyncByBackupId(backupId);
}

void StandardClient::enableSyncByBackupId(handle id, PromiseBoolSP result)
{
    UnifiedSync* sync;
    result->set_value(!client.syncs.enableSyncByBackupId(id, false, sync));
}

bool StandardClient::enableSyncByBackupId(handle id)
{
    auto result =
        thread_do<bool>([=](StandardClient& client, PromiseBoolSP result)
                        {
                            client.enableSyncByBackupId(id, result);
                        });

    return result.get();
}

void StandardClient::backupIdForSyncPath(const fs::path& path, PromiseHandleSP result)
{
    auto localPath = LocalPath::fromAbsolutePath(path.u8string());
    auto id = UNDEF;

    client.syncs.forEachSyncConfig(
        [&](const SyncConfig& config)
        {
            if (config.mLocalPath != localPath) return;
            if (id != UNDEF) return;

            id = config.mBackupId;
        });

    result->set_value(id);
}

handle StandardClient::backupIdForSyncPath(fs::path path)
{
    auto result =
        thread_do<handle>([=](StandardClient& client, PromiseHandleSP result)
                        {
                            client.backupIdForSyncPath(path, result);
                        });

    return result.get();
}


bool StandardClient::confirmModel_mainthread(handle id, Model::ModelNode* mRoot, Node* rRoot)
{
    auto result =
        thread_do<bool>(
        [=](StandardClient& client, PromiseBoolSP result)
        {
            result->set_value(client.confirmModel(id, mRoot, rRoot));
        });

    return result.get();
}

bool StandardClient::confirmModel_mainthread(handle id, Model::ModelNode* mRoot, LocalNode* lRoot)
{
    auto result =
        thread_do<bool>(
        [=](StandardClient& client, PromiseBoolSP result)
        {
            result->set_value(client.confirmModel(id, mRoot, lRoot));
        });

    return result.get();
}

bool StandardClient::confirmModel_mainthread(handle id, Model::ModelNode* mRoot, fs::path lRoot, const bool ignoreDebris)
{
    auto result =
        thread_do<bool>(
        [=](StandardClient& client, PromiseBoolSP result)
        {
            result->set_value(client.confirmModel(id, mRoot, lRoot, ignoreDebris));
        });

    return result.get();
}

bool StandardClient::confirmModel(handle id, Model::ModelNode* mRoot, Node* rRoot)
{
    string name = "Sync " + toHandle(id);
    int descendents = 0;
    bool reported = false;

    if (!recursiveConfirm(mRoot, rRoot, descendents, name, 0, reported))
    {
        out() << clientname << " syncid " << toHandle(id) << " comparison against remote nodes failed";
        return false;
    }

    return true;
}

bool StandardClient::confirmModel(handle id, Model::ModelNode* mRoot, LocalNode* lRoot)
{
    string name = "Sync " + toHandle(id);
    int descendents = 0;
    bool reported = false;

    if (!recursiveConfirm(mRoot, lRoot, descendents, name, 0, reported))
    {
        out() << clientname << " syncid " << toHandle(id) << " comparison against LocalNodes failed";
        return false;
    }

    return true;
}

bool StandardClient::confirmModel(handle id, Model::ModelNode* mRoot, fs::path lRoot, const bool ignoreDebris)
{
    string name = "Sync " + toHandle(id);
    int descendents = 0;
    bool reported = false;

    if (!recursiveConfirm(mRoot, lRoot, descendents, name, 0, ignoreDebris, reported))
    {
        out() << clientname << " syncid " << toHandle(id) << " comparison against local filesystem failed";
        return false;
    }

    return true;
}

bool StandardClient::confirmModel(handle backupId, Model::ModelNode* mnode, const int confirm, const bool ignoreDebris)
{
    SyncInfo si;

    if (!syncSet(backupId, si))
    {
        out() << clientname << " backupId " << toHandle(backupId) << " not found ";
        return false;
    }

    // compare model against nodes representing remote state
    if ((confirm & CONFIRM_REMOTE) && !confirmModel(backupId, mnode, client.nodeByHandle(si.h)))
    {
        return false;
    }

    // compare model against LocalNodes
    if (Sync* sync = syncByBackupId(backupId))
    {
        if ((confirm & CONFIRM_LOCALNODE) && !confirmModel(backupId, mnode, sync->localroot.get()))
        {
            return false;
        }
    }

    // compare model against local filesystem
    if ((confirm & CONFIRM_LOCALFS) && !confirmModel(backupId, mnode, si.localpath, ignoreDebris))
    {
        return false;
    }

    return true;
}

void StandardClient::prelogin_result(int, string*, string* salt, error e)
{
    out() << clientname << " Prelogin: " << e;
    if (!e)
    {
        this->salt = *salt;
    }
    resultproc.processresult(PRELOGIN, e, UNDEF);
}

void StandardClient::login_result(error e)
{
    out() << clientname << " Login: " << e;
    resultproc.processresult(LOGIN, e, UNDEF);
}

void StandardClient::fetchnodes_result(const Error& e)
{
    out() << clientname << " Fetchnodes: " << e;
    resultproc.processresult(FETCHNODES, e, UNDEF);
}

bool StandardClient::setattr(Node* node, attr_map&& updates)
{
    auto result =
        thread_do<bool>(
        [=](StandardClient& client, PromiseBoolSP result) mutable
        {
            client.setattr(node, std::move(updates), result);
        });

    return result.get();
}

void StandardClient::setattr(Node* node, attr_map&& updates, PromiseBoolSP result)
{
    resultproc.prepresult(COMPLETION,
                            ++next_request_tag,
                            [=]()
                            {
                                client.setattr(node, attr_map(updates), client.reqtag, nullptr,
                                    [result](NodeHandle, error e) { result->set_value(!e); });
                            }, nullptr);
}

void StandardClient::unlink_result(handle h, error e)
{
    resultproc.processresult(UNLINK, e, h);
}

handle lastPutnodesResultFirstHandle = UNDEF;

void StandardClient::putnodes_result(const Error& e, targettype_t tt, vector<NewNode>& nn, bool targetOverride)
{
    resultproc.processresult(PUTNODES, e, client.restag);
}

void StandardClient::catchup_result()
{
    resultproc.processresult(CATCHUP, error(API_OK));
}

void StandardClient::disableSync(handle id, SyncError error, bool enabled, PromiseBoolSP result)
{
    client.syncs.disableSelectedSyncs(
        [id](SyncConfig& config, Sync*)
        {
            return config.mBackupId == id;
        },
        false,
        error,
        enabled,
        [result](size_t nDisabled){
            result->set_value(!!nDisabled);
        });
}

bool StandardClient::disableSync(handle id, SyncError error, bool enabled)
{
    auto result =
        thread_do<bool>([=](StandardClient& client, PromiseBoolSP result)
                        {
                            client.disableSync(id, error, enabled, result);
                        });

    return result.get();
}


void StandardClient::deleteremote(string path, PromiseBoolSP pb)
{
    if (Node* n = drillchildnodebyname(gettestbasenode(), path))
    {
        auto completion = [pb](NodeHandle, Error e) {
            pb->set_value(!e);
        };

        resultproc.prepresult(COMPLETION, ++next_request_tag,
            [&](){ client.unlink(n, false, 0, std::move(completion)); },
            nullptr);
    }
    else
    {
        pb->set_value(false);
    }
}

bool StandardClient::deleteremote(string path)
{
    auto result =
        thread_do<bool>([&](StandardClient& sc, PromiseBoolSP pb)
                {
                    sc.deleteremote(path, pb);
                });

    return result.get();
}

void StandardClient::deleteremotenodes(vector<Node*> ns, PromiseBoolSP pb)
{
    if (ns.empty())
    {
        pb->set_value(true);
    }
    else
    {
        for (size_t i = ns.size(); i--; )
        {
            auto completion = [i, pb](NodeHandle, Error e) {
                if (!i) pb->set_value(!e);
            };

            resultproc.prepresult(COMPLETION, ++next_request_tag,
                [&](){ client.unlink(ns[i], false, 0, std::move(completion)); },
                nullptr);
        }
    }
}

bool StandardClient::movenode(string path, string newParentPath)
{
    auto promise = newPromiseBoolSP();
    auto future = promise->get_future();

    movenode(std::move(path),
                std::move(newParentPath),
                std::move(promise));

    auto status = future.wait_for(DEFAULTWAIT);

    return status == future_status::ready && future.get();
}

void StandardClient::movenode(string path, string newparentpath, PromiseBoolSP pb)
{
    Node* n = drillchildnodebyname(gettestbasenode(), path);
    Node* p = drillchildnodebyname(gettestbasenode(), newparentpath);
    if (n && p)
    {
        resultproc.prepresult(COMPLETION, ++next_request_tag,
            [pb, n, p, this]()
            {
                client.rename(n, p, SYNCDEL_NONE, NodeHandle(), nullptr,
                    [pb](NodeHandle h, Error e) { pb->set_value(!e); });
            },
            nullptr);
        return;
    }
    out() << "node or new parent not found";
    pb->set_value(false);
}

void StandardClient::movenode(handle h1, handle h2, PromiseBoolSP pb)
{
    Node* n = client.nodebyhandle(h1);
    Node* p = client.nodebyhandle(h2);
    if (n && p)
    {
        resultproc.prepresult(COMPLETION, ++next_request_tag,
            [pb, n, p, this]()
            {
                client.rename(n, p, SYNCDEL_NONE, NodeHandle(), nullptr,
                    [pb](NodeHandle h, Error e) { pb->set_value(!e); });
            },
            nullptr);
        return;
    }
    out() << "node or new parent not found by handle";
    pb->set_value(false);
}

void StandardClient::movenodetotrash(string path, PromiseBoolSP pb)
{
    Node* n = drillchildnodebyname(gettestbasenode(), path);
    Node* p = getcloudrubbishnode();
    if (n && p && n->parent)
    {
        resultproc.prepresult(COMPLETION, ++next_request_tag,
            [pb, n, p, this]()
            {
                client.rename(n, p, SYNCDEL_NONE, NodeHandle(), nullptr,
                    [pb](NodeHandle h, Error e) { pb->set_value(!e); });
            },
            nullptr);
        return;
    }
    out() << "node or rubbish or node parent not found";
    pb->set_value(false);
}

void StandardClient::exportnode(Node* n, int del, m_time_t expiry, bool writable, bool megaHosted, promise<Error>& pb)
{
    resultproc.prepresult(COMPLETION, ++next_request_tag,
        [&](){
            error e = client.exportnode(n, del, expiry, writable, megaHosted, client.reqtag, [&](Error e, handle, handle){ pb.set_value(e); });
            if (e)
            {
                pb.set_value(e);
            }
        }, nullptr);  // no need to match callbacks with requests when we use completion functions
}

void StandardClient::getpubliclink(Node* n, int del, m_time_t expiry, bool writable, bool megaHosted, promise<Error>& pb)
{
    resultproc.prepresult(COMPLETION, ++next_request_tag,
        [&](){ client.requestPublicLink(n, del, expiry, writable, megaHosted, client.reqtag, [&](Error e, handle, handle){ pb.set_value(e); }); },
        nullptr);
}


void StandardClient::waitonsyncs(chrono::seconds d)
{
    auto start = chrono::steady_clock::now();
    for (;;)
    {
        bool any_add_del = false;;
        vector<int> syncstates;

        thread_do<bool>([&syncstates, &any_add_del, this](StandardClient& mc, PromiseBoolSP pb)
        {
            mc.client.syncs.forEachRunningSync(
                [&](Sync* s)
                {
                    syncstates.push_back(s->state());
                    any_add_del |= !s->deleteq.empty();
                    any_add_del |= !s->insertq.empty();
                });

            if (!(client.todebris.empty() && client.tounlink.empty() /*&& client.synccreate.empty()*/))
            {
                any_add_del = true;
            }
            if (!client.transfers[GET].empty() || !client.transfers[PUT].empty())
            {
                any_add_del = true;
            }
            pb->set_value(true);
        }).get();
        bool allactive = true;
        {
            lock_guard<mutex> g(StandardClient::om);
            //std::out() << "sync state: ";
            //for (auto n : syncstates)
            //{
            //    out() << n;
            //    if (n != SYNC_ACTIVE) allactive = false;
            //}
            //out();
        }

        if (any_add_del || debugging)
        {
            start = chrono::steady_clock::now();
        }

        if (allactive && ((chrono::steady_clock::now() - start) > d) && ((chrono::steady_clock::now() - lastcb) > d))
        {
            break;
        }
//out() << "waiting 500";
        WaitMillisec(500);
    }

}

bool StandardClient::login_reset(const string& user, const string& pw, bool noCache)
{
    future<bool> p1;
    p1 = thread_do<bool>([=](StandardClient& sc, PromiseBoolSP pb) { sc.preloginFromEnv(user, pb); });
    if (!waitonresults(&p1))
    {
        out() << "preloginFromEnv failed";
        return false;
    }
    p1 = thread_do<bool>([=](StandardClient& sc, PromiseBoolSP pb) { sc.loginFromEnv(user, pw, pb); });
    if (!waitonresults(&p1))
    {
        out() << "loginFromEnv failed";
        return false;
    }
    p1 = thread_do<bool>([=](StandardClient& sc, PromiseBoolSP pb) { sc.fetchnodes(noCache, pb); });
    if (!waitonresults(&p1)) {
        out() << "fetchnodes failed";
        return false;
    }
    p1 = thread_do<bool>([](StandardClient& sc, PromiseBoolSP pb) { sc.deleteTestBaseFolder(true, pb); });  // todo: do we need to wait for server response now
    if (!waitonresults(&p1)) {
        out() << "deleteTestBaseFolder failed";
        return false;
    }
    p1 = thread_do<bool>([](StandardClient& sc, PromiseBoolSP pb) { sc.ensureTestBaseFolder(true, pb); });
    if (!waitonresults(&p1)) {
        out() << "ensureTestBaseFolder failed";
        return false;
    }
    return true;
}

bool StandardClient::login_reset_makeremotenodes(const string& user, const string& pw, const string& prefix, int depth, int fanout, bool noCache)
{
    if (!login_reset(user, pw, noCache))
    {
        out() << "login_reset failed";
        return false;
    }
    future<bool> p1 = thread_do<bool>([=](StandardClient& sc, PromiseBoolSP pb) { sc.makeCloudSubdirs(prefix, depth, fanout, pb); });
    if (!waitonresults(&p1))
    {
        out() << "makeCloudSubdirs failed";
        return false;
    }
    return true;
}

void StandardClient::ensureSyncUserAttributes(PromiseBoolSP result)
{
    auto completion = [result](Error e) { result->set_value(!e); };
    client.ensureSyncUserAttributes(std::move(completion));
}

bool StandardClient::ensureSyncUserAttributes()
{
    auto result =
        thread_do<bool>([](StandardClient& client, PromiseBoolSP result)
                        {
                            client.ensureSyncUserAttributes(result);
                        });

    return result.get();
}

void StandardClient::copySyncConfig(SyncConfig config, PromiseHandleSP result)
{
    auto completion =
        [result](handle id, error e)
        {
            result->set_value(e ? UNDEF : id);
        };

    client.copySyncConfig(config, std::move(completion));
}

handle StandardClient::copySyncConfig(const SyncConfig& config)
{
    auto result =
        thread_do<handle>([=](StandardClient& client, PromiseHandleSP result)
                        {
                            client.copySyncConfig(config, result);
                        });

    return result.get();
}

<<<<<<< HEAD
        auto* destination = client.nodeByHandle(info.h);
        result->set_value(destination && match(*destination, *source));
    }
=======
bool StandardClient::login(const string& user, const string& pw)
{
    future<bool> p;
    p = thread_do<bool>([=](StandardClient& sc, PromiseBoolSP pb) { sc.preloginFromEnv(user, pb); });
    if (!waitonresults(&p)) return false;
    p = thread_do<bool>([=](StandardClient& sc, PromiseBoolSP pb) { sc.loginFromEnv(user, pw, pb); });
    return waitonresults(&p);
}
>>>>>>> 86ff75c4

bool StandardClient::login_fetchnodes(const string& user, const string& pw, bool makeBaseFolder, bool noCache)
{
    future<bool> p2;
    p2 = thread_do<bool>([=](StandardClient& sc, PromiseBoolSP pb) { sc.preloginFromEnv(user, pb); });
    if (!waitonresults(&p2)) return false;
    p2 = thread_do<bool>([=](StandardClient& sc, PromiseBoolSP pb) { sc.loginFromEnv(user, pw, pb); });
    if (!waitonresults(&p2)) return false;
    p2 = thread_do<bool>([=](StandardClient& sc, PromiseBoolSP pb) { sc.fetchnodes(noCache, pb); });
    if (!waitonresults(&p2)) return false;
    p2 = thread_do<bool>([makeBaseFolder](StandardClient& sc, PromiseBoolSP pb) { sc.ensureTestBaseFolder(makeBaseFolder, pb); });
    if (!waitonresults(&p2)) return false;
    return true;
}

bool StandardClient::login_fetchnodes(const string& session)
{
    future<bool> p2;
    p2 = thread_do<bool>([=](StandardClient& sc, PromiseBoolSP pb) { sc.loginFromSession(session, pb); });
    if (!waitonresults(&p2)) return false;
    p2 = thread_do<bool>([](StandardClient& sc, PromiseBoolSP pb) { sc.fetchnodes(false, pb); });
    if (!waitonresults(&p2)) return false;
    p2 = thread_do<bool>([](StandardClient& sc, PromiseBoolSP pb) { sc.ensureTestBaseFolder(false, pb); });
    if (!waitonresults(&p2)) return false;
    return true;
}

//bool setupSync_mainthread(const std::string& localsyncrootfolder, const std::string& remotesyncrootfolder, handle syncid)
//{
//    //SyncConfig config{(fsBasePath / fs::u8path(localsyncrootfolder)).u8string(), drillchildnodebyname(gettestbasenode(), remotesyncrootfolder)->nodehandle, 0};
//    return setupSync_mainthread(localsyncrootfolder, remotesyncrootfolder, syncid);
//}

handle StandardClient::setupSync_mainthread(const std::string& localsyncrootfolder, const std::string& remotesyncrootfolder, const bool isBackup)
{
    fs::path syncdir = fsBasePath / fs::u8path(localsyncrootfolder);
    fs::create_directory(syncdir);
    auto fb = thread_do<handle>([=](StandardClient& mc, PromiseHandleSP pb)
        {
            mc.setupSync_inthread(remotesyncrootfolder, syncdir, isBackup,
                [pb](error e, SyncError, handle backupId)
                {
                    pb->set_value(backupId);
                }, localsyncrootfolder + " ");
        });
    return fb.get();
}

bool StandardClient::delSync_mainthread(handle backupId, bool keepCache)
{
    future<bool> fb = thread_do<bool>([=](StandardClient& mc, PromiseBoolSP pb) { pb->set_value(mc.delSync_inthread(backupId, keepCache)); });
    return fb.get();
}

bool StandardClient::confirmModel_mainthread(Model::ModelNode* mnode, handle backupId, const bool ignoreDebris, const int confirm)
{
    future<bool> fb;
    fb = thread_do<bool>([backupId, mnode, ignoreDebris, confirm](StandardClient& sc, PromiseBoolSP pb) { pb->set_value(sc.confirmModel(backupId, mnode, confirm, ignoreDebris)); });
    return fb.get();
}

bool StandardClient::match(handle id, const Model::ModelNode* source)
{
    if (!source) return false;

    auto result = thread_do<bool>([=](StandardClient& client, PromiseBoolSP result) {
        client.match(id, source, std::move(result));
    });

    return result.get();
}

void StandardClient::match(handle id, const Model::ModelNode* source, PromiseBoolSP result)
{
    SyncInfo info;

<<<<<<< HEAD
    bool match(Node& destination, const Model::ModelNode& source)
    {
        list<pair<Node*, decltype(&source)>> pending;
=======
    if (!syncSet(id, info))
    {
        result->set_value(false);
        return;
    }
>>>>>>> 86ff75c4

    const auto* destination = client.nodeByHandle(info.h);
    result->set_value(destination && match(*destination, *source));
}

<<<<<<< HEAD
        for ( ; !pending.empty(); pending.pop_front())
        {
            auto& dn = *pending.front().first;
            auto& sn = *pending.front().second;
=======
//template<typename Predicate>
//bool StandardClient::waitFor(Predicate predicate, const std::chrono::seconds &timeout)
//{
//    auto total = std::chrono::milliseconds(0);
//    auto sleepIncrement = std::chrono::milliseconds(500);
//
//    out() << "Waiting for predicate to match...";
//
//    do
//    {
//        if (predicate(*this))
//        {
//            out() << "Predicate has matched!";
//
//            return true;
//        }
//
//        std::this_thread::sleep_for(sleepIncrement);
//        total += sleepIncrement;
//    }
//    while (total < timeout);
//
//    out() << "Timed out waiting for predicate to match.";
//
//    return false;
//}

bool StandardClient::match(const Node& destination, const Model::ModelNode& source) const
{
    list<pair<const Node*, decltype(&source)>> pending;
>>>>>>> 86ff75c4

    pending.emplace_back(&destination, &source);

    for ( ; !pending.empty(); pending.pop_front())
    {
        const auto& dn = *pending.front().first;
        const auto& sn = *pending.front().second;

        // Nodes must have matching types.
        if (!sn.typematchesnodetype(dn.type)) return false;

<<<<<<< HEAD
            // Index children for pairing.
            for (auto* child : client.getChildren(&dn))
            {
                auto result = dc.emplace(child->displayname(), child);
=======
        // Files require no further processing.
        if (dn.type == FILENODE) continue;
>>>>>>> 86ff75c4

        map<string, decltype(&dn), CloudNameLess> dc;
        map<string, decltype(&sn), CloudNameLess> sc;

        // Index children for pairing.
        for (const auto* child : dn.children)
        {
            auto result = dc.emplace(child->displayname(), child);

            // For simplicity, duplicates consistute a match failure.
            if (!result.second) return false;
        }

        for (const auto& child : sn.kids)
        {
            auto result = sc.emplace(child->cloudName(), child.get());
            if (!result.second) return false;
        }

        // Pair children.
        for (const auto& s : sc)
        {
            // Skip the debris folder if it appears in the root.
            if (&sn == &source)
            {
                if (CloudNameLess::equal(s.first, DEBRISFOLDER))
                {
                    continue;
                }
            }

            // Does this node have a pair in the destination?
            auto d = dc.find(s.first);

            // If not then there can be no match.
            if (d == dc.end()) return false;

            // Queue pair for more detailed matching.
            pending.emplace_back(d->second, s.second);

            // Consider the destination node paired.
            dc.erase(d);
        }

        // Can't have a match if we couldn't pair all destination nodes.
        if (!dc.empty()) return false;
    }

    return true;
}

bool StandardClient::backupOpenDrive(const fs::path& drivePath)
{
    auto result = thread_do<bool>([=](StandardClient& client, PromiseBoolSP result) {
        client.backupOpenDrive(drivePath, std::move(result));
    });

    return result.get();
}

void StandardClient::backupOpenDrive(const fs::path& drivePath, PromiseBoolSP result)
{
    auto localDrivePath = LocalPath::fromAbsolutePath(drivePath.u8string());
    result->set_value(client.syncs.backupOpenDrive(localDrivePath) == API_OK);
}

void waitonsyncs(chrono::seconds d = std::chrono::seconds(4), StandardClient* c1 = nullptr, StandardClient* c2 = nullptr, StandardClient* c3 = nullptr, StandardClient* c4 = nullptr)
{
    auto totalTimeoutStart = chrono::steady_clock::now();
    auto start = chrono::steady_clock::now();
    std::vector<StandardClient*> v{ c1, c2, c3, c4 };
    bool onelastsyncdown = true;
    for (;;)
    {
        bool any_add_del = false;

        for (auto vn : v)
        {
            if (vn)
            {
                auto result =
                  vn->thread_do<bool>(
                    [&](StandardClient& mc, PromiseBoolSP result)
                    {
                        bool busy = false;

                        mc.client.syncs.forEachRunningSync(
                          [&](Sync* s)
                          {
                              busy |= !s->deleteq.empty();
                              busy |= !s->insertq.empty();
                          });

                        if (!(mc.client.todebris.empty()
                            && mc.client.localsyncnotseen.empty()
                            && mc.client.tounlink.empty()
                            && mc.client.synccreate.empty()
                            && mc.client.transferlist.transfers[GET].empty()
                            && mc.client.transferlist.transfers[PUT].empty()))
                        {
                            busy = true;
                        }

                        result->set_value(busy);
                    });

                any_add_del |= result.get();
            }
        }

        bool allactive = true;
        {
            //lock_guard<mutex> g(StandardClient::om);
            //out() << "sync state: ";
            //for (auto n : syncstates)
            //{
            //    cout << n;
            //    if (n != SYNC_ACTIVE) allactive = false;
            //}
            //out();
        }

        if (any_add_del || StandardClient::debugging)
        {
            start = chrono::steady_clock::now();
        }

        if (onelastsyncdown && (chrono::steady_clock::now() - start + d/2) > d)
        {
            // synced folders that were removed remotely don't have the corresponding local folder removed unless we prompt an extra syncdown.  // todo:  do we need to fix
            for (auto vn : v) if (vn) vn->client.syncdownrequired = true;
            onelastsyncdown = false;
        }

        for (auto vn : v) if (vn)
        {
            if (allactive && ((chrono::steady_clock::now() - start) > d) && ((chrono::steady_clock::now() - vn->lastcb) > d))
            {
                return;
            }
        }

        WaitMillisec(400);

        if ((chrono::steady_clock::now() - totalTimeoutStart) > std::chrono::minutes(5))
        {
            out() << "Waiting for syncing to stop timed out at 5 minutes";
            return;
        }
    }

}


mutex StandardClient::om;
bool StandardClient::debugging = false;



//std::atomic<int> fileSizeCount = 20;

bool createNameFile(const fs::path &p, const string &filename)
{
    return createFile(p / fs::u8path(filename), filename.data(), filename.size());
}

bool createDataFileWithTimestamp(const fs::path &path,
                             const std::string &data,
                             const fs::file_time_type &timestamp)
{
    const bool result = createDataFile(path, data);

    if (result)
    {
        fs::last_write_time(path, timestamp);
    }

    return result;
}

bool buildLocalFolders(fs::path targetfolder, const string& prefix, int n, int recurselevel, int filesperfolder)
{
    if (suppressfiles) filesperfolder = 0;

    fs::path p = targetfolder / fs::u8path(prefix);
    if (!fs::create_directory(p))
        return false;

    for (int i = 0; i < filesperfolder; ++i)
    {
        string filename = "file" + to_string(i) + "_" + prefix;
        createNameFile(p, filename);
        //int thisSize = (++fileSizeCount)/2;
        //for (int j = 0; j < thisSize; ++j) fs << ('0' + j % 10);
    }

    if (recurselevel > 0)
    {
        for (int i = 0; i < n; ++i)
        {
            if (!buildLocalFolders(p, prefix + "_" + to_string(i), n, recurselevel - 1, filesperfolder))
                return false;
        }
    }

    return true;
}

void renameLocalFolders(fs::path targetfolder, const string& newprefix)
{
    std::list<fs::path> toRename;
    for (fs::directory_iterator i(targetfolder); i != fs::directory_iterator(); ++i)
    {
        if (fs::is_directory(i->path()))
        {
            renameLocalFolders(i->path(), newprefix);
        }
        toRename.push_back(i->path());
    }

    for (auto p : toRename)
    {
        auto newpath = p.parent_path() / (newprefix + p.filename().u8string());
        fs::rename(p, newpath);
    }
}


#ifdef __linux__
bool createSpecialFiles(fs::path targetfolder, const string& prefix, int n = 1)
{
    fs::path p = targetfolder;
    for (int i = 0; i < n; ++i)
    {
        string filename = "file" + to_string(i) + "_" + prefix;
        fs::path fp = p / fs::u8path(filename);

        int fdtmp = openat(AT_FDCWD, p.c_str(), O_RDWR|O_CLOEXEC|O_TMPFILE, 0600);
        write(fdtmp, filename.data(), filename.size());

        stringstream fdproc;
        fdproc << "/proc/self/fd/";
        fdproc << fdtmp;

        int r = linkat(AT_FDCWD, fdproc.str().c_str() , AT_FDCWD, fp.c_str(), AT_SYMLINK_FOLLOW);
        if (r)
        {
            cerr << " errno =" << errno;
            return false;
        }
        close(fdtmp);
    }
    return true;
}
#endif



class SyncFingerprintCollision
  : public ::testing::Test
{
public:
    SyncFingerprintCollision()
      : client0()
      , client1()
      , model0()
      , model1()
      , arbitraryFileLength(16384)
    {
        const fs::path root = makeNewTestRoot();

        client0 = ::mega::make_unique<StandardClient>(root, "c0");
        client1 = ::mega::make_unique<StandardClient>(root, "c1");

        client0->logcb = true;
        client1->logcb = true;
    }

    ~SyncFingerprintCollision()
    {
    }

    void SetUp() override
    {
        SimpleLogger::setLogLevel(logMax);

        ASSERT_TRUE(client0->login_reset_makeremotenodes("MEGA_EMAIL", "MEGA_PWD", "d", 1, 2));
        ASSERT_TRUE(client1->login_fetchnodes("MEGA_EMAIL", "MEGA_PWD"));
        ASSERT_EQ(client0->basefolderhandle, client1->basefolderhandle);

        model0.root->addkid(model0.buildModelSubdirs("d", 2, 1, 0));
        model1.root->addkid(model1.buildModelSubdirs("d", 2, 1, 0));

        startSyncs();
        waitOnSyncs();
        confirmModels();
    }

    void addModelFile(Model &model,
                      const std::string &directory,
                      const std::string &file,
                      const std::string &content)
    {
        auto *node = model.findnode(directory);
        ASSERT_NE(node, nullptr);

        node->addkid(model.makeModelSubfile(file, content));
    }

    void confirmModel(StandardClient &client, Model &model, handle backupId)
    {
        ASSERT_TRUE(client.confirmModel_mainthread(model.findnode("d"), backupId));
    }

    void confirmModels()
    {
        confirmModel(*client0, model0, backupId0);
        confirmModel(*client1, model1, backupId1);
    }

    const fs::path localRoot0() const
    {
        return client0->syncSet(backupId0).localpath;
    }

    const fs::path localRoot1() const
    {
        return client1->syncSet(backupId1).localpath;
    }

    void startSyncs()
    {
        backupId0 = client0->setupSync_mainthread("s0", "d");
        ASSERT_NE(backupId0, UNDEF);
        backupId1 = client1->setupSync_mainthread("s1", "d");
        ASSERT_NE(backupId1, UNDEF);
    }

    void waitOnSyncs()
    {
        waitonsyncs(chrono::seconds(4), client0.get(), client1.get());
    }

    handle backupId0 = UNDEF;
    handle backupId1 = UNDEF;

    std::unique_ptr<StandardClient> client0;
    std::unique_ptr<StandardClient> client1;
    Model model0;
    Model model1;
    const std::size_t arbitraryFileLength;
}; /* SyncFingerprintCollision */

TEST_F(SyncFingerprintCollision, DifferentMacSameName)
{
    auto data0 = randomData(arbitraryFileLength);
    auto data1 = data0;
    const auto path0 = localRoot0() / "d_0" / "a";
    const auto path1 = localRoot0() / "d_1" / "a";

    ASSERT_TRUE(createDataFile(path0, data0));
    waitOnSyncs();

    // Alter MAC but leave fingerprint untouched.
    data1[0x41] = static_cast<uint8_t>(~data1[0x41]);

    // Prepare the file outside of the sync's view.
    auto stamp = fs::last_write_time(path0);

    ASSERT_TRUE(createDataFileWithTimestamp(client0->fsBasePath / "a", data1, stamp));

    // Move the file into place.
    fs::rename(client0->fsBasePath / "a", path1);

    // Wait for the engine to process changes.
    waitOnSyncs();

    addModelFile(model0, "d/d_0", "a", data0);
    addModelFile(model0, "d/d_1", "a", data1);
    addModelFile(model1, "d/d_0", "a", data0);
    addModelFile(model1, "d/d_1", "a", data0);
    model1.ensureLocalDebrisTmpLock("d");

    confirmModels();
}

TEST_F(SyncFingerprintCollision, DifferentMacDifferentName)
{
    auto data0 = randomData(arbitraryFileLength);
    auto data1 = data0;
    const auto path0 = localRoot0() / "d_0" / "a";
    const auto path1 = localRoot0() / "d_0" / "b";

    ASSERT_TRUE(createDataFile(path0, data0));
    waitOnSyncs();

    // Alter MAC but leave fingerprint untouched.
    data1[0x41] = static_cast<uint8_t>(~data1[0x41]);

    // Prepare the file outside of the engine's view.
    auto stamp = fs::last_write_time(path0);

    ASSERT_TRUE(createDataFileWithTimestamp(client0->fsBasePath / "a", data1, stamp));

    // Move the file into place.
    fs::rename(client0->fsBasePath / "a", path1);

    // Wait for the engine to process our change.
    waitOnSyncs();

    addModelFile(model0, "d/d_0", "a", data0);
    addModelFile(model0, "d/d_0", "b", data1);
    addModelFile(model1, "d/d_0", "a", data0);
    addModelFile(model1, "d/d_0", "b", data1);
    model1.ensureLocalDebrisTmpLock("d");

    confirmModels();
}

TEST_F(SyncFingerprintCollision, SameMacDifferentName)
{
    auto data0 = randomData(arbitraryFileLength);
    const auto path0 = localRoot0() / "d_0" / "a";
    const auto path1 = localRoot0() / "d_0" / "b";

    ASSERT_TRUE(createDataFile(path0, data0));
    waitOnSyncs();

    // Build the file somewhere the sync won't notice.
    auto stamp = fs::last_write_time(path0);

    ASSERT_TRUE(createDataFileWithTimestamp(client0->fsBasePath / "b", data0, stamp));

    // Move file into place.
    fs::rename(client0->fsBasePath / "b", path1);

    // Wait for the engine to process our changes.
    waitOnSyncs();

    addModelFile(model0, "d/d_0", "a", data0);
    addModelFile(model0, "d/d_0", "b", data0);
    addModelFile(model1, "d/d_0", "a", data0);
    addModelFile(model1, "d/d_0", "b", data0);
    model1.ensureLocalDebrisTmpLock("d");

    confirmModels();
}

class SyncTest
    : public ::testing::Test
{
public:

    // Sets up the test fixture.
    void SetUp() override
    {
        LOG_info << "____TEST SetUp: " << ::testing::UnitTest::GetInstance()->current_test_info()->name();

        SimpleLogger::setLogLevel(logMax);
    }

    // Tears down the test fixture.
    void TearDown() override
    {
        LOG_info << "____TEST TearDown: " << ::testing::UnitTest::GetInstance()->current_test_info()->name();
    }

}; // SqliteDBTest

TEST_F(SyncTest, BasicSync_DelRemoteFolder)
{
    // delete a remote folder and confirm the client sending the request and another also synced both correctly update the disk
    fs::path localtestroot = makeNewTestRoot();
    StandardClient clientA1(localtestroot, "clientA1");   // user 1 client 1
    StandardClient clientA2(localtestroot, "clientA2");   // user 1 client 2


    ASSERT_TRUE(clientA1.login_reset_makeremotenodes("MEGA_EMAIL", "MEGA_PWD", "f", 3, 3));
    ASSERT_TRUE(clientA2.login_fetchnodes("MEGA_EMAIL", "MEGA_PWD"));
    ASSERT_EQ(clientA1.basefolderhandle, clientA2.basefolderhandle);

    handle backupId1 = clientA1.setupSync_mainthread("sync1", "f");
    ASSERT_NE(backupId1, UNDEF);
    handle backupId2 = clientA2.setupSync_mainthread("sync2", "f");
    ASSERT_NE(backupId2, UNDEF);
    waitonsyncs(std::chrono::seconds(4), &clientA1, &clientA2);
    clientA1.logcb = clientA2.logcb = true;

    Model model;
    model.root->addkid(model.buildModelSubdirs("f", 3, 3, 0));

    // check everything matches (model has expected state of remote and local)
    ASSERT_TRUE(clientA1.confirmModel_mainthread(model.findnode("f"), backupId1));
    ASSERT_TRUE(clientA2.confirmModel_mainthread(model.findnode("f"), backupId2));

    // delete something remotely and let sync catch up
    clientA1.received_node_actionpackets = false;
    clientA2.received_node_actionpackets = false;

    ASSERT_TRUE(clientA1.deleteremote("f/f_2/f_2_1"));

    ASSERT_TRUE(clientA1.waitForNodesUpdated(60));
    ASSERT_TRUE(clientA2.waitForNodesUpdated(60));

    waitonsyncs(std::chrono::seconds(60), &clientA1, &clientA2);

    // check everything matches in both syncs (model has expected state of remote and local)
    ASSERT_TRUE(model.movetosynctrash("f/f_2/f_2_1", "f"));
    ASSERT_TRUE(clientA1.confirmModel_mainthread(model.findnode("f"), backupId1));
    ASSERT_TRUE(clientA2.confirmModel_mainthread(model.findnode("f"), backupId2));
}

TEST_F(SyncTest, BasicSync_DelLocalFolder)
{
    // confirm change is synced to remote, and also seen and applied in a second client that syncs the same folder
    fs::path localtestroot = makeNewTestRoot();
    StandardClient clientA1(localtestroot, "clientA1");   // user 1 client 1
    StandardClient clientA2(localtestroot, "clientA2");   // user 1 client 2

    ASSERT_TRUE(clientA1.login_reset_makeremotenodes("MEGA_EMAIL", "MEGA_PWD", "f", 3, 3));
    ASSERT_TRUE(clientA2.login_fetchnodes("MEGA_EMAIL", "MEGA_PWD"));
    ASSERT_EQ(clientA1.basefolderhandle, clientA2.basefolderhandle);

    // set up sync for A1, it should build matching local folders
    handle backupId1 = clientA1.setupSync_mainthread("sync1", "f");
    ASSERT_NE(backupId1, UNDEF);
    handle backupId2 = clientA2.setupSync_mainthread("sync2", "f");
    ASSERT_NE(backupId2, UNDEF);
    waitonsyncs(std::chrono::seconds(4), &clientA1, &clientA2);
    clientA1.logcb = clientA2.logcb = true;

    // check everything matches (model has expected state of remote and local)
    Model model;
    model.root->addkid(model.buildModelSubdirs("f", 3, 3, 0));
    ASSERT_TRUE(clientA1.confirmModel_mainthread(model.findnode("f"), backupId1));
    ASSERT_TRUE(clientA2.confirmModel_mainthread(model.findnode("f"), backupId2));

    auto checkpath = clientA1.syncSet(backupId1).localpath.u8string();
    out() << "checking paths " << checkpath;
    for(auto& p: fs::recursive_directory_iterator(TestFS::GetTestFolder()))
    {
        out() << "checking path is present: " << p.path().u8string();
    }
    // delete something in the local filesystem and see if we catch up in A1 and A2 (deleter and observer syncs)
    error_code e;
    auto nRemoved = fs::remove_all(clientA1.syncSet(backupId1).localpath / "f_2" / "f_2_1", e);
    ASSERT_TRUE(!e) << "remove failed " << (clientA1.syncSet(backupId1).localpath / "f_2" / "f_2_1").u8string() << " error " << e;
    ASSERT_GT(static_cast<unsigned int>(nRemoved), 0u) << e;

    // let them catch up
    waitonsyncs(std::chrono::seconds(20), &clientA1, &clientA2);

    // check everything matches (model has expected state of remote and local)
    ASSERT_TRUE(model.movetosynctrash("f/f_2/f_2_1", "f"));
    ASSERT_TRUE(clientA2.confirmModel_mainthread(model.findnode("f"), backupId2));
    ASSERT_TRUE(model.removesynctrash("f"));
    ASSERT_TRUE(clientA1.confirmModel_mainthread(model.findnode("f"), backupId1));
}

TEST_F(SyncTest, BasicSync_MoveLocalFolderPlain)
{
    // confirm change is synced to remote, and also seen and applied in a second client that syncs the same folder
    fs::path localtestroot = makeNewTestRoot();
    StandardClient clientA1(localtestroot, "clientA1");   // user 1 client 1
    StandardClient clientA2(localtestroot, "clientA2");   // user 1 client 2

    ASSERT_TRUE(clientA1.login_reset_makeremotenodes("MEGA_EMAIL", "MEGA_PWD", "f", 3, 3));
    ASSERT_TRUE(clientA2.login_fetchnodes("MEGA_EMAIL", "MEGA_PWD"));
    ASSERT_EQ(clientA1.basefolderhandle, clientA2.basefolderhandle);

    Model model;
    model.root->addkid(model.buildModelSubdirs("f", 3, 3, 0));

    // set up sync for A1, it should build matching local folders
    handle backupId1 = clientA1.setupSync_mainthread("sync1", "f");
    ASSERT_NE(backupId1, UNDEF);
    handle backupId2 = clientA2.setupSync_mainthread("sync2", "f");
    ASSERT_NE(backupId2, UNDEF);
    waitonsyncs(std::chrono::seconds(4), &clientA1, &clientA2);
    clientA1.logcb = clientA2.logcb = true;

    // check everything matches (model has expected state of remote and local)
    ASSERT_TRUE(clientA1.confirmModel_mainthread(model.findnode("f"), backupId1));
    ASSERT_TRUE(clientA2.confirmModel_mainthread(model.findnode("f"), backupId2));

    out() << "----- making sync change to test, now -----";
    clientA1.received_node_actionpackets = false;
    clientA2.received_node_actionpackets = false;

    // move something in the local filesystem and see if we catch up in A1 and A2 (deleter and observer syncs)
    error_code rename_error;
    fs::rename(clientA1.syncSet(backupId1).localpath / "f_2" / "f_2_1", clientA1.syncSet(backupId1).localpath / "f_2_1", rename_error);
    ASSERT_TRUE(!rename_error) << rename_error;

    // client1 should send a rename command to the API
    // both client1 and client2 should receive the corresponding actionpacket
    const char* s = nullptr; // Maybe intended for an ASSERT ?
    if (!clientA1.waitForNodesUpdated(60))
    {
        s = " no actionpacket received in clientA1 for rename";
        out() << s;
    }
    if (!clientA2.waitForNodesUpdated(60))
    {
        s = " no actionpacket received in clientA2 for rename";
        out() << s;
    }
    out() << "----- wait for actionpackets ended -----";

    // sync activity should not take much longer after that.
    waitonsyncs(std::chrono::seconds(4), &clientA1, &clientA2);

    // check everything matches (model has expected state of remote and local)
    ASSERT_TRUE(model.movenode("f/f_2/f_2_1", "f"));
    ASSERT_TRUE(clientA1.confirmModel_mainthread(model.findnode("f"), backupId1));
    ASSERT_TRUE(clientA2.confirmModel_mainthread(model.findnode("f"), backupId2));
}

TEST_F(SyncTest, BasicSync_MoveLocalFolderBetweenSyncs)
{
    // confirm change is synced to remote, and also seen and applied in a second client that syncs the same folder
    fs::path localtestroot = makeNewTestRoot();
    StandardClient clientA1(localtestroot, "clientA1");   // user 1 client 1
    StandardClient clientA2(localtestroot, "clientA2");   // user 1 client 2
    StandardClient clientA3(localtestroot, "clientA3");   // user 1 client 3

    ASSERT_TRUE(clientA1.login_reset_makeremotenodes("MEGA_EMAIL", "MEGA_PWD", "f", 3, 3));
    ASSERT_TRUE(clientA2.login_fetchnodes("MEGA_EMAIL", "MEGA_PWD"));
    ASSERT_TRUE(clientA3.login_fetchnodes("MEGA_EMAIL", "MEGA_PWD"));
    ASSERT_EQ(clientA1.basefolderhandle, clientA2.basefolderhandle);

    // set up sync for A1 and A2, it should build matching local folders
    handle backupId11 = clientA1.setupSync_mainthread("sync1", "f/f_0");
    ASSERT_NE(backupId11, UNDEF);
    handle backupId12 = clientA1.setupSync_mainthread("sync2", "f/f_2");
    ASSERT_NE(backupId12, UNDEF);
    handle backupId21 = clientA2.setupSync_mainthread("syncA2_1", "f/f_0");
    ASSERT_NE(backupId21, UNDEF);
    handle backupId22 = clientA2.setupSync_mainthread("syncA2_2", "f/f_2");
    ASSERT_NE(backupId22, UNDEF);
    handle backupId31 = clientA3.setupSync_mainthread("syncA3", "f");
    ASSERT_NE(backupId31, UNDEF);
    waitonsyncs(std::chrono::seconds(4), &clientA1, &clientA2, &clientA3);
    clientA1.logcb = clientA2.logcb = clientA3.logcb = true;

    // check everything matches (model has expected state of remote and local)
    Model model;
    model.root->addkid(model.buildModelSubdirs("f", 3, 3, 0));
    ASSERT_TRUE(clientA1.confirmModel_mainthread(model.findnode("f/f_0"), backupId11));
    ASSERT_TRUE(clientA1.confirmModel_mainthread(model.findnode("f/f_2"), backupId12));
    ASSERT_TRUE(clientA2.confirmModel_mainthread(model.findnode("f/f_0"), backupId21));
    ASSERT_TRUE(clientA2.confirmModel_mainthread(model.findnode("f/f_2"), backupId22));
    ASSERT_TRUE(clientA3.confirmModel_mainthread(model.findnode("f"), backupId31));

    LOG_debug << "----- making sync change to test, now -----";
    clientA1.received_node_actionpackets = false;
    clientA2.received_node_actionpackets = false;
    clientA3.received_node_actionpackets = false;

    // move a folder form one local synced folder to another local synced folder and see if we sync correctly and catch up in A2 and A3 (mover and observer syncs)
    error_code rename_error;
    fs::path path1 = clientA1.syncSet(backupId11).localpath / "f_0_1";
    fs::path path2 = clientA1.syncSet(backupId12).localpath / "f_2_1" / "f_2_1_0" / "f_0_1";
    fs::rename(path1, path2, rename_error);
    ASSERT_TRUE(!rename_error) << rename_error;

    // client1 should send a rename command to the API
    // both client1 and client2 should receive the corresponding actionpacket
    ASSERT_TRUE(clientA1.waitForNodesUpdated(30)) << " no actionpacket received in clientA1 for rename";
    ASSERT_TRUE(clientA2.waitForNodesUpdated(30)) << " no actionpacket received in clientA2 for rename";
    ASSERT_TRUE(clientA3.waitForNodesUpdated(30)) << " no actionpacket received in clientA3 for rename";

    // let them catch up
    waitonsyncs(std::chrono::seconds(4), &clientA1, &clientA2, &clientA3);

    // check everything matches (model has expected state of remote and local)
    ASSERT_TRUE(model.movenode("f/f_0/f_0_1", "f/f_2/f_2_1/f_2_1_0"));
    ASSERT_TRUE(clientA1.confirmModel_mainthread(model.findnode("f/f_0"), backupId11));
    ASSERT_TRUE(clientA1.confirmModel_mainthread(model.findnode("f/f_2"), backupId12));
    ASSERT_TRUE(clientA2.confirmModel_mainthread(model.findnode("f/f_0"), backupId21));
    ASSERT_TRUE(clientA2.confirmModel_mainthread(model.findnode("f/f_2"), backupId22));
    ASSERT_TRUE(clientA3.confirmModel_mainthread(model.findnode("f"), backupId31));
}

TEST_F(SyncTest, BasicSync_RenameLocalFile)
{
    static auto TIMEOUT = std::chrono::seconds(4);

    const fs::path root = makeNewTestRoot();

    // Primary client.
    StandardClient client0(root, "c0");
    // Observer.
    StandardClient client1(root, "c1");

    // Log callbacks.
    client0.logcb = true;
    client1.logcb = true;

    // Log clients in.
    ASSERT_TRUE(client0.login_reset_makeremotenodes("MEGA_EMAIL", "MEGA_PWD", "x", 0, 0));
    ASSERT_TRUE(client1.login_fetchnodes("MEGA_EMAIL", "MEGA_PWD"));
    ASSERT_EQ(client0.basefolderhandle, client1.basefolderhandle);

    // Set up syncs.
    handle backupId0 = client0.setupSync_mainthread("s0", "x");
    ASSERT_NE(backupId0, UNDEF);
    handle backupId1 = client1.setupSync_mainthread("s1", "x");
    ASSERT_NE(backupId1, UNDEF);

    // Wait for initial sync to complete.
    waitonsyncs(TIMEOUT, &client0, &client1);

    // Add x/f.
    ASSERT_TRUE(createNameFile(client0.syncSet(backupId0).localpath, "f"));

    // Wait for sync to complete.
    waitonsyncs(TIMEOUT, &client0, &client1);

    // Confirm model.
    Model model;

    model.root->addkid(model.makeModelSubfolder("x"));
    model.findnode("x")->addkid(model.makeModelSubfile("f"));

    ASSERT_TRUE(client0.confirmModel_mainthread(model.findnode("x"), backupId0));
    ASSERT_TRUE(client1.confirmModel_mainthread(model.findnode("x"), backupId1, true));

    // Rename x/f to x/g.
    fs::rename(client0.syncSet(backupId0).localpath / "f",
               client0.syncSet(backupId0).localpath / "g");

    // Wait for sync to complete.
    waitonsyncs(TIMEOUT, &client0, &client1);

    // Update and confirm model.
    model.findnode("x/f")->name = "g";

    ASSERT_TRUE(client0.confirmModel_mainthread(model.findnode("x"), backupId0));
    ASSERT_TRUE(client1.confirmModel_mainthread(model.findnode("x"), backupId1, true));
}

TEST_F(SyncTest, BasicSync_AddLocalFolder)
{
    // confirm change is synced to remote, and also seen and applied in a second client that syncs the same folder
    fs::path localtestroot = makeNewTestRoot();
    StandardClient clientA1(localtestroot, "clientA1");   // user 1 client 1
    StandardClient clientA2(localtestroot, "clientA2");   // user 1 client 2

    ASSERT_TRUE(clientA1.login_reset_makeremotenodes("MEGA_EMAIL", "MEGA_PWD", "f", 3, 3));
    ASSERT_TRUE(clientA2.login_fetchnodes("MEGA_EMAIL", "MEGA_PWD"));
    ASSERT_EQ(clientA1.basefolderhandle, clientA2.basefolderhandle);

    Model model;
    model.root->addkid(model.buildModelSubdirs("f", 3, 3, 0));

    // set up sync for A1, it should build matching local folders
    handle backupId1 = clientA1.setupSync_mainthread("sync1", "f");
    ASSERT_NE(backupId1, UNDEF);
    handle backupId2 = clientA2.setupSync_mainthread("sync2", "f");
    ASSERT_NE(backupId2, UNDEF);
    waitonsyncs(std::chrono::seconds(4), &clientA1, &clientA2);
    clientA1.logcb = clientA2.logcb = true;

    // check everything matches (model has expected state of remote and local)
    ASSERT_TRUE(clientA1.confirmModel_mainthread(model.findnode("f"), backupId1));
    ASSERT_TRUE(clientA2.confirmModel_mainthread(model.findnode("f"), backupId2));

    // make new folders (and files) in the local filesystem and see if we catch up in A1 and A2 (adder and observer syncs)
    ASSERT_TRUE(buildLocalFolders(clientA1.syncSet(backupId1).localpath / "f_2", "newkid", 2, 2, 2));

    // let them catch up
    waitonsyncs(std::chrono::seconds(30), &clientA1, &clientA2);  // two minutes should be long enough to get past API_ETEMPUNAVAIL == -18 for sync2 downloading the files uploaded by sync1

    // check everything matches (model has expected state of remote and local)
    model.findnode("f/f_2")->addkid(model.buildModelSubdirs("newkid", 2, 2, 2));
    ASSERT_TRUE(clientA1.confirmModel_mainthread(model.findnode("f"), backupId1));
    model.ensureLocalDebrisTmpLock("f"); // since we downloaded files
    ASSERT_TRUE(clientA2.confirmModel_mainthread(model.findnode("f"), backupId2));
}


// todo: add this test once the sync can keep up with file system notifications - at the moment
// it's too slow because we wait for the cloud before processing the next layer of files+folders.
// So if we add enough changes to exercise the notification queue, we can't check the results because
// it's far too slow at the syncing stage.
TEST_F(SyncTest, BasicSync_MassNotifyFromLocalFolderTree)
{
    // confirm change is synced to remote, and also seen and applied in a second client that syncs the same folder
    fs::path localtestroot = makeNewTestRoot();
    StandardClient clientA1(localtestroot, "clientA1");   // user 1 client 1
    //StandardClient clientA2(localtestroot, "clientA2");   // user 1 client 2

    ASSERT_TRUE(clientA1.login_reset_makeremotenodes("MEGA_EMAIL", "MEGA_PWD", "f", 0, 0));
    //ASSERT_TRUE(clientA2.login_fetchnodes("MEGA_EMAIL", "MEGA_PWD"));
    //ASSERT_EQ(clientA1.basefolderhandle, clientA2.basefolderhandle);

    // set up sync for A1, it should build matching local folders
    handle backupId1 = clientA1.setupSync_mainthread("sync1", "f");
    ASSERT_NE(backupId1, UNDEF);
    //ASSERT_TRUE(clientA2.setupSync_mainthread("sync2", "f", 2));
    waitonsyncs(std::chrono::seconds(4), &clientA1/*, &clientA2*/);
    //clientA1.logcb = clientA2.logcb = true;

    // Create a directory tree in one sync, it should be synced to the cloud and back to the other
    // Create enough files and folders that we put a strain on the notification logic: 3k entries
    ASSERT_TRUE(buildLocalFolders(clientA1.syncSet(backupId1).localpath, "initial", 0, 0, 16000));

    //waitonsyncs(std::chrono::seconds(10), &clientA1 /*, &clientA2*/);
    std::this_thread::sleep_for(std::chrono::seconds(5));

    // wait until the notify queues subside, it shouldn't take too long.  Limit of 5 minutes
    auto startTime = std::chrono::steady_clock::now();
    while (std::chrono::steady_clock::now() - startTime < std::chrono::seconds(5 * 60))
    {
        size_t remaining = 0;
        auto result0 = clientA1.thread_do<bool>([&](StandardClient &sc, PromiseBoolSP p)
        {
            sc.client.syncs.forEachRunningSync(
              [&](Sync* s)
              {
                  for (int q = DirNotify::NUMQUEUES; q--; )
                  {
                      remaining += s->dirnotify->notifyq[q].size();
                  }
              });

            p->set_value(true);
        });
        result0.get();
        if (!remaining) break;
        std::this_thread::sleep_for(std::chrono::seconds(1));
    }

    Model model;
    model.root->addkid(model.buildModelSubdirs("initial", 0, 0, 16000));

    clientA1.waitFor([&](StandardClient&){ return clientA1.transfersAdded.load() > 0; }, std::chrono::seconds(60));  // give it a chance to create all the nodes.

    // check everything matches (just local since it'll still be uploading files)
    clientA1.localNodesMustHaveNodes = false;
    ASSERT_TRUE(clientA1.confirmModel_mainthread(model.root.get(), backupId1, false, StandardClient::CONFIRM_LOCAL));
    //ASSERT_TRUE(clientA2.confirmModel_mainthread(model.findnode("f"), 2));

    ASSERT_GT(clientA1.transfersAdded.load(), 0u);
    clientA1.transfersAdded = 0;

    // rename all those files and folders, put a strain on the notify system again.
    // Also, no downloads (or uploads) should occur as a result of this.
 //   renameLocalFolders(clientA1.syncSet(backupId1).localpath, "renamed_");

    // let them catch up
    //waitonsyncs(std::chrono::seconds(10), &clientA1 /*, &clientA2*/);

    // rename is too slow to check, even just in localnodes, for now.

    //ASSERT_EQ(clientA1.transfersAdded.load(), 0u);

    //Model model2;
    //model2.root->addkid(model.buildModelSubdirs("renamed_initial", 0, 0, 100));

    //// check everything matches (model has expected state of remote and local)
    //ASSERT_TRUE(clientA1.confirmModel_mainthread(model2.root.get(), 1));
    ////ASSERT_TRUE(clientA2.confirmModel_mainthread(model2.findnode("f"), 2));
}



/* this one is too slow for regular testing with the current algorithm
TEST_F(SyncTest, BasicSync_MAX_NEWNODES1)
{
    // create more nodes than we can upload in one putnodes.
    // this tree is 5x5 and the algorithm ends up creating nodes one at a time so it's pretty slow (and doesn't hit MAX_NEWNODES as a result)
    fs::path localtestroot = makeNewTestRoot();
    StandardClient clientA1(localtestroot, "clientA1");   // user 1 client 1
    StandardClient clientA2(localtestroot, "clientA2");   // user 1 client 2

    ASSERT_TRUE(clientA1.login_reset_makeremotenodes("MEGA_EMAIL", "MEGA_PWD", "f", 3, 3));
    ASSERT_TRUE(clientA2.login_fetchnodes("MEGA_EMAIL", "MEGA_PWD"));
    ASSERT_EQ(clientA1.basefolderhandle, clientA2.basefolderhandle);

    Model model;
    model.root->addkid(model.buildModelSubdirs("f", 3, 3, 0));

    // set up sync for A1, it should build matching local folders
    ASSERT_TRUE(clientA1.setupSync_mainthread("sync1", "f", 1));
    ASSERT_TRUE(clientA2.setupSync_mainthread("sync2", "f", 2));
    waitonsyncs(std::chrono::seconds(4), &clientA1, &clientA2);
    clientA1.logcb = clientA2.logcb = true;

    // check everything matches (model has expected state of remote and local)
    ASSERT_TRUE(clientA1.confirmModel_mainthread(model.findnode("f"), 1));
    ASSERT_TRUE(clientA2.confirmModel_mainthread(model.findnode("f"), 2));

    // make new folders in the local filesystem and see if we catch up in A1 and A2 (adder and observer syncs)
    assert(MegaClient::MAX_NEWNODES < 3125);
    ASSERT_TRUE(buildLocalFolders(clientA1.syncSet(backupId1).localpath, "g", 5, 5, 0));  // 5^5=3125 leaf folders, 625 pre-leaf etc

    // let them catch up
    waitonsyncs(std::chrono::seconds(30), &clientA1, &clientA2);

    // check everything matches (model has expected state of remote and local)
    model.findnode("f")->addkid(model.buildModelSubdirs("g", 5, 5, 0));
    ASSERT_TRUE(clientA1.confirmModel_mainthread(model.findnode("f"), 1));
    ASSERT_TRUE(clientA2.confirmModel_mainthread(model.findnode("f"), 2));
}
*/

/* this one is too slow for regular testing with the current algorithm
TEST_F(SyncTest, BasicSync_MAX_NEWNODES2)
{
    // create more nodes than we can upload in one putnodes.
    // this tree is 5x5 and the algorithm ends up creating nodes one at a time so it's pretty slow (and doesn't hit MAX_NEWNODES as a result)
    fs::path localtestroot = makeNewTestRoot();
    StandardClient clientA1(localtestroot, "clientA1");   // user 1 client 1
    StandardClient clientA2(localtestroot, "clientA2");   // user 1 client 2

    ASSERT_TRUE(clientA1.login_reset_makeremotenodes("MEGA_EMAIL", "MEGA_PWD", "f", 3, 3));
    ASSERT_TRUE(clientA2.login_fetchnodes("MEGA_EMAIL", "MEGA_PWD"));
    ASSERT_EQ(clientA1.basefolderhandle, clientA2.basefolderhandle);

    Model model;
    model.root->addkid(model.buildModelSubdirs("f", 3, 3, 0));

    // set up sync for A1, it should build matching local folders
    ASSERT_TRUE(clientA1.setupSync_mainthread("sync1", "f", 1));
    ASSERT_TRUE(clientA2.setupSync_mainthread("sync2", "f", 2));
    waitonsyncs(std::chrono::seconds(4), &clientA1, &clientA2);
    clientA1.logcb = clientA2.logcb = true;

    // check everything matches (model has expected state of remote and local)
    ASSERT_TRUE(clientA1.confirmModel_mainthread(model.findnode("f"), 1));
    ASSERT_TRUE(clientA2.confirmModel_mainthread(model.findnode("f"), 2));

    // make new folders in the local filesystem and see if we catch up in A1 and A2 (adder and observer syncs)
    assert(MegaClient::MAX_NEWNODES < 3000);
    ASSERT_TRUE(buildLocalFolders(clientA1.syncSet(backupId1).localpath, "g", 3000, 1, 0));

    // let them catch up
    waitonsyncs(std::chrono::seconds(30), &clientA1, &clientA2);

    // check everything matches (model has expected state of remote and local)
    model.findnode("f")->addkid(model.buildModelSubdirs("g", 3000, 1, 0));
    ASSERT_TRUE(clientA1.confirmModel_mainthread(model.findnode("f"), 1));
    ASSERT_TRUE(clientA2.confirmModel_mainthread(model.findnode("f"), 2));
}
*/

TEST_F(SyncTest, BasicSync_MoveExistingIntoNewLocalFolder)
{
    // historic case:  in the local filesystem, create a new folder then move an existing file/folder into it
    fs::path localtestroot = makeNewTestRoot();
    StandardClient clientA1(localtestroot, "clientA1");   // user 1 client 1
    StandardClient clientA2(localtestroot, "clientA2");   // user 1 client 2

    ASSERT_TRUE(clientA1.login_reset_makeremotenodes("MEGA_EMAIL", "MEGA_PWD", "f", 3, 3));
    ASSERT_TRUE(clientA2.login_fetchnodes("MEGA_EMAIL", "MEGA_PWD"));
    ASSERT_EQ(clientA1.basefolderhandle, clientA2.basefolderhandle);

    Model model;
    model.root->addkid(model.buildModelSubdirs("f", 3, 3, 0));

    // set up sync for A1, it should build matching local folders
    handle backupId1 = clientA1.setupSync_mainthread("sync1", "f");
    ASSERT_NE(backupId1, UNDEF);
    handle backupId2 = clientA2.setupSync_mainthread("sync2", "f");
    ASSERT_NE(backupId2, UNDEF);
    waitonsyncs(std::chrono::seconds(4), &clientA1, &clientA2);
    clientA1.logcb = clientA2.logcb = true;

    // check everything matches (model has expected state of remote and local)
    ASSERT_TRUE(clientA1.confirmModel_mainthread(model.findnode("f"), backupId1));
    ASSERT_TRUE(clientA2.confirmModel_mainthread(model.findnode("f"), backupId2));

    // make new folder in the local filesystem
    ASSERT_TRUE(buildLocalFolders(clientA1.syncSet(backupId1).localpath, "new", 1, 0, 0));
    // move an already synced folder into it
    error_code rename_error;
    fs::path path1 = clientA1.syncSet(backupId1).localpath / "f_2"; // / "f_2_0" / "f_2_0_0";
    fs::path path2 = clientA1.syncSet(backupId1).localpath / "new" / "f_2"; // "f_2_0_0";
    fs::rename(path1, path2, rename_error);
    ASSERT_TRUE(!rename_error) << rename_error;

    // let them catch up
    waitonsyncs(std::chrono::seconds(10), &clientA1, &clientA2);

    // check everything matches (model has expected state of remote and local)
    auto f = model.makeModelSubfolder("new");
    f->addkid(model.removenode("f/f_2")); // / f_2_0 / f_2_0_0"));
    model.findnode("f")->addkid(move(f));
    ASSERT_TRUE(clientA1.confirmModel_mainthread(model.findnode("f"), backupId1));
    ASSERT_TRUE(clientA2.confirmModel_mainthread(model.findnode("f"), backupId2));
}

TEST_F(SyncTest, BasicSync_MoveSeveralExistingIntoDeepNewLocalFolders)
{
    // historic case:  in the local filesystem, create a new folder then move an existing file/folder into it
    fs::path localtestroot = makeNewTestRoot();
    StandardClient clientA1(localtestroot, "clientA1");   // user 1 client 1
    StandardClient clientA2(localtestroot, "clientA2");   // user 1 client 2

    ASSERT_TRUE(clientA1.login_reset_makeremotenodes("MEGA_EMAIL", "MEGA_PWD", "f", 3, 3));
    ASSERT_TRUE(clientA2.login_fetchnodes("MEGA_EMAIL", "MEGA_PWD"));
    ASSERT_EQ(clientA1.basefolderhandle, clientA2.basefolderhandle);

    Model model;
    model.root->addkid(model.buildModelSubdirs("f", 3, 3, 0));

    // set up sync for A1, it should build matching local folders
    handle backupId1 = clientA1.setupSync_mainthread("sync1", "f");
    ASSERT_NE(backupId1, UNDEF);
    handle backupId2 = clientA2.setupSync_mainthread("sync2", "f");
    ASSERT_NE(backupId2, UNDEF);
    waitonsyncs(std::chrono::seconds(4), &clientA1, &clientA2);
    clientA1.logcb = clientA2.logcb = true;

    // check everything matches (model has expected state of remote and local)
    ASSERT_TRUE(clientA1.confirmModel_mainthread(model.findnode("f"), backupId1));
    ASSERT_TRUE(clientA2.confirmModel_mainthread(model.findnode("f"), backupId2));

    // make new folder tree in the local filesystem
    ASSERT_TRUE(buildLocalFolders(clientA1.syncSet(backupId1).localpath, "new", 3, 3, 3));

    // move already synced folders to serveral parts of it - one under another moved folder too
    error_code rename_error;
    fs::rename(clientA1.syncSet(backupId1).localpath / "f_0", clientA1.syncSet(backupId1).localpath / "new" / "new_0" / "new_0_1" / "new_0_1_2" / "f_0", rename_error);
    ASSERT_TRUE(!rename_error) << rename_error;
    fs::rename(clientA1.syncSet(backupId1).localpath / "f_1", clientA1.syncSet(backupId1).localpath / "new" / "new_1" / "new_1_2" / "f_1", rename_error);
    ASSERT_TRUE(!rename_error) << rename_error;
    fs::rename(clientA1.syncSet(backupId1).localpath / "f_2", clientA1.syncSet(backupId1).localpath / "new" / "new_1" / "new_1_2" / "f_1" / "f_1_2" / "f_2", rename_error);
    ASSERT_TRUE(!rename_error) << rename_error;

    // let them catch up
    waitonsyncs(std::chrono::seconds(30), &clientA1, &clientA2);

    // check everything matches (model has expected state of remote and local)
    model.findnode("f")->addkid(model.buildModelSubdirs("new", 3, 3, 3));
    model.findnode("f/new/new_0/new_0_1/new_0_1_2")->addkid(model.removenode("f/f_0"));
    model.findnode("f/new/new_1/new_1_2")->addkid(model.removenode("f/f_1"));
    model.findnode("f/new/new_1/new_1_2/f_1/f_1_2")->addkid(model.removenode("f/f_2"));
    ASSERT_TRUE(clientA1.confirmModel_mainthread(model.findnode("f"), backupId1));
    model.ensureLocalDebrisTmpLock("f"); // since we downloaded files
    ASSERT_TRUE(clientA2.confirmModel_mainthread(model.findnode("f"), backupId2));
}

/* not expected to work yet
TEST_F(SyncTest, BasicSync_SyncDuplicateNames)
{
    fs::path localtestroot = makeNewTestRoot();
    StandardClient clientA1(localtestroot, "clientA1");   // user 1 client 1
    StandardClient clientA2(localtestroot, "clientA2");   // user 1 client 2

    ASSERT_TRUE(clientA1.login_reset("MEGA_EMAIL", "MEGA_PWD"));
    ASSERT_TRUE(clientA2.login_fetchnodes("MEGA_EMAIL", "MEGA_PWD"));
    ASSERT_EQ(clientA1.basefolderhandle, clientA2.basefolderhandle);


    NewNode* nodearray = new NewNode[3];
    nodearray[0] = *clientA1.makeSubfolder("samename");
    nodearray[1] = *clientA1.makeSubfolder("samename");
    nodearray[2] = *clientA1.makeSubfolder("Samename");
    clientA1.resultproc.prepresult(StandardClient::PUTNODES, [this](error e) {
    });
    clientA1.client.putnodes(clientA1.basefolderhandle, nodearray, 3);

    // set up syncs, they should build matching local folders
    ASSERT_TRUE(clientA1.setupSync_mainthread("sync1", "", 1));
    ASSERT_TRUE(clientA2.setupSync_mainthread("sync2", "", 2));
    waitonsyncs(std::chrono::seconds(4), &clientA1, &clientA2);
    clientA1.logcb = clientA2.logcb = true;

    // check everything matches (model has expected state of remote and local)
    Model model;
    model.root->addkid(model.makeModelSubfolder("samename"));
    model.root->addkid(model.makeModelSubfolder("samename"));
    model.root->addkid(model.makeModelSubfolder("Samename"));
    ASSERT_TRUE(clientA1.confirmModel_mainthread(model.root.get(), 1));
    ASSERT_TRUE(clientA2.confirmModel_mainthread(model.root.get(), 2));
}*/

TEST_F(SyncTest, BasicSync_RemoveLocalNodeBeforeSessionResume)
{
    fs::path localtestroot = makeNewTestRoot();
    auto pclientA1 = ::mega::make_unique<StandardClient>(localtestroot, "clientA1");   // user 1 client 1
    StandardClient clientA2(localtestroot, "clientA2");   // user 1 client 2

    ASSERT_TRUE(pclientA1->login_reset_makeremotenodes("MEGA_EMAIL", "MEGA_PWD", "f", 3, 3));
    ASSERT_TRUE(clientA2.login_fetchnodes("MEGA_EMAIL", "MEGA_PWD"));
    ASSERT_EQ(pclientA1->basefolderhandle, clientA2.basefolderhandle);

    Model model;
    model.root->addkid(model.buildModelSubdirs("f", 3, 3, 0));

    // set up sync for A1, it should build matching local folders
    handle backupId1 = pclientA1->setupSync_mainthread("sync1", "f");
    ASSERT_NE(backupId1, UNDEF);
    handle backupId2 = clientA2.setupSync_mainthread("sync2", "f");
    ASSERT_NE(backupId2, UNDEF);
    waitonsyncs(std::chrono::seconds(4), pclientA1.get(), &clientA2);
    pclientA1->logcb = clientA2.logcb = true;

    // check everything matches (model has expected state of remote and local)
    ASSERT_TRUE(pclientA1->confirmModel_mainthread(model.findnode("f"), backupId1));
    ASSERT_TRUE(clientA2.confirmModel_mainthread(model.findnode("f"), backupId2));

    // save session
    string session;
    pclientA1->client.dumpsession(session);

    // logout (but keep caches)
    fs::path sync1path = pclientA1->syncSet(backupId1).localpath;
    pclientA1->localLogout();

    pclientA1->received_syncs_restored = false;

    // remove local folders
    error_code e;
    ASSERT_TRUE(fs::remove_all(sync1path / "f_2", e) != static_cast<std::uintmax_t>(-1)) << e;

    // resume session, see if nodes and localnodes get in sync
    pclientA1.reset(new StandardClient(localtestroot, "clientA1"));
    ASSERT_TRUE(pclientA1->login_fetchnodes(session));

    // wait for normal sync resumes to complete
    pclientA1->waitFor([&](StandardClient& sc){ return sc.received_syncs_restored; }, std::chrono::seconds(30));

    waitonsyncs(std::chrono::seconds(4), pclientA1.get(), &clientA2);

    // check everything matches (model has expected state of remote and local)
    ASSERT_TRUE(model.movetosynctrash("f/f_2", "f"));
    ASSERT_TRUE(clientA2.confirmModel_mainthread(model.findnode("f"), backupId2));
    ASSERT_TRUE(model.removesynctrash("f"));
    ASSERT_TRUE(pclientA1->confirmModel_mainthread(model.findnode("f"), backupId1));
}

/* not expected to work yet
TEST_F(SyncTest, BasicSync_RemoteFolderCreationRaceSamename)
{
    // confirm change is synced to remote, and also seen and applied in a second client that syncs the same folder
    // SN tagging needed for this one
    fs::path localtestroot = makeNewTestRoot();
    StandardClient clientA1(localtestroot, "clientA1");   // user 1 client 1
    StandardClient clientA2(localtestroot, "clientA2");   // user 1 client 2

    ASSERT_TRUE(clientA1.login_reset("MEGA_EMAIL", "MEGA_PWD"));
    ASSERT_TRUE(clientA2.login_fetchnodes("MEGA_EMAIL", "MEGA_PWD"));
    ASSERT_EQ(clientA1.basefolderhandle, clientA2.basefolderhandle);

    // set up sync for both, it should build matching local folders (empty initially)
    ASSERT_TRUE(clientA1.setupSync_mainthread("sync1", "", 1));
    ASSERT_TRUE(clientA2.setupSync_mainthread("sync2", "", 2));
    waitonsyncs(std::chrono::seconds(4), &clientA1, &clientA2);
    clientA1.logcb = clientA2.logcb = true;

    // now have both clients create the same remote folder structure simultaneously.  We should end up with just one copy of it on the server and in both syncs
    future<bool> p1 = clientA1.thread_do<bool>([=](StandardClient& sc, PromiseBoolSP pb) { sc.makeCloudSubdirs("f", 3, 3, pb); });
    future<bool> p2 = clientA2.thread_do<bool>([=](StandardClient& sc, PromiseBoolSP pb) { sc.makeCloudSubdirs("f", 3, 3, pb); });
    ASSERT_TRUE(waitonresults(&p1, &p2));

    // let them catch up
    waitonsyncs(std::chrono::seconds(4), &clientA1, &clientA2);

    // check everything matches (model has expected state of remote and local)
    Model model;
    model.root->addkid(model.buildModelSubdirs("f", 3, 3, 0));
    ASSERT_TRUE(clientA1.confirmModel_mainthread(model.root.get(), 1));
    ASSERT_TRUE(clientA2.confirmModel_mainthread(model.root.get(), 2));
}*/

/* not expected to work yet
TEST_F(SyncTest, BasicSync_LocalFolderCreationRaceSamename)
{
    // confirm change is synced to remote, and also seen and applied in a second client that syncs the same folder
    // SN tagging needed for this one
    fs::path localtestroot = makeNewTestRoot();
    StandardClient clientA1(localtestroot, "clientA1");   // user 1 client 1
    StandardClient clientA2(localtestroot, "clientA2");   // user 1 client 2

    ASSERT_TRUE(clientA1.login_reset("MEGA_EMAIL", "MEGA_PWD"));
    ASSERT_TRUE(clientA2.login_fetchnodes("MEGA_EMAIL", "MEGA_PWD"));
    ASSERT_EQ(clientA1.basefolderhandle, clientA2.basefolderhandle);

    // set up sync for both, it should build matching local folders (empty initially)
    ASSERT_TRUE(clientA1.setupSync_mainthread("sync1", "", 1));
    ASSERT_TRUE(clientA2.setupSync_mainthread("sync2", "", 2));
    waitonsyncs(std::chrono::seconds(4), &clientA1, &clientA2);
    clientA1.logcb = clientA2.logcb = true;

    // now have both clients create the same folder structure simultaneously.  We should end up with just one copy of it on the server and in both syncs
    future<bool> p1 = clientA1.thread_do<bool>([=](StandardClient& sc, PromiseBoolSP pb) { buildLocalFolders(sc.syncSet(backupId1).localpath, "f", 3, 3, 0); pb->set_value(true); });
    future<bool> p2 = clientA2.thread_do<bool>([=](StandardClient& sc, PromiseBoolSP pb) { buildLocalFolders(sc.syncSet(backupId2).localpath, "f", 3, 3, 0); pb->set_value(true); });
    ASSERT_TRUE(waitonresults(&p1, &p2));

    // let them catch up
    waitonsyncs(std::chrono::seconds(30), &clientA1, &clientA2);

    // check everything matches (model has expected state of remote and local)
    Model model;
    model.root->addkid(model.buildModelSubdirs("f", 3, 3, 0));
    ASSERT_TRUE(clientA1.confirmModel_mainthread(model.root.get(), 1));
    ASSERT_TRUE(clientA2.confirmModel_mainthread(model.root.get(), 2));
}*/


TEST_F(SyncTest, BasicSync_ResumeSyncFromSessionAfterNonclashingLocalAndRemoteChanges )
{
    fs::path localtestroot = makeNewTestRoot();
    unique_ptr<StandardClient> pclientA1(new StandardClient(localtestroot, "clientA1"));   // user 1 client 1
    StandardClient clientA2(localtestroot, "clientA2");   // user 1 client 2

    ASSERT_TRUE(pclientA1->login_reset_makeremotenodes("MEGA_EMAIL", "MEGA_PWD", "f", 3, 3));
    ASSERT_TRUE(clientA2.login_fetchnodes("MEGA_EMAIL", "MEGA_PWD"));
    ASSERT_EQ(pclientA1->basefolderhandle, clientA2.basefolderhandle);

    // set up sync for A1, it should build matching local folders
    handle backupId1 = pclientA1->setupSync_mainthread("sync1", "f");
    ASSERT_NE(backupId1, UNDEF);
    handle backupId2 = clientA2.setupSync_mainthread("sync2", "f");
    ASSERT_NE(backupId2, UNDEF);
    waitonsyncs(std::chrono::seconds(4), pclientA1.get(), &clientA2);
    pclientA1->logcb = clientA2.logcb = true;

    // check everything matches (model has expected state of remote and local)
    Model model1, model2;
    model1.root->addkid(model1.buildModelSubdirs("f", 3, 3, 0));
    model2.root->addkid(model2.buildModelSubdirs("f", 3, 3, 0));
    ASSERT_TRUE(pclientA1->confirmModel_mainthread(model1.findnode("f"), backupId1));
    ASSERT_TRUE(clientA2.confirmModel_mainthread(model2.findnode("f"), backupId2));

    out() << "********************* save session A1";
    string session;
    pclientA1->client.dumpsession(session);

    out() << "*********************  logout A1 (but keep caches on disk)";
    fs::path sync1path = pclientA1->syncSet(backupId1).localpath;
    pclientA1->localLogout();

    out() << "*********************  add remote folders via A2";
    future<bool> p1 = clientA2.thread_do<bool>([](StandardClient& sc, PromiseBoolSP pb) { sc.makeCloudSubdirs("newremote", 2, 2, pb, "f/f_1/f_1_0"); });
    model1.findnode("f/f_1/f_1_0")->addkid(model1.buildModelSubdirs("newremote", 2, 2, 0));
    model2.findnode("f/f_1/f_1_0")->addkid(model2.buildModelSubdirs("newremote", 2, 2, 0));
    ASSERT_TRUE(waitonresults(&p1));

    out() << "*********************  remove remote folders via A2";
    p1 = clientA2.thread_do<bool>([](StandardClient& sc, PromiseBoolSP pb) { sc.deleteremote("f/f_0", pb); });
    model1.movetosynctrash("f/f_0", "f");
    model2.movetosynctrash("f/f_0", "f");
    ASSERT_TRUE(waitonresults(&p1));

    out() << "*********************  add local folders in A1";
    ASSERT_TRUE(buildLocalFolders(sync1path / "f_1/f_1_2", "newlocal", 2, 2, 2));
    model1.findnode("f/f_1/f_1_2")->addkid(model1.buildModelSubdirs("newlocal", 2, 2, 2));
    model2.findnode("f/f_1/f_1_2")->addkid(model2.buildModelSubdirs("newlocal", 2, 2, 2));

    out() << "*********************  remove local folders in A1";
    error_code e;
    ASSERT_TRUE(fs::remove_all(sync1path / "f_2", e) != static_cast<std::uintmax_t>(-1)) << e;
    model1.removenode("f/f_2");
    model2.movetosynctrash("f/f_2", "f");

    out() << "*********************  get sync2 activity out of the way";
    waitonsyncs(DEFAULTWAIT, &clientA2);

    out() << "*********************  resume A1 session (with sync), see if A2 nodes and localnodes get in sync again";
    pclientA1.reset(new StandardClient(localtestroot, "clientA1"));
    ASSERT_TRUE(pclientA1->login_fetchnodes(session));
    ASSERT_EQ(pclientA1->basefolderhandle, clientA2.basefolderhandle);

    // wait for normal sync resumes to complete
    // wait bumped to 40 seconds here because we've seen a case where the 2nd client didn't receive actionpackets for 30 seconds
    pclientA1->waitFor([&](StandardClient& sc){ return sc.received_syncs_restored; }, std::chrono::seconds(40));

    waitonsyncs(DEFAULTWAIT, pclientA1.get(), &clientA2);

    out() << "*********************  check everything matches (model has expected state of remote and local)";
    ASSERT_TRUE(pclientA1->confirmModel_mainthread(model1.findnode("f"), backupId1));
    model2.ensureLocalDebrisTmpLock("f"); // since we downloaded files
    ASSERT_TRUE(clientA2.confirmModel_mainthread(model2.findnode("f"), backupId2));
}

TEST_F(SyncTest, BasicSync_ResumeSyncFromSessionAfterClashingLocalAddRemoteDelete)
{
    fs::path localtestroot = makeNewTestRoot();
    unique_ptr<StandardClient> pclientA1(new StandardClient(localtestroot, "clientA1"));   // user 1 client 1
    StandardClient clientA2(localtestroot, "clientA2");   // user 1 client 2

    ASSERT_TRUE(pclientA1->login_reset_makeremotenodes("MEGA_EMAIL", "MEGA_PWD", "f", 3, 3));
    ASSERT_TRUE(clientA2.login_fetchnodes("MEGA_EMAIL", "MEGA_PWD"));
    ASSERT_EQ(pclientA1->basefolderhandle, clientA2.basefolderhandle);

    Model model;
    model.root->addkid(model.buildModelSubdirs("f", 3, 3, 0));

    // set up sync for A1, it should build matching local folders
    handle backupId1 = pclientA1->setupSync_mainthread("sync1", "f");
    ASSERT_NE(backupId1, UNDEF);
    handle backupId2 = clientA2.setupSync_mainthread("sync2", "f");
    ASSERT_NE(backupId2, UNDEF);
    waitonsyncs(std::chrono::seconds(4), pclientA1.get(), &clientA2);
    pclientA1->logcb = clientA2.logcb = true;

    // check everything matches (model has expected state of remote and local)
    ASSERT_TRUE(pclientA1->confirmModel_mainthread(model.findnode("f"), backupId1));
    ASSERT_TRUE(clientA2.confirmModel_mainthread(model.findnode("f"), backupId2));

    // save session A1
    string session;
    pclientA1->client.dumpsession(session);
    fs::path sync1path = pclientA1->syncSet(backupId1).localpath;

    // logout A1 (but keep caches on disk)
    pclientA1->localLogout();

    // remove remote folder via A2
    future<bool> p1 = clientA2.thread_do<bool>([](StandardClient& sc, PromiseBoolSP pb) { sc.deleteremote("f/f_1", pb); });
    ASSERT_TRUE(waitonresults(&p1));

    // add local folders in A1 on disk folder
    ASSERT_TRUE(buildLocalFolders(sync1path / "f_1/f_1_2", "newlocal", 2, 2, 2));

    // get sync2 activity out of the way
    waitonsyncs(std::chrono::seconds(4), &clientA2);

    // resume A1 session (with sync), see if A2 nodes and localnodes get in sync again
    pclientA1.reset(new StandardClient(localtestroot, "clientA1"));
    ASSERT_TRUE(pclientA1->login_fetchnodes(session));
    ASSERT_EQ(pclientA1->basefolderhandle, clientA2.basefolderhandle);

    // wait for normal sync resumes to complete
    pclientA1->waitFor([&](StandardClient& sc){ return sc.received_syncs_restored; }, std::chrono::seconds(30));

    waitonsyncs(chrono::seconds(4), pclientA1.get(), &clientA2);

    // Sync rework update:  for now at least, delete wins in this case

    //ASSERT_EQ(waitResult[0].syncStalled, true);
    //ASSERT_EQ(1, waitResult[0].stalledNodePaths.size());
    //ASSERT_EQ(1, waitResult[0].stalledLocalPaths.size());

    Model modelLocal1;
    modelLocal1.root->addkid(model.buildModelSubdirs("f", 3, 3, 0));
    modelLocal1.findnode("f/f_1/f_1_2")->addkid(model.buildModelSubdirs("newlocal", 2, 2, 2));
    //pclientA1->localNodesMustHaveNodes = false;
    ASSERT_TRUE(modelLocal1.movetosynctrash("f/f_1", "f"));

    Model modelRemote1;
    modelRemote1.root->addkid(model.buildModelSubdirs("f", 3, 3, 0));
    ASSERT_TRUE(modelRemote1.movetosynctrash("f/f_1", "f"));

    ASSERT_TRUE(pclientA1->confirmModel_mainthread(modelLocal1.findnode("f"), backupId1, false, StandardClient::CONFIRM_LOCAL));
    ASSERT_TRUE(pclientA1->confirmModel_mainthread(modelRemote1.findnode("f"), backupId1, false, StandardClient::CONFIRM_REMOTE));
    //ASSERT_TRUE(modelRemote1.removesynctrash("f", "f_1/f_1_2/newlocal"));
    ASSERT_TRUE(clientA2.confirmModel_mainthread(modelRemote1.findnode("f"), backupId2));
}


TEST_F(SyncTest, CmdChecks_RRAttributeAfterMoveNode)
{
    fs::path localtestroot = makeNewTestRoot();
    unique_ptr<StandardClient> pclientA1(new StandardClient(localtestroot, "clientA1"));   // user 1 client 1

    ASSERT_TRUE(pclientA1->login_reset_makeremotenodes("MEGA_EMAIL", "MEGA_PWD", "f", 3, 3));

    Node* f = pclientA1->drillchildnodebyname(pclientA1->gettestbasenode(), "f");
    handle original_f_handle = f->nodehandle;
    handle original_f_parent_handle = f->parent->nodehandle;

    // make sure there are no 'f' in the rubbish
    auto fv = pclientA1->drillchildnodesbyname(pclientA1->getcloudrubbishnode(), "f");
    future<bool> fb = pclientA1->thread_do<bool>([&fv](StandardClient& sc, PromiseBoolSP pb) { sc.deleteremotenodes(fv, pb); });
    ASSERT_TRUE(waitonresults(&fb));

    f = pclientA1->drillchildnodebyname(pclientA1->getcloudrubbishnode(), "f");
    ASSERT_TRUE(f == nullptr);


    // remove remote folder via A2
    future<bool> p1 = pclientA1->thread_do<bool>([](StandardClient& sc, PromiseBoolSP pb)
        {
            sc.movenodetotrash("f", pb);
        });
    ASSERT_TRUE(waitonresults(&p1));

    WaitMillisec(3000);  // allow for attribute delivery too

    f = pclientA1->drillchildnodebyname(pclientA1->getcloudrubbishnode(), "f");
    ASSERT_TRUE(f != nullptr);

    // check the restore-from-trash handle got set, and correctly
    nameid rrname = AttrMap::string2nameid("rr");
    ASSERT_EQ(f->nodehandle, original_f_handle);
    ASSERT_EQ(f->attrs.map[rrname], string(Base64Str<MegaClient::NODEHANDLE>(original_f_parent_handle)));
    ASSERT_EQ(f->attrs.map[rrname], string(Base64Str<MegaClient::NODEHANDLE>(pclientA1->gettestbasenode()->nodehandle)));

    // move it back

    p1 = pclientA1->thread_do<bool>([&](StandardClient& sc, PromiseBoolSP pb)
    {
        sc.movenode(f->nodehandle, pclientA1->basefolderhandle, pb);
    });
    ASSERT_TRUE(waitonresults(&p1));

    WaitMillisec(3000);  // allow for attribute delivery too

    // check it's back and the rr attribute is gone
    f = pclientA1->drillchildnodebyname(pclientA1->gettestbasenode(), "f");
    ASSERT_TRUE(f != nullptr);
    ASSERT_EQ(f->attrs.map[rrname], string());
}


#ifdef __linux__
TEST_F(SyncTest, BasicSync_SpecialCreateFile)
{
    // confirm change is synced to remote, and also seen and applied in a second client that syncs the same folder
    fs::path localtestroot = makeNewTestRoot();
    StandardClient clientA1(localtestroot, "clientA1");   // user 1 client 1
    StandardClient clientA2(localtestroot, "clientA2");   // user 1 client 2

    ASSERT_TRUE(clientA1.login_reset_makeremotenodes("MEGA_EMAIL", "MEGA_PWD", "f", 2, 2));
    ASSERT_TRUE(clientA2.login_fetchnodes("MEGA_EMAIL", "MEGA_PWD"));
    ASSERT_EQ(clientA1.basefolderhandle, clientA2.basefolderhandle);

    Model model;
    model.root->addkid(model.buildModelSubdirs("f", 2, 2, 0));

    // set up sync for A1, it should build matching local folders
    handle backupId1 = clientA1.setupSync_mainthread("sync1", "f");
    ASSERT_NE(backupId1, UNDEF);
    handle backupId2 = clientA2.setupSync_mainthread("sync2", "f");
    ASSERT_NE(backupId2, UNDEF);

    waitonsyncs(std::chrono::seconds(4), &clientA1, &clientA2);
    clientA1.logcb = clientA2.logcb = true;
    // check everything matches (model has expected state of remote and local)
    ASSERT_TRUE(clientA1.confirmModel_mainthread(model.findnode("f"), backupId1));
    ASSERT_TRUE(clientA2.confirmModel_mainthread(model.findnode("f"), backupId2));

    // make new folders (and files) in the local filesystem and see if we catch up in A1 and A2 (adder and observer syncs)
    ASSERT_TRUE(createSpecialFiles(clientA1.syncSet(backupId1).localpath / "f_0", "newkid", 2));

    for (int i = 0; i < 2; ++i)
    {
        string filename = "file" + to_string(i) + "_" + "newkid";
        model.findnode("f/f_0")->addkid(model.makeModelSubfile(filename));
    }

    // let them catch up
    waitonsyncs(DEFAULTWAIT, &clientA1, &clientA2);

    // check everything matches (model has expected state of remote and local)
    ASSERT_TRUE(clientA1.confirmModel_mainthread(model.findnode("f"), backupId1));
    model.ensureLocalDebrisTmpLock("f"); // since we downloaded files
    ASSERT_TRUE(clientA2.confirmModel_mainthread(model.findnode("f"), backupId2));
}
#endif

TEST_F(SyncTest, DISABLED_BasicSync_moveAndDeleteLocalFile)
{
    // confirm change is synced to remote, and also seen and applied in a second client that syncs the same folder
    fs::path localtestroot = makeNewTestRoot();
    StandardClient clientA1(localtestroot, "clientA1");   // user 1 client 1
    StandardClient clientA2(localtestroot, "clientA2");   // user 1 client 2

    ASSERT_TRUE(clientA1.login_reset_makeremotenodes("MEGA_EMAIL", "MEGA_PWD", "f", 1, 1));
    ASSERT_TRUE(clientA2.login_fetchnodes("MEGA_EMAIL", "MEGA_PWD"));
    ASSERT_EQ(clientA1.basefolderhandle, clientA2.basefolderhandle);

    Model model;
    model.root->addkid(model.buildModelSubdirs("f", 1, 1, 0));

    // set up sync for A1, it should build matching local folders
    handle backupId1 = clientA1.setupSync_mainthread("sync1", "f");
    ASSERT_NE(backupId1, UNDEF);
    handle backupId2 = clientA2.setupSync_mainthread("sync2", "f");
    ASSERT_NE(backupId2, UNDEF);

    waitonsyncs(std::chrono::seconds(4), &clientA1, &clientA2);
    clientA1.logcb = clientA2.logcb = true;
    // check everything matches (model has expected state of remote and local)
    ASSERT_TRUE(clientA1.confirmModel_mainthread(model.findnode("f"), backupId1));
    ASSERT_TRUE(clientA2.confirmModel_mainthread(model.findnode("f"), backupId2));


    // move something in the local filesystem and see if we catch up in A1 and A2 (deleter and observer syncs)
    error_code rename_error;
    fs::rename(clientA1.syncSet(backupId1).localpath / "f_0", clientA1.syncSet(backupId1).localpath / "renamed", rename_error);
    ASSERT_TRUE(!rename_error) << rename_error;
    fs::remove(clientA1.syncSet(backupId1).localpath / "renamed");

    // let them catch up
    waitonsyncs(DEFAULTWAIT, &clientA1, &clientA2);

    // check everything matches (model has expected state of remote and local)
    ASSERT_TRUE(model.movetosynctrash("f/f_0", "f"));
    ASSERT_TRUE(clientA2.confirmModel_mainthread(model.findnode("f"), backupId2));
    ASSERT_TRUE(model.removesynctrash("f"));
    ASSERT_TRUE(clientA1.confirmModel_mainthread(model.findnode("f"), backupId1));
}

namespace {

string makefa(const string& name, int fakecrc, int mtime)
{
    AttrMap attrs;
    attrs.map['n'] = name;

    FileFingerprint ff;
    ff.crc[0] = ff.crc[1] = ff.crc[2] = ff.crc[3] = fakecrc;
    ff.mtime = mtime;
    ff.serializefingerprint(&attrs.map['c']);

    string attrjson;
    attrs.getjson(&attrjson);
    return attrjson;
}

Node* makenode(MegaClient& mc, NodeHandle parent, ::mega::nodetype_t type, m_off_t size, handle owner, const string& attrs, ::mega::byte* key)
{
    static handle handlegenerator = 10;
    auto newnode = new Node(mc, NodeHandle().set6byte(++handlegenerator), parent, type, size, owner, nullptr, 1);

    newnode->setkey(key);
    newnode->attrstring.reset(new string);

    SymmCipher sc;
    sc.setkey(key, type);
    mc.makeattr(&sc, newnode->attrstring, attrs.c_str());

    int attrlen = int(newnode->attrstring->size());
    string base64attrstring;
    base64attrstring.resize(static_cast<size_t>(attrlen * 4 / 3 + 4));
    base64attrstring.resize(static_cast<size_t>(Base64::btoa((::mega::byte *)newnode->attrstring->data(), int(newnode->attrstring->size()), (char *)base64attrstring.data())));

    *newnode->attrstring = base64attrstring;

    return newnode;
}

} // anonymous

TEST_F(SyncTest, NodeSorting_forPhotosAndVideos)
{
    fs::path localtestroot = makeNewTestRoot();
    StandardClient standardclient(localtestroot, "sortOrderTests");
    auto& client = standardclient.client;

    handle owner = 99999;

    ::mega::byte key[] = { 0x01, 0x02, 0x03, 0x04, 0x01, 0x02, 0x03, 0x04, 0x01, 0x02, 0x03, 0x04, 0x01, 0x02, 0x03, 0x04, 0x01, 0x02, 0x03, 0x04, 0x01, 0x02, 0x03, 0x04, 0x01, 0x02, 0x03, 0x04, 0x01, 0x02, 0x03, 0x04 };

    // first 3 are root nodes:
    auto cloudroot = makenode(client, NodeHandle(), ROOTNODE, -1, owner, makefa("root", 1, 1), key);
    makenode(client, NodeHandle(), INCOMINGNODE, -1, owner, makefa("inbox", 1, 1), key);
    makenode(client, NodeHandle(), RUBBISHNODE, -1, owner, makefa("bin", 1, 1), key);

    // now some files to sort
    auto photo1 = makenode(client, cloudroot->nodeHandle(), FILENODE, 9999, owner, makefa("abc.jpg", 1, 1570673890), key);
    auto photo2 = makenode(client, cloudroot->nodeHandle(), FILENODE, 9999, owner, makefa("cba.png", 1, 1570673891), key);
    auto video1 = makenode(client, cloudroot->nodeHandle(), FILENODE, 9999, owner, makefa("xyz.mov", 1, 1570673892), key);
    auto video2 = makenode(client, cloudroot->nodeHandle(), FILENODE, 9999, owner, makefa("zyx.mp4", 1, 1570673893), key);
    auto otherfile = makenode(client, cloudroot->nodeHandle(), FILENODE, 9999, owner, makefa("ASDF.fsda", 1, 1570673894), key);
    auto otherfolder = makenode(client, cloudroot->nodeHandle(), FOLDERNODE, -1, owner, makefa("myfolder", 1, 1570673895), key);

    node_vector v{ photo1, photo2, video1, video2, otherfolder, otherfile };
    for (auto n : v) n->setkey(key);

    MegaApiImpl::sortByComparatorFunction(v, MegaApi::ORDER_PHOTO_ASC, client);
    node_vector v2{ photo1, photo2, video1, video2, otherfolder, otherfile };
    ASSERT_EQ(v, v2);

    MegaApiImpl::sortByComparatorFunction(v, MegaApi::ORDER_PHOTO_DESC, client);
    node_vector v3{ photo2, photo1, video2, video1, otherfolder, otherfile };
    ASSERT_EQ(v, v3);

    MegaApiImpl::sortByComparatorFunction(v, MegaApi::ORDER_VIDEO_ASC, client);
    node_vector v4{ video1, video2, photo1, photo2, otherfolder, otherfile };
    ASSERT_EQ(v, v4);

    MegaApiImpl::sortByComparatorFunction(v, MegaApi::ORDER_VIDEO_DESC, client);
    node_vector v5{ video2, video1, photo2, photo1, otherfolder, otherfile };
    ASSERT_EQ(v, v5);
}


TEST_F(SyncTest, PutnodesForMultipleFolders)
{
    fs::path localtestroot = makeNewTestRoot();
    StandardClient standardclient(localtestroot, "PutnodesForMultipleFolders");
    ASSERT_TRUE(standardclient.login_fetchnodes("MEGA_EMAIL", "MEGA_PWD", true));

    vector<NewNode> newnodes(4);

    standardclient.client.putnodes_prepareOneFolder(&newnodes[0], "folder1");
    standardclient.client.putnodes_prepareOneFolder(&newnodes[1], "folder2");
    standardclient.client.putnodes_prepareOneFolder(&newnodes[2], "folder2.1");
    standardclient.client.putnodes_prepareOneFolder(&newnodes[3], "folder2.2");

    newnodes[1].nodehandle = newnodes[2].parenthandle = newnodes[3].parenthandle = 2;

    auto targethandle = standardclient.client.rootnodes.files;

    std::atomic<bool> putnodesDone{false};
    standardclient.resultproc.prepresult(StandardClient::PUTNODES,  ++next_request_tag,
        [&](){ standardclient.client.putnodes(targethandle, NoVersioning, move(newnodes), nullptr, standardclient.client.reqtag); },
        [&putnodesDone](error e) { putnodesDone = true; return true; });

    while (!putnodesDone)
    {
        WaitMillisec(100);
    }

    Node* cloudRoot = standardclient.client.nodeByHandle(targethandle);

    ASSERT_TRUE(nullptr != standardclient.drillchildnodebyname(cloudRoot, "folder1"));
    ASSERT_TRUE(nullptr != standardclient.drillchildnodebyname(cloudRoot, "folder2"));
    ASSERT_TRUE(nullptr != standardclient.drillchildnodebyname(cloudRoot, "folder2/folder2.1"));
    ASSERT_TRUE(nullptr != standardclient.drillchildnodebyname(cloudRoot, "folder2/folder2.2"));
}

// this test fails frequently on develop due to race conditions with commands vs actionpackets on develop, re-enable after merging sync rework (which has SIC removed)
TEST_F(SyncTest, DISABLED_ExerciseCommands)
{
    fs::path localtestroot = makeNewTestRoot();
    StandardClient standardclient(localtestroot, "ExerciseCommands");
    ASSERT_TRUE(standardclient.login_fetchnodes("MEGA_EMAIL", "MEGA_PWD", true));

    // Using this set setup to execute commands direct in the SDK Core
    // so that we can test things that the MegaApi interface would
    // disallow or shortcut.

    // make sure it's a brand new folder
    future<bool> p1 = standardclient.thread_do<bool>([=](StandardClient& sc, PromiseBoolSP pb) { sc.makeCloudSubdirs("testlinkfolder_brandnew3", 1, 1, pb); });
    ASSERT_TRUE(waitonresults(&p1));

    assert(standardclient.lastPutnodesResultFirstHandle != UNDEF);
    Node* n2 = standardclient.client.nodebyhandle(standardclient.lastPutnodesResultFirstHandle);

    out() << "Testing make public link for node: " << n2->displaypath();

    // try to get a link on an existing unshared folder
    promise<Error> pe1, pe1a, pe2, pe3, pe4;
    standardclient.getpubliclink(n2, 0, 0, false, false, pe1);
    ASSERT_EQ(API_EACCESS, pe1.get_future().get());

    // create on existing node
    standardclient.exportnode(n2, 0, 0, false, false, pe1a);
    ASSERT_EQ(API_OK, pe1a.get_future().get());

    // get link on existing shared folder node, with link already  (different command response)
    standardclient.getpubliclink(n2, 0, 0, false, false, pe2);
    ASSERT_EQ(API_OK, pe2.get_future().get());

    // delete existing link on node
    standardclient.getpubliclink(n2, 1, 0, false, false, pe3);
    ASSERT_EQ(API_OK, pe3.get_future().get());

    // create on non existent node
    n2->nodehandle = UNDEF;
    standardclient.getpubliclink(n2, 0, 0, false, false, pe4);
    ASSERT_EQ(API_EACCESS, pe4.get_future().get());
}

#ifndef _WIN32_SUPPORTS_SYMLINKS_IT_JUST_NEEDS_TURNING_ON
TEST_F(SyncTest, BasicSync_CreateAndDeleteLink)
{
    // confirm change is synced to remote, and also seen and applied in a second client that syncs the same folder
    fs::path localtestroot = makeNewTestRoot();
    StandardClient clientA1(localtestroot, "clientA1");   // user 1 client 1
    StandardClient clientA2(localtestroot, "clientA2");   // user 1 client 2

    ASSERT_TRUE(clientA1.login_reset_makeremotenodes("MEGA_EMAIL", "MEGA_PWD", "f", 1, 1));
    ASSERT_TRUE(clientA2.login_fetchnodes("MEGA_EMAIL", "MEGA_PWD"));
    ASSERT_EQ(clientA1.basefolderhandle, clientA2.basefolderhandle);

    Model model;
    model.root->addkid(model.buildModelSubdirs("f", 1, 1, 0));

    // set up sync for A1, it should build matching local folders
    handle backupId1 = clientA1.setupSync_mainthread("sync1", "f");
    ASSERT_NE(backupId1, UNDEF);
    handle backupId2 = clientA2.setupSync_mainthread("sync2", "f");
    ASSERT_NE(backupId2, UNDEF);

    waitonsyncs(std::chrono::seconds(4), &clientA1, &clientA2);
    clientA1.logcb = clientA2.logcb = true;
    // check everything matches (model has expected state of remote and local)
    ASSERT_TRUE(clientA1.confirmModel_mainthread(model.findnode("f"), backupId1));
    ASSERT_TRUE(clientA2.confirmModel_mainthread(model.findnode("f"), backupId2));


    // move something in the local filesystem and see if we catch up in A1 and A2 (deleter and observer syncs)
    error_code linkage_error;
    fs::create_symlink(clientA1.syncSet(backupId1).localpath / "f_0", clientA1.syncSet(backupId1).localpath / "linked", linkage_error);
    ASSERT_TRUE(!linkage_error) << linkage_error;

    // let them catch up
    waitonsyncs(DEFAULTWAIT, &clientA1, &clientA2);

    //check client 2 is unaffected
    ASSERT_TRUE(clientA2.confirmModel_mainthread(model.findnode("f"), backupId2));


    fs::remove(clientA1.syncSet(backupId1).localpath / "linked");
    // let them catch up
    waitonsyncs(DEFAULTWAIT, &clientA1, &clientA2);

    //check client 2 is unaffected
    ASSERT_TRUE(clientA2.confirmModel_mainthread(model.findnode("f"), backupId2));
}

TEST_F(SyncTest, BasicSync_CreateRenameAndDeleteLink)
{
    // confirm change is synced to remote, and also seen and applied in a second client that syncs the same folder
    fs::path localtestroot = makeNewTestRoot();
    StandardClient clientA1(localtestroot, "clientA1");   // user 1 client 1
    StandardClient clientA2(localtestroot, "clientA2");   // user 1 client 2

    ASSERT_TRUE(clientA1.login_reset_makeremotenodes("MEGA_EMAIL", "MEGA_PWD", "f", 1, 1));
    ASSERT_TRUE(clientA2.login_fetchnodes("MEGA_EMAIL", "MEGA_PWD"));
    ASSERT_EQ(clientA1.basefolderhandle, clientA2.basefolderhandle);

    Model model;
    model.root->addkid(model.buildModelSubdirs("f", 1, 1, 0));

    // set up sync for A1, it should build matching local folders
    handle backupId1 = clientA1.setupSync_mainthread("sync1", "f");
    ASSERT_NE(backupId1, UNDEF);
    handle backupId2 = clientA2.setupSync_mainthread("sync2", "f");
    ASSERT_NE(backupId2, UNDEF);

    waitonsyncs(std::chrono::seconds(4), &clientA1, &clientA2);
    clientA1.logcb = clientA2.logcb = true;
    // check everything matches (model has expected state of remote and local)
    ASSERT_TRUE(clientA1.confirmModel_mainthread(model.findnode("f"), backupId1));
    ASSERT_TRUE(clientA2.confirmModel_mainthread(model.findnode("f"), backupId2));


    // move something in the local filesystem and see if we catch up in A1 and A2 (deleter and observer syncs)
    error_code linkage_error;
    fs::create_symlink(clientA1.syncSet(backupId1).localpath / "f_0", clientA1.syncSet(backupId1).localpath / "linked", linkage_error);
    ASSERT_TRUE(!linkage_error) << linkage_error;

    // let them catch up
    waitonsyncs(DEFAULTWAIT, &clientA1, &clientA2);

    //check client 2 is unaffected
    ASSERT_TRUE(clientA2.confirmModel_mainthread(model.findnode("f"), backupId2));

    fs::rename(clientA1.syncSet(backupId1).localpath / "linked", clientA1.syncSet(backupId1).localpath / "linkrenamed", linkage_error);

    // let them catch up
    waitonsyncs(DEFAULTWAIT, &clientA1, &clientA2);

    //check client 2 is unaffected
    ASSERT_TRUE(clientA2.confirmModel_mainthread(model.findnode("f"), backupId2));

    fs::remove(clientA1.syncSet(backupId1).localpath / "linkrenamed");

    // let them catch up
    waitonsyncs(DEFAULTWAIT, &clientA1, &clientA2);

    //check client 2 is unaffected
    ASSERT_TRUE(clientA2.confirmModel_mainthread(model.findnode("f"), backupId2));
}

#ifndef WIN32

// what is supposed to happen for this one?  It seems that the `linked` symlink is no longer ignored on windows?  client2 is affected!

TEST_F(SyncTest, BasicSync_CreateAndReplaceLinkLocally)
{
    // confirm change is synced to remote, and also seen and applied in a second client that syncs the same folder
    fs::path localtestroot = makeNewTestRoot();
    StandardClient clientA1(localtestroot, "clientA1");   // user 1 client 1
    StandardClient clientA2(localtestroot, "clientA2");   // user 1 client 2

    ASSERT_TRUE(clientA1.login_reset_makeremotenodes("MEGA_EMAIL", "MEGA_PWD", "f", 1, 1));
    ASSERT_TRUE(clientA2.login_fetchnodes("MEGA_EMAIL", "MEGA_PWD"));
    ASSERT_EQ(clientA1.basefolderhandle, clientA2.basefolderhandle);

    Model model;
    model.root->addkid(model.buildModelSubdirs("f", 1, 1, 0));

    // set up sync for A1, it should build matching local folders
    handle backupId1 = clientA1.setupSync_mainthread("sync1", "f");
    ASSERT_NE(backupId1, UNDEF);
    handle backupId2 = clientA2.setupSync_mainthread("sync2", "f");
    ASSERT_NE(backupId2, UNDEF);

    waitonsyncs(std::chrono::seconds(4), &clientA1, &clientA2);
    clientA1.logcb = clientA2.logcb = true;
    // check everything matches (model has expected state of remote and local)
    ASSERT_TRUE(clientA1.confirmModel_mainthread(model.findnode("f"), backupId1));
    ASSERT_TRUE(clientA2.confirmModel_mainthread(model.findnode("f"), backupId2));


    // move something in the local filesystem and see if we catch up in A1 and A2 (deleter and observer syncs)
    error_code linkage_error;
    fs::create_symlink(clientA1.syncSet(backupId1).localpath / "f_0", clientA1.syncSet(backupId1).localpath / "linked", linkage_error);
    ASSERT_TRUE(!linkage_error) << linkage_error;

    // let them catch up
    waitonsyncs(DEFAULTWAIT, &clientA1, &clientA2);

    //check client 2 is unaffected
    ASSERT_TRUE(clientA2.confirmModel_mainthread(model.findnode("f"), backupId2));
    fs::rename(clientA1.syncSet(backupId1).localpath / "f_0", clientA1.syncSet(backupId1).localpath / "linked", linkage_error);

    // let them catch up
    waitonsyncs(DEFAULTWAIT, &clientA1, &clientA2);

    //check client 2 is unaffected
    ASSERT_TRUE(clientA2.confirmModel_mainthread(model.findnode("f"), backupId2));

    fs::remove(clientA1.syncSet(backupId1).localpath / "linked");
    ASSERT_TRUE(createNameFile(clientA1.syncSet(backupId1).localpath, "linked"));

    // let them catch up
    waitonsyncs(DEFAULTWAIT, &clientA1, &clientA2);

    model.findnode("f")->addkid(model.makeModelSubfile("linked"));
    model.ensureLocalDebrisTmpLock("f"); // since we downloaded files

    //check client 2 is as expected
    ASSERT_TRUE(clientA2.confirmModel_mainthread(model.findnode("f"), backupId2));
}


TEST_F(SyncTest, BasicSync_CreateAndReplaceLinkUponSyncDown)
{
    // confirm change is synced to remote, and also seen and applied in a second client that syncs the same folder
    fs::path localtestroot = makeNewTestRoot();
    StandardClient clientA1(localtestroot, "clientA1");   // user 1 client 1
    StandardClient clientA2(localtestroot, "clientA2");   // user 1 client 2

    ASSERT_TRUE(clientA1.login_reset_makeremotenodes("MEGA_EMAIL", "MEGA_PWD", "f", 1, 1));
    ASSERT_TRUE(clientA2.login_fetchnodes("MEGA_EMAIL", "MEGA_PWD"));
    ASSERT_EQ(clientA1.basefolderhandle, clientA2.basefolderhandle);

    Model model;
    model.root->addkid(model.buildModelSubdirs("f", 1, 1, 0));

    // set up sync for A1, it should build matching local folders
    handle backupId1 = clientA1.setupSync_mainthread("sync1", "f");
    ASSERT_NE(backupId1, UNDEF);
    handle backupId2 = clientA2.setupSync_mainthread("sync2", "f");
    ASSERT_NE(backupId2, UNDEF);

    waitonsyncs(std::chrono::seconds(4), &clientA1, &clientA2);
    clientA1.logcb = clientA2.logcb = true;
    // check everything matches (model has expected state of remote and local)
    ASSERT_TRUE(clientA1.confirmModel_mainthread(model.findnode("f"), backupId1));
    ASSERT_TRUE(clientA2.confirmModel_mainthread(model.findnode("f"), backupId2));

    // move something in the local filesystem and see if we catch up in A1 and A2 (deleter and observer syncs)
    error_code linkage_error;
    fs::create_symlink(clientA1.syncSet(backupId1).localpath / "f_0", clientA1.syncSet(backupId1).localpath / "linked", linkage_error);
    ASSERT_TRUE(!linkage_error) << linkage_error;

    // let them catch up
    waitonsyncs(DEFAULTWAIT, &clientA1, &clientA2);

    //check client 2 is unaffected
    ASSERT_TRUE(clientA2.confirmModel_mainthread(model.findnode("f"), backupId2));

    ASSERT_TRUE(createNameFile(clientA2.syncSet(backupId2).localpath, "linked"));

    // let them catch up
    waitonsyncs(DEFAULTWAIT, &clientA1, &clientA2);

    model.findnode("f")->addkid(model.makeModelSubfolder("linked")); //notice: the deleted here is folder because what's actually deleted is a symlink that points to a folder
                                                                     //ideally we could add full support for symlinks in this tests suite

    model.movetosynctrash("f/linked","f");
    model.findnode("f")->addkid(model.makeModelSubfile("linked"));
    model.ensureLocalDebrisTmpLock("f"); // since we downloaded files

    //check client 2 is as expected
    ASSERT_TRUE(clientA1.confirmModel_mainthread(model.findnode("f"), backupId1));
}
#endif

#endif

TEST_F(SyncTest, BasicSync_NewVersionsCreatedWhenFilesModified)
{
    // Convenience.
    using FileFingerprintPtr = unique_ptr<FileFingerprint>;

    const auto TESTROOT = makeNewTestRoot();
    const auto TIMEOUT  = std::chrono::seconds(4);

    StandardClient c(TESTROOT, "c");

    // Log callbacks.
    c.logcb = true;

    // Helper for generating fingerprints.
    auto fingerprint =
      [&c](const fs::path& fsPath) -> FileFingerprintPtr
      {
          // Convenience.
          auto& fsAccess = *c.client.fsaccess;

          // Needed so we can access the filesystem.
          auto fileAccess = fsAccess.newfileaccess(false);

          // Translate input path into something useful.
          auto path = LocalPath::fromAbsolutePath(fsPath.u8string());

          // Try and open file for reading.
          if (fileAccess->fopen(path, true, false))
          {
              auto fingerprint = ::mega::make_unique<FileFingerprint>();

              // Generate fingerprint.
              if (fingerprint->genfingerprint(fileAccess.get()))
              {
                  return fingerprint;
              }
          }

          return nullptr;
      };

    // Fingerprints for each revision.
    vector<FileFingerprintPtr> fingerprints;

    // Log client in.
    ASSERT_TRUE(c.login_reset_makeremotenodes("MEGA_EMAIL", "MEGA_PWD", "x", 0, 0));

    // Add and start sync.
    const auto id = c.setupSync_mainthread("s", "x");
    ASSERT_NE(id, UNDEF);

    const auto SYNCROOT = c.syncSet(id).localpath;

    // Create and populate model.
    Model model;

    model.addfile("f", "a");
    model.generate(SYNCROOT);

    // Keep track of fingerprint.
    fingerprints.emplace_back(fingerprint(SYNCROOT / "f"));
    ASSERT_TRUE(fingerprints.back());

    // Wait for initial sync to complete.
    waitonsyncs(TIMEOUT, &c);

    // Check that the file made it to the cloud.
    ASSERT_TRUE(c.confirmModel_mainthread(model.root.get(), id));

    // Create a new revision of f.
    model.addfile("f", "b");
    model.generate(SYNCROOT);

    // Update fingerprint.
    fingerprints.emplace_back(fingerprint(SYNCROOT / "f"));
    ASSERT_TRUE(fingerprints.back());

    // Wait for change to propagate.
    waitonsyncs(TIMEOUT, &c);

    // Validate model.
    ASSERT_TRUE(c.confirmModel_mainthread(model.root.get(), id));

    // Create yet anothet revision of f.
    model.addfile("f", "c");
    model.generate(SYNCROOT);

    // Update fingerprint.
    fingerprints.emplace_back(fingerprint(SYNCROOT / "f"));
    ASSERT_TRUE(fingerprints.back());

    // Wait for change to propagate.
    waitonsyncs(TIMEOUT, &c);

    // Validate model.
    ASSERT_TRUE(c.confirmModel_mainthread(model.root.get(), id));

    // Get our hands on f's node.
    auto *f = c.drillchildnodebyname(c.gettestbasenode(), "x/f");
    ASSERT_TRUE(f);

    // Validate the version chain.
    auto i = fingerprints.crbegin();
    auto matched = true;

    while (f && i != fingerprints.crend())
    {
        matched &= *f == **i++;

        node_list children = c.client.getChildren(f);
        f = children.empty() ? nullptr : children.front();
    }

    matched &= !f && i == fingerprints.crend();
    ASSERT_TRUE(matched);
}

TEST_F(SyncTest, BasicSync_ClientToSDKConfigMigration)
{
    const auto TESTROOT = makeNewTestRoot();
    const auto TIMEOUT  = std::chrono::seconds(4);

    SyncConfig config0;
    SyncConfig config1;
    Model model;

    // Create some syncs for us to migrate.
    {
        StandardClient c0(TESTROOT, "c0");

        // Log callbacks.
        c0.logcb = true;

        // Log in client.
        ASSERT_TRUE(c0.login_reset_makeremotenodes("MEGA_EMAIL", "MEGA_PWD", "s", 1, 2));

        // Add syncs.
        auto id0 = c0.setupSync_mainthread("s0", "s/s_0");
        ASSERT_NE(id0, UNDEF);

        auto id1 = c0.setupSync_mainthread("s1", "s/s_1");
        ASSERT_NE(id1, UNDEF);

        // Populate filesystem.
        auto root0 = c0.syncSet(id0).localpath;
        auto root1 = c0.syncSet(id1).localpath;

        model.addfile("d/f");
        model.addfile("f");
        model.generate(root0);
        model.generate(root1, true);

        // Wait for sync to complete.
        waitonsyncs(TIMEOUT, &c0);

        // Make sure everything arrived safely.
        ASSERT_TRUE(c0.confirmModel_mainthread(model.root.get(), id0));
        ASSERT_TRUE(c0.confirmModel_mainthread(model.root.get(), id1));

        // Get our hands on the configs.
        config0 = c0.syncConfigByBackupID(id0);
        config1 = c0.syncConfigByBackupID(id1);
    }

    // Migrate the configs.
    StandardClient c1(TESTROOT, "c1");

    // Log callbacks.
    c1.logcb = true;

    // Log in the client.
    ASSERT_TRUE(c1.login("MEGA_EMAIL", "MEGA_PWD"));

    // Make sure sync user attributes are present.
    ASSERT_TRUE(c1.ensureSyncUserAttributes());

    // Update configs so they're useful for this client.
    {
        FSACCESS_CLASS fsAccess;
        auto root0 = TESTROOT / "c1" / "s0";
        auto root1 = TESTROOT / "c1" / "s1";

        // Issue new backup IDs.
        config0.mBackupId = UNDEF;
        config1.mBackupId = UNDEF;

        // Update path for c1.
        config0.mLocalPath = LocalPath::fromAbsolutePath(root0.u8string());
        config1.mLocalPath = LocalPath::fromAbsolutePath(root1.u8string());

        // Make sure local sync roots exist.
        fs::create_directories(root0);
        fs::create_directories(root1);
    }

    // Migrate the configs.
    auto id0 = c1.copySyncConfig(config0);
    ASSERT_NE(id0, UNDEF);
    auto id1 = c1.copySyncConfig(config1);
    ASSERT_NE(id1, UNDEF);

    // So we can wait until the syncs are resumed.
    promise<void> notify;

    // Hook onAutoResumeResult callback.
    c1.onAutoResumeResult = ([id0, id1, &notify]() {
        auto waiting = std::make_shared<set<handle>>();

        // Track the syncs we're waiting for.
        waiting->emplace(id0);
        waiting->emplace(id1);

        // Return effective callback.
        return [&notify, waiting](const SyncConfig& config, bool, bool) {
            // This sync's been resumed.
            waiting->erase(config.mBackupId);

            // Are we still waiting for any syncs to resume?
            if (!waiting->empty()) return;

            // Let the waiter know the syncs are up.
            notify.set_value();
        };
    })();

    // Fetch nodes (and resume syncs.)
    ASSERT_TRUE(c1.fetchnodes());

    // Wait for the syncs to be resumed.
    notify.get_future().get();

    // Wait for sync to complete.
    waitonsyncs(TIMEOUT, &c1);

    // Check that all files from the cloud were downloaded.
    model.ensureLocalDebrisTmpLock("");
    ASSERT_TRUE(c1.confirmModel_mainthread(model.root.get(), id0));
    model.removenode(DEBRISFOLDER);
    ASSERT_TRUE(c1.confirmModel_mainthread(model.root.get(), id1));
}

/*
TEST_F(SyncTest, DetectsAndReportsNameClashes)
{
    const auto TESTFOLDER = makeNewTestRoot();
    const auto TIMEOUT = chrono::seconds(4);

    StandardClient client(TESTFOLDER, "c");

    // Log in client.
    ASSERT_TRUE(client.login_reset_makeremotenodes("MEGA_EMAIL", "MEGA_PWD", "x", 0, 0));

    // Needed so that we can create files with the same name.
    client.client.versions_disabled = true;

    // Populate local filesystem.
    const auto root = TESTFOLDER / "c" / "s";

    fs::create_directories(root / "d" / "e");

    createNameFile(root / "d", "f0");
    createNameFile(root / "d", "f%30");
    createNameFile(root / "d" / "e", "g0");
    createNameFile(root / "d" / "e", "g%30");

    // Start the sync.
    handle backupId1 = client.setupSync_mainthread("s", "x");
    ASSERT_NE(backupId1, UNDEF);

    // Give the client time to synchronize.
    waitonsyncs(TIMEOUT, &client);

    // Helpers.
    auto localConflictDetected = [](const NameConflict& nc, const LocalPath& name)
    {
        auto i = nc.clashingLocalNames.begin();
        auto j = nc.clashingLocalNames.end();

        return std::find(i, j, name) != j;
    };

    // Were any conflicts detected?
    ASSERT_TRUE(client.conflictsDetected());

    // Can we obtain a list of the conflicts?
    list<NameConflict> conflicts;
    ASSERT_TRUE(client.conflictsDetected(conflicts));
    ASSERT_EQ(conflicts.size(), 2u);
    ASSERT_EQ(conflicts.back().localPath, LocalPath::fromPath("d", *client.fsaccess).prependNewWithSeparator(client.syncByBackupId(backupId1)->localroot->localname));
    ASSERT_EQ(conflicts.back().clashingLocalNames.size(), 2u);
    ASSERT_TRUE(localConflictDetected(conflicts.back(), LocalPath::fromPath("f%30", *client.fsaccess)));
    ASSERT_TRUE(localConflictDetected(conflicts.back(), LocalPath::fromPath("f0", *client.fsaccess)));
    ASSERT_EQ(conflicts.back().clashingCloudNames.size(), 0u);

    // Resolve the f0 / f%30 conflict.
    ASSERT_TRUE(fs::remove(root / "d" / "f%30"));

    // Give the sync some time to think.
    waitonsyncs(TIMEOUT, &client);

    // We should still detect conflicts.
    ASSERT_TRUE(client.conflictsDetected());

    // Has the list of conflicts changed?
    conflicts.clear();
    ASSERT_TRUE(client.conflictsDetected(conflicts));
    ASSERT_GE(conflicts.size(), 1u);
    ASSERT_EQ(conflicts.front().localPath, LocalPath::fromPath("e", *client.fsaccess)
        .prependNewWithSeparator(LocalPath::fromPath("d", *client.fsaccess))
        .prependNewWithSeparator(client.syncByBackupId(backupId1)->localroot->localname));
    ASSERT_EQ(conflicts.front().clashingLocalNames.size(), 2u);
    ASSERT_TRUE(localConflictDetected(conflicts.front(), LocalPath::fromPath("g%30", *client.fsaccess)));
    ASSERT_TRUE(localConflictDetected(conflicts.front(), LocalPath::fromPath("g0", *client.fsaccess)));
    ASSERT_EQ(conflicts.front().clashingCloudNames.size(), 0u);

    // Resolve the g / g%30 conflict.
    ASSERT_TRUE(fs::remove(root / "d" / "e" / "g%30"));

    // Give the sync some time to think.
    waitonsyncs(TIMEOUT, &client);

    // No conflicts should be reported.
    ASSERT_FALSE(client.conflictsDetected());

    // Is the list of conflicts empty?
    conflicts.clear();
    ASSERT_FALSE(client.conflictsDetected(conflicts));
    ASSERT_EQ(conflicts.size(), 0u);

    // Create a remote name clash.
    auto* node = client.drillchildnodebyname(client.gettestbasenode(), "x/d");
    ASSERT_TRUE(!!node);
    ASSERT_TRUE(client.uploadFile(root / "d" / "f0", "h", node));
    ASSERT_TRUE(client.uploadFile(root / "d" / "f0", "h", node));

    // Let the client attempt to synchronize.
    waitonsyncs(TIMEOUT, &client);

    // Have we detected any conflicts?
    conflicts.clear();
    ASSERT_TRUE(client.conflictsDetected(conflicts));

    // Does our list of conflicts include remotes?
    ASSERT_GE(conflicts.size(), 1u);
    ASSERT_EQ(conflicts.front().cloudPath, string("/mega_test_sync/x/d"));
    ASSERT_EQ(conflicts.front().clashingCloudNames.size(), 2u);
    ASSERT_EQ(conflicts.front().clashingCloudNames[0], string("h"));
    ASSERT_EQ(conflicts.front().clashingCloudNames[1], string("h"));
    ASSERT_EQ(conflicts.front().clashingLocalNames.size(), 0u);

    // Resolve the remote conflict.
    ASSERT_TRUE(client.deleteremote("x/d/h"));

    // Wait for the client to process our changes.
    waitonsyncs(TIMEOUT, &client);

    conflicts.clear();
    client.conflictsDetected(conflicts);
    ASSERT_EQ(0, conflicts.size());

    // Conflicts should be resolved.
    ASSERT_FALSE(client.conflictsDetected());
}
*/

// TODO: re-enable after sync rework is merged
TEST_F(SyncTest, DISABLED_DoesntDownloadFilesWithClashingNames)
{
    const auto TESTFOLDER = makeNewTestRoot();
    const auto TIMEOUT = chrono::seconds(4);

    // Populate cloud.
    {
        StandardClient cu(TESTFOLDER, "cu");

        // Log callbacks.
        cu.logcb = true;

        // Log client in.
        ASSERT_TRUE(cu.login_reset_makeremotenodes("MEGA_EMAIL", "MEGA_PWD", "x", 0, 0));

        // Needed so that we can create files with the same name.
        cu.client.versions_disabled = true;

        // Create local test hierarchy.
        const auto root = TESTFOLDER / "cu" / "x";

        // d will be duplicated and generate a clash.
        fs::create_directories(root / "d");

        // dd will be singular, no clash.
        fs::create_directories(root / "dd");

        // f will be duplicated and generate a clash.
        ASSERT_TRUE(createNameFile(root, "f"));

        // ff will be singular, no clash.
        ASSERT_TRUE(createNameFile(root, "ff"));

        auto* node = cu.drillchildnodebyname(cu.gettestbasenode(), "x");
        ASSERT_TRUE(!!node);

        // Upload d twice, generate clash.
        ASSERT_TRUE(cu.uploadFolderTree(root / "d", node));
        ASSERT_TRUE(cu.uploadFolderTree(root / "d", node));

        // Upload dd once.
        ASSERT_TRUE(cu.uploadFolderTree(root / "dd", node));

        // Upload f twice, generate clash.
        ASSERT_TRUE(cu.uploadFile(root / "f", node));
        ASSERT_TRUE(cu.uploadFile(root / "f", node));

        // Upload ff once.
        ASSERT_TRUE(cu.uploadFile(root / "ff", node));
    }

    StandardClient cd(TESTFOLDER, "cd");

    // Log callbacks.
    cd.logcb = true;

    // Log in client.
    ASSERT_TRUE(cd.login_fetchnodes("MEGA_EMAIL", "MEGA_PWD"));

    // Add and start sync.
    handle backupId1 = cd.setupSync_mainthread("sd", "x");
    ASSERT_NE(backupId1, UNDEF);

    // Wait for initial sync to complete.
    waitonsyncs(TIMEOUT, &cd);

    // Populate and confirm model.
    Model model;

    // d and f are missing due to name collisions in the cloud.
    model.root->addkid(model.makeModelSubfolder("x"));
    model.findnode("x")->addkid(model.makeModelSubfolder("dd"));
    model.findnode("x")->addkid(model.makeModelSubfile("ff"));

    // Needed because we've downloaded files.
    model.ensureLocalDebrisTmpLock("x");

    // Confirm the model.
    ASSERT_TRUE(cd.confirmModel_mainthread(
                  model.findnode("x"),
                  backupId1,
                  false,
                  StandardClient::CONFIRM_LOCAL));

    // Resolve the name collisions.
    ASSERT_TRUE(cd.deleteremote("x/d"));
    ASSERT_TRUE(cd.deleteremote("x/f"));

    // Wait for the sync to update.
    waitonsyncs(TIMEOUT, &cd);

    // Confirm that d and f have now been downloaded.
    model.findnode("x")->addkid(model.makeModelSubfolder("d"));
    model.findnode("x")->addkid(model.makeModelSubfile("f"));

    // Local FS, Local Tree and Remote Tree should now be consistent.
    ASSERT_TRUE(cd.confirmModel_mainthread(model.findnode("x"), backupId1));
}

// TODO: re-enable after sync rework is merged
TEST_F(SyncTest, DISABLED_DoesntUploadFilesWithClashingNames)
{
    const auto TESTFOLDER = makeNewTestRoot();
    const auto TIMEOUT = chrono::seconds(4);

    // Download client.
    StandardClient cd(TESTFOLDER, "cd");
    // Upload client.
    StandardClient cu(TESTFOLDER, "cu");

    // Log callbacks.
    cd.logcb = true;
    cu.logcb = true;

    // Log in the clients.
    ASSERT_TRUE(cu.login_reset_makeremotenodes("MEGA_EMAIL", "MEGA_PWD", "x", 0, 0));
    ASSERT_TRUE(cd.login_fetchnodes("MEGA_EMAIL", "MEGA_PWD"));
    ASSERT_EQ(cd.basefolderhandle, cu.basefolderhandle);

    // Populate the local filesystem.
    const auto root = TESTFOLDER / "cu" / "su";

    // Make sure clashing directories are skipped.
    fs::create_directories(root / "d0");
    fs::create_directories(root / "d%30");

    // Make sure other directories are uploaded.
    fs::create_directories(root / "d1");

    // Make sure clashing files are skipped.
    createNameFile(root, "f0");
    createNameFile(root, "f%30");

    // Make sure other files are uploaded.
    createNameFile(root, "f1");
    createNameFile(root / "d1", "f0");

    // Start the syncs.
    handle backupId1 = cd.setupSync_mainthread("sd", "x");
    handle backupId2 = cu.setupSync_mainthread("su", "x");
    ASSERT_NE(backupId1, UNDEF);
    ASSERT_NE(backupId2, UNDEF);

    // Wait for the initial sync to complete.
    waitonsyncs(TIMEOUT, &cu, &cd);

    // Populate and confirm model.
    Model model;

    model.root->addkid(model.makeModelSubfolder("root"));
    model.findnode("root")->addkid(model.makeModelSubfolder("d1"));
    model.findnode("root")->addkid(model.makeModelSubfile("f1"));
    model.findnode("root/d1")->addkid(model.makeModelSubfile("f0"));

    model.ensureLocalDebrisTmpLock("root");

    ASSERT_TRUE(cd.confirmModel_mainthread(model.findnode("root"), backupId1));

    // Remove the clashing nodes.
    fs::remove_all(root / "d0");
    fs::remove_all(root / "f0");

    // Wait for the sync to complete.
    waitonsyncs(TIMEOUT, &cd, &cu);

    // Confirm that d0 and f0 have been downloaded.
    model.findnode("root")->addkid(model.makeModelSubfolder("d0"));
    model.findnode("root")->addkid(model.makeModelSubfile("f0", "f%30"));

    ASSERT_TRUE(cu.confirmModel_mainthread(model.findnode("root"), backupId2, true));
}

TEST_F(SyncTest, DISABLED_RemotesWithControlCharactersSynchronizeCorrectly)
{
    const auto TESTROOT = makeNewTestRoot();
    const auto TIMEOUT = chrono::seconds(4);

    // Populate cloud.
    {
        // Upload client.
        StandardClient cu(TESTROOT, "cu");

        // Log callbacks.
        cu.logcb = true;

        // Log in client and clear remote contents.
        ASSERT_TRUE(cu.login_reset_makeremotenodes("MEGA_EMAIL", "MEGA_PWD", "x", 0, 0));

        auto* node = cu.drillchildnodebyname(cu.gettestbasenode(), "x");
        ASSERT_TRUE(!!node);

        // Create some directories containing control characters.
        vector<NewNode> nodes(2);

        // Only some platforms will escape BEL.
        cu.client.putnodes_prepareOneFolder(&nodes[0], "d\7");
        cu.client.putnodes_prepareOneFolder(&nodes[1], "d");

        ASSERT_TRUE(cu.putnodes(node->nodeHandle(), NoVersioning, std::move(nodes)));

        // Do the same but with some files.
        auto root = TESTROOT / "cu" / "x";
        fs::create_directories(root);

        // Placeholder name.
        ASSERT_TRUE(createNameFile(root, "f"));

        // Upload files.
        ASSERT_TRUE(cu.uploadFile(root / "f", "f\7", node));
        ASSERT_TRUE(cu.uploadFile(root / "f", node));
    }

    // Download client.
    StandardClient cd(TESTROOT, "cd");

    // Log callbacks.
    cd.logcb = true;

    // Log in client.
    ASSERT_TRUE(cd.login_fetchnodes("MEGA_EMAIL", "MEGA_PWD"));

    // Add and start sync.
    handle backupId1 = cd.setupSync_mainthread("sd", "x");
    ASSERT_NE(backupId1, UNDEF);

    // Wait for initial sync to complete.
    waitonsyncs(TIMEOUT, &cd);

    // Populate and confirm model.
    Model model;

    model.addfolder("x/d\7");
    model.addfolder("x/d");
    model.addfile("x/f\7", "f");
    model.addfile("x/f", "f");

    // Needed because we've downloaded files.
    model.ensureLocalDebrisTmpLock("x");

    ASSERT_TRUE(cd.confirmModel_mainthread(model.findnode("x"), backupId1));

    // Remotely remove d\7.
    ASSERT_TRUE(cd.deleteremote("x/d\7"));
    ASSERT_TRUE(model.movetosynctrash("x/d\7", "x"));

    // Locally remove f\7.
    auto syncRoot = TESTROOT / "cd" / "sd";
#ifdef _WIN32
    ASSERT_TRUE(fs::remove(syncRoot / "f%07"));
#else /* _WIN32 */
    ASSERT_TRUE(fs::remove(syncRoot / "f\7"));
#endif /* ! _WIN32 */
    ASSERT_TRUE(!!model.removenode("x/f\7"));

    // Wait for synchronization to complete.
    waitonsyncs(TIMEOUT, &cd);

    // Confirm models.
    ASSERT_TRUE(cd.confirmModel_mainthread(model.findnode("x"), backupId1));

    // Locally create some files with escapes in their names.
#ifdef _WIN32
    ASSERT_TRUE(fs::create_directories(syncRoot / "dd%07"));
    ASSERT_TRUE(createDataFile(syncRoot / "ff%07", "ff"));
#else
    ASSERT_TRUE(fs::create_directories(syncRoot / "dd\7"));
    ASSERT_TRUE(createDataFile(syncRoot / "ff\7", "ff"));
#endif /* ! _WIN32 */

    // Wait for synchronization to complete.
    waitonsyncs(TIMEOUT, &cd);

    // Update and confirm models.
    model.addfolder("x/dd\7");
    model.addfile("x/ff\7", "ff");

    ASSERT_TRUE(cd.confirmModel_mainthread(model.findnode("x"), backupId1));
}

// TODO: re-enable after sync rework is merged
TEST_F(SyncTest, DISABLED_RemotesWithEscapesSynchronizeCorrectly)
{
    const auto TESTROOT = makeNewTestRoot();
    const auto TIMEOUT = chrono::seconds(4);

    // Populate cloud.
    {
        // Upload client.
        StandardClient cu(TESTROOT, "cu");

        // Log callbacks.
        cu.logcb = true;

        // Log in client and clear remote contents.
        ASSERT_TRUE(cu.login_reset_makeremotenodes("MEGA_EMAIL", "MEGA_PWD", "x", 0, 0));

        // Build test hierarchy.
        const auto root = TESTROOT / "cu" / "x";

        // Escapes will not be decoded as we're uploading directly.
        fs::create_directories(root / "d0");
        fs::create_directories(root / "d%30");

        ASSERT_TRUE(createNameFile(root, "f0"));
        ASSERT_TRUE(createNameFile(root, "f%30"));

        auto* node = cu.drillchildnodebyname(cu.gettestbasenode(), "x");
        ASSERT_TRUE(!!node);

        // Upload directories.
        ASSERT_TRUE(cu.uploadFolderTree(root / "d0", node));
        ASSERT_TRUE(cu.uploadFolderTree(root / "d%30", node));

        // Upload files.
        ASSERT_TRUE(cu.uploadFile(root / "f0", node));
        ASSERT_TRUE(cu.uploadFile(root / "f%30", node));
    }

    // Download client.
    StandardClient cd(TESTROOT, "cd");

    // Log callbacks.
    cd.logcb = true;

    // Log in client.
    ASSERT_TRUE(cd.login_fetchnodes("MEGA_EMAIL", "MEGA_PWD"));

    // Add and start sync.
    handle backupId1 = cd.setupSync_mainthread("sd", "x");

    // Wait for initial sync to complete.
    waitonsyncs(TIMEOUT, &cd);

    // Populate and confirm local fs.
    Model model;

    model.addfolder("x/d0");
    model.addfolder("x/d%30")->fsName("d%2530");
    model.addfile("x/f0", "f0");
    model.addfile("x/f%30", "f%30")->fsName("f%2530");

    // Needed as we've downloaded files.
    model.ensureLocalDebrisTmpLock("x");

    ASSERT_TRUE(cd.confirmModel_mainthread(model.findnode("x"), backupId1));

    // Locally remove an escaped node.
    const auto syncRoot = cd.syncSet(backupId1).localpath;

    fs::remove_all(syncRoot / "d%2530");
    ASSERT_TRUE(!!model.removenode("x/d%30"));

    // Remotely remove an escaped file.
    ASSERT_TRUE(cd.deleteremote("x/f%30"));
    ASSERT_TRUE(model.movetosynctrash("x/f%30", "x"));

    // Wait for sync up to complete.
    waitonsyncs(TIMEOUT, &cd);

    // Confirm models.
    ASSERT_TRUE(cd.confirmModel_mainthread(model.findnode("x"), backupId1));

    // Locally create some files with escapes in their names.
    {
        // Bogus escapes.
        ASSERT_TRUE(fs::create_directories(syncRoot / "dd%"));
        model.addfolder("x/dd%");

        ASSERT_TRUE(createNameFile(syncRoot, "ff%"));
        model.addfile("x/ff%", "ff%");

        // Sane character escapes.
        ASSERT_TRUE(fs::create_directories(syncRoot / "dd%31"));
        model.addfolder("x/dd1")->fsName("dd%31");

        ASSERT_TRUE(createNameFile(syncRoot, "ff%31"));
        model.addfile("x/ff1", "ff%31")->fsName("ff%31");

    }

    // Wait for synchronization to complete.
    waitonsyncs(TIMEOUT, &cd);

    // Confirm model.
    ASSERT_TRUE(cd.confirmModel_mainthread(model.findnode("x"), backupId1));

    // Let's try with escaped control sequences.
    ASSERT_TRUE(fs::create_directories(syncRoot / "dd%250a"));
    model.addfolder("x/dd%0a")->fsName("dd%250a");

    ASSERT_TRUE(createNameFile(syncRoot, "ff%250a"));
    model.addfile("x/ff%0a", "ff%250a")->fsName("ff%250a");

    // Wait for sync and confirm model.
    waitonsyncs(TIMEOUT, &cd);
    ASSERT_TRUE(cd.confirmModel_mainthread(model.findnode("x"), backupId1));

    // Remotely delete the nodes with control sequences.
    ASSERT_TRUE(cd.deleteremote("x/dd%0a"));
    model.movetosynctrash("x/dd%0a", "x");

    ASSERT_TRUE(cd.deleteremote("x/ff%0a"));
    model.movetosynctrash("x/ff%0a", "x");

    // Wait for sync and confirm model.
    waitonsyncs(TIMEOUT, &cd);
    ASSERT_TRUE(cd.confirmModel_mainthread(model.findnode("x"), backupId1));
}

#ifdef _WIN32
#define SEP "\\"
#else // _WIN32
#define SEP "/"
#endif // ! _WIN32

class AnomalyReporter
  : public FilenameAnomalyReporter
{
public:
    struct Anomaly
    {
        string localPath;
        string remotePath;
        int type;
    }; // Anomaly

    AnomalyReporter(const LocalPath& localRoot, const string& remoteRoot)
      : mAnomalies()
      , mLocalRoot(localRoot)
      , mRemoteRoot(remoteRoot)
    {
        assert(!mLocalRoot.empty());
        assert(!mRemoteRoot.empty());

        // Add trailing separators if necessary.
        mLocalRoot.appendWithSeparator(LocalPath::fromRelativePath(""), true);

        if (mRemoteRoot.back() != '/')
        {
            mRemoteRoot.push_back('/');
        }
    }

    void anomalyDetected(FilenameAnomalyType type,
                         const LocalPath& localPath,
                         const string& remotePath) override
    {
        assert(startsWith(localPath.toPath(), mLocalRoot.toPath()));
        assert(startsWith(remotePath, mRemoteRoot));

        mAnomalies.emplace_back();

        auto& anomaly = mAnomalies.back();
        anomaly.localPath = localPath.toPath().substr(mLocalRoot.toPath().size());
        anomaly.remotePath = remotePath.substr(mRemoteRoot.size());
        anomaly.type = type;
    }

    vector<Anomaly> mAnomalies;

private:
    bool startsWith(const string& lhs, const string& rhs) const
    {
        return lhs.compare(0, rhs.size(), rhs) == 0;
    }

    LocalPath mLocalRoot;
    string mRemoteRoot;
}; // AnomalyReporter

TEST_F(SyncTest, AnomalousManualDownload)
{
    auto TESTROOT = makeNewTestRoot();
    auto TIMEOUT  = chrono::seconds(4);

    // Upload two files for us to download.
    {
        StandardClient cu(TESTROOT, "cu");

        // Log callbacks.
        cu.logcb = true;

        // Log client in.
        ASSERT_TRUE(cu.login_reset_makeremotenodes("MEGA_EMAIL", "MEGA_PWD", "s", 0, 0));

        // Create a sync so we can upload some files.
        auto id = cu.setupSync_mainthread("s", "s");
        ASSERT_NE(id, UNDEF);

        // Get our hands on the sync root.
        auto root = cu.syncSet(id).localpath;

        // Create the test files.
        Model model;

        model.addfile("f");
        model.addfile("g:0")->fsName("g%3a0");
        model.generate(root);

        // Wait for the upload to complete.
        waitonsyncs(TIMEOUT, &cu);

        // Make sure the files were uploaded.
        ASSERT_TRUE(cu.confirmModel_mainthread(model.root.get(), id));
    }

    StandardClient cd(TESTROOT, "cd");

    // Log callbacks.
    cd.logcb = true;

    // Log client in.
    ASSERT_TRUE(cd.login_fetchnodes("MEGA_EMAIL", "MEGA_PWD"));

    // Determine root paths.
    auto root = TESTROOT / "cd";

    // Set anomalous filename reporter.
    AnomalyReporter* reporter =
      new AnomalyReporter(LocalPath::fromAbsolutePath(root.u8string()),
                          cd.gettestbasenode()->displaypath());

    cd.client.mFilenameAnomalyReporter.reset(reporter);

    // cu's sync root.
    auto* s = cd.drillchildnodebyname(cd.gettestbasenode(), "s");
    ASSERT_TRUE(s);

    // Simple validation helper.
    auto read_string = [](const fs::path& path) {
        // How much buffer space do we need?
        auto length = fs::file_size(path);
        assert(length > 0);

        // Read in the file's contents.
        ifstream istream(path.u8string(), ios::binary);
        string buffer(length, 0);

        istream.read(&buffer[0], length);

        // Make sure the read was successful.
        assert(istream.good());

        return buffer;
    };

    // Download a regular file.
    {
        // Regular file, s/f.
        auto* f = cd.drillchildnodebyname(s, "f");
        ASSERT_TRUE(f);

        // Download.
        auto destination = root / "f";
        ASSERT_TRUE(cd.downloadFile(*f, destination));

        // Make sure the file was downloaded.
        ASSERT_TRUE(fs::is_regular_file(destination));
        ASSERT_EQ(read_string(destination), "f");

        // No anomalies should be reported.
        ASSERT_TRUE(reporter->mAnomalies.empty());
    }

    // Download an anomalous file.
    {
        // Anomalous file, s/g:0.
        auto* g0 = cd.drillchildnodebyname(s, "g:0");
        ASSERT_TRUE(g0);

        // Download.
        auto destination = root / "g%3a0";
        ASSERT_TRUE(cd.downloadFile(*g0, destination));

        // Make sure the file was downloaded.
        ASSERT_TRUE(fs::is_regular_file(destination));
        ASSERT_EQ(read_string(destination), "g:0");

        // A single anomaly should be reported.
        ASSERT_EQ(reporter->mAnomalies.size(), 1u);

        auto& anomaly = reporter->mAnomalies.front();

        ASSERT_EQ(anomaly.localPath, "g%3a0");
        ASSERT_EQ(anomaly.remotePath, "s/g:0");
        ASSERT_EQ(anomaly.type, FILENAME_ANOMALY_NAME_MISMATCH);
    }
}

TEST_F(SyncTest, AnomalousManualUpload)
{
    auto TESTROOT = makeNewTestRoot();
    auto TIMEOUT  = chrono::seconds(4);

    // Upload client.
    StandardClient cu(TESTROOT, "cu");

    // Verification client.
    StandardClient cv(TESTROOT, "cv");

    // Log callbacks.
    cu.logcb = true;
    cv.logcb = true;

    // Log in clients.
    ASSERT_TRUE(cu.login_reset_makeremotenodes("MEGA_EMAIL", "MEGA_PWD", "s", 0, 0));
    ASSERT_TRUE(cv.login_fetchnodes("MEGA_EMAIL", "MEGA_PWD"));

    // Determine local root.
    auto root = TESTROOT / "cu";

    // Set up anomalous name reporter.
    AnomalyReporter* reporter =
      new AnomalyReporter(LocalPath::fromAbsolutePath(root.u8string()),
                          cu.gettestbasenode()->displaypath());

    cu.client.mFilenameAnomalyReporter.reset(reporter);

    // Create a sync so we can verify uploads.
    auto id = cv.setupSync_mainthread("s", "s");
    ASSERT_NE(id, UNDEF);

    Model model;

    // Upload a regular file.
    {
        // Add file to model.
        model.addfile("f0");
        model.generate(root);

        // Upload file.
        auto* s = cu.client.nodeByHandle(cv.syncSet(id).h);
        ASSERT_TRUE(s);
        ASSERT_TRUE(cu.uploadFile(root / "f0", s));

        // Necessary as cv has downloaded a file.
        model.ensureLocalDebrisTmpLock("");

        // Make sure the file uploaded successfully.
        waitonsyncs(TIMEOUT, &cv);

        ASSERT_TRUE(cv.confirmModel_mainthread(model.root.get(), id));

        // No anomalies should be reported.
        ASSERT_TRUE(reporter->mAnomalies.empty());
    }

    // Upload an anomalous file.
    {
        // Add an anomalous file.
        model.addfile("f:0")->fsName("f%3a0");
        model.generate(root);

        // Upload file.
        auto* s = cu.client.nodeByHandle(cv.syncSet(id).h);
        ASSERT_TRUE(s);
        ASSERT_TRUE(cu.uploadFile(root / "f%3a0", "f:0", s));

        // Make sure the file uploaded ok.
        waitonsyncs(TIMEOUT, &cv);

        ASSERT_TRUE(cv.confirmModel_mainthread(model.root.get(), id));

        // A single anomaly should've been reported.
        ASSERT_EQ(reporter->mAnomalies.size(), 1u);

        auto& anomaly = reporter->mAnomalies.front();

        ASSERT_EQ(anomaly.localPath, "f%3a0");
        ASSERT_EQ(anomaly.remotePath, "s/f:0");
        ASSERT_EQ(anomaly.type, FILENAME_ANOMALY_NAME_MISMATCH);
    }
}

TEST_F(SyncTest, AnomalousSyncDownload)
{
    auto TESTROOT = makeNewTestRoot();
    auto TIMEOUT  = chrono::seconds(4);

    // For verification.
    Model model;

    // Upload test files.
    {
        // Upload client.
        StandardClient cu(TESTROOT, "cu");

        // Log callbacks.
        cu.logcb = true;

        // Log in client.
        ASSERT_TRUE(cu.login_reset_makeremotenodes("MEGA_EMAIL", "MEGA_PWD", "s", 0, 0));

        // Create the directories d and d/0.
        {
            vector<NewNode> nodes(2);

            // Prepare nodes.
            cu.client.putnodes_prepareOneFolder(&nodes[0], "d");
            cu.client.putnodes_prepareOneFolder(&nodes[1], "d/0");

            // Create the nodes in the cloud.
            ASSERT_TRUE(cu.putnodes("s", NoVersioning, std::move(nodes)));

            // Update model.
            model.addfolder("d");
            model.addfolder("d?0")->fsName("d%2f0").name = "d/0";
        }

        // Upload the files f and f/0.
        {
            auto filePath = cu.fsBasePath / "f";
            auto rootPath = string("/mega_test_sync/s");

            // Create a dummy for us to upload.
            ASSERT_TRUE(createDataFile(filePath, "f"));

            // Upload the files.
            ASSERT_TRUE(cu.uploadFile(filePath, string("f"), rootPath));
            ASSERT_TRUE(cu.uploadFile(filePath, string("f/0"), rootPath));

            // Update the model.
            model.addfile("f", "f");
            model.addfile("f?0", "f")->fsName("f%2f0").name = "f/0";
        }
    }

    // Download test files.
    StandardClient cd(TESTROOT, "cd");

    // Log client in.
    ASSERT_TRUE(cd.login_fetchnodes("MEGA_EMAIL", "MEGA_PWD"));

    // Set anomalous filename reporter.
    AnomalyReporter* reporter;
    {
        auto* root = cd.gettestbasenode();
        ASSERT_TRUE(root);

        auto* s = cd.drillchildnodebyname(root, "s");
        ASSERT_TRUE(s);

        auto local = (TESTROOT / "cd" / "s").u8string();
        auto remote = s->displaypath();

        reporter = new AnomalyReporter(LocalPath::fromAbsolutePath(local), remote);
        cd.client.mFilenameAnomalyReporter.reset(reporter);
    }

    // Add and start sync.
    auto id = cd.setupSync_mainthread("s", "s");
    ASSERT_NE(id, UNDEF);

    // Get our hands on the sync root.
    auto root = cd.syncSet(id).localpath;

    // Wait for sync to complete.
    waitonsyncs(TIMEOUT, &cd);

    // Necessary as cd has downloaded files.
    model.ensureLocalDebrisTmpLock("");

    // Were all the files downloaded okay?
    ASSERT_TRUE(cd.confirmModel_mainthread(model.root.get(), id));

    // Two anomalies should be reported.
    ASSERT_EQ(reporter->mAnomalies.size(), 2u);

    auto anomaly = reporter->mAnomalies.begin();

    // d:0
    ASSERT_EQ(anomaly->localPath, "d%2f0");
    ASSERT_EQ(anomaly->remotePath, "d/0");
    ASSERT_EQ(anomaly->type, FILENAME_ANOMALY_NAME_MISMATCH);

    ++anomaly;

    // f:0
    ASSERT_EQ(anomaly->localPath, "f%2f0");
    ASSERT_EQ(anomaly->remotePath, "f/0");
    ASSERT_EQ(anomaly->type, FILENAME_ANOMALY_NAME_MISMATCH);
}

TEST_F(SyncTest, AnomalousSyncLocalRename)
{
    auto TESTROOT = makeNewTestRoot();
    auto TIMEOUT = chrono::seconds(4);

    // Sync client.
    StandardClient cx(TESTROOT, "cx");

    // Log in client.
    ASSERT_TRUE(cx.login_reset_makeremotenodes("MEGA_EMAIL", "MEGA_PWD", "s", 0, 0));

    // Add and start sync.
    auto id = cx.setupSync_mainthread("s", "s");
    ASSERT_NE(id, UNDEF);

    auto root = cx.syncSet(id).localpath;

    // Set anomalous filename reporter.
    AnomalyReporter* reporter =
      new AnomalyReporter(LocalPath::fromAbsolutePath(root.u8string()), "/mega_test_sync/s");

    cx.client.mFilenameAnomalyReporter.reset(reporter);

    // Populate filesystem.
    Model model;

    model.addfile("d/f");
    model.addfile("f");
    model.generate(root);

    // Wait for synchronization to complete.
    waitonsyncs(TIMEOUT, &cx);

    // Make sure everything uploaded okay.
    ASSERT_TRUE(cx.confirmModel_mainthread(model.root.get(), id));

    // Rename d/f -> d/g.
    model.findnode("d/f")->name = "g";
    fs::rename(root / "d" / "f", root / "d" / "g");

    // Wait for synchronization to complete.
    waitonsyncs(TIMEOUT, &cx);

    // Confirm move.
    ASSERT_TRUE(cx.confirmModel_mainthread(model.root.get(), id));

    // There should be no anomalies.
    ASSERT_TRUE(reporter->mAnomalies.empty());

    // Rename d/g -> d/g:0.
    model.findnode("d/g")->fsName("g%3a0").name = "g:0";
    fs::rename(root / "d" / "g", root / "d" / "g%3a0");

    // Wait for synchronization to complete.
    waitonsyncs(TIMEOUT, &cx);

    // Confirm move.
    ASSERT_TRUE(cx.confirmModel_mainthread(model.root.get(), id));

    // There should be a single anomaly.
    ASSERT_EQ(reporter->mAnomalies.size(), 1u);
    {
        auto& anomaly = reporter->mAnomalies.back();

        ASSERT_EQ(anomaly.localPath, "d" SEP "g%3a0");
        ASSERT_EQ(anomaly.remotePath, "d/g:0");
        ASSERT_EQ(anomaly.type, FILENAME_ANOMALY_NAME_MISMATCH);
    }
    reporter->mAnomalies.clear();

    // Move f -> d/g:0.    (which overwrites the file that is already there)
    model.findnode("d/g:0")->content = "f";
    model.removenode("f");
    fs::rename(root / "f", root / "d" / "g%3a0");

    // Wait for sync to complete.
    waitonsyncs(TIMEOUT, &cx);

    // Confirm move.
    ASSERT_TRUE(cx.confirmModel_mainthread(model.root.get(), id));

    // No anomalies should be reported.
    ASSERT_TRUE(reporter->mAnomalies.empty());
}

TEST_F(SyncTest, AnomalousSyncRemoteRename)
{
    auto TESTROOT = makeNewTestRoot();
    auto TIMEOUT = chrono::seconds(4);

    // Sync client.
    StandardClient cx(TESTROOT, "cx");

    // Rename client.
    StandardClient cr(TESTROOT, "cr");

    // Log in clients.
    ASSERT_TRUE(cx.login_reset_makeremotenodes("MEGA_EMAIL", "MEGA_PWD", "s", 0, 0));
    ASSERT_TRUE(cr.login_fetchnodes("MEGA_EMAIL", "MEGA_PWD"));

    // Add and start sync.
    auto id = cx.setupSync_mainthread("s", "s");
    ASSERT_NE(id, UNDEF);

    auto root = cx.syncSet(id).localpath;

    // Set up anomalous filename reporter.
    auto* reporter = new AnomalyReporter(LocalPath::fromAbsolutePath(root.u8string()), "/mega_test_sync/s");
    cx.client.mFilenameAnomalyReporter.reset(reporter);

    // Populate filesystem.
    Model model;

    model.addfile("d/f");
    model.addfile("f");
    model.generate(root);

    // Wait for sync to complete.
    waitonsyncs(TIMEOUT, &cx);

    // Verify upload.
    ASSERT_TRUE(cx.confirmModel_mainthread(model.root.get(), id));

    // Rename d/f -> d/g.
    auto* s = cr.client.nodeByHandle(cx.syncSet(id).h);
    ASSERT_TRUE(s);

    auto* d = cr.drillchildnodebyname(s, "d");
    ASSERT_TRUE(d);

    {
        auto* f = cr.drillchildnodebyname(d, "f");
        ASSERT_TRUE(f);

        ASSERT_TRUE(cr.setattr(f, attr_map('n', "g")));
    }

    // Wait for sync to complete.
    waitonsyncs(TIMEOUT, &cx);

    // Update model.
    model.findnode("d/f")->name = "g";

    // Verify rename.
    ASSERT_TRUE(cx.confirmModel_mainthread(model.root.get(), id));

    // There should be no anomalies.
    ASSERT_TRUE(reporter->mAnomalies.empty());

    // Rename d/g -> d/g:0.
    {
        auto* g = cr.drillchildnodebyname(d, "g");
        ASSERT_TRUE(g);

        ASSERT_TRUE(cr.setattr(g, attr_map('n', "g/0")));
    }

    // Wait for sync to complete.
    waitonsyncs(TIMEOUT, &cx);

    // Update model.
    model.findnode("d/g")->fsName("g%2f0").name = "g/0";

    // Verify rename.
    ASSERT_TRUE(cx.confirmModel_mainthread(model.root.get(), id));

    // There should be a single anomaly.
    ASSERT_EQ(reporter->mAnomalies.size(), 1u);
    {
        auto& anomaly = reporter->mAnomalies.back();

        ASSERT_EQ(anomaly.localPath, "d" SEP "g%2f0");
        ASSERT_EQ(anomaly.remotePath, "d/g/0");
        ASSERT_EQ(anomaly.type, FILENAME_ANOMALY_NAME_MISMATCH);
    }
    reporter->mAnomalies.clear();
}

TEST_F(SyncTest, AnomalousSyncUpload)
{
    auto TESTROOT = makeNewTestRoot();
    auto TIMEOUT = chrono::seconds(4);

    // Upload client.
    StandardClient cu(TESTROOT, "cu");

    // Log client in.
    ASSERT_TRUE(cu.login_reset_makeremotenodes("MEGA_EMAIL", "MEGA_PWD", "s", 0, 0));

    // Add and start sync.
    auto id = cu.setupSync_mainthread("s", "s");
    ASSERT_NE(id, UNDEF);

    auto root = cu.syncSet(id).localpath;

    // Set up anomalous filename reporter.
    AnomalyReporter* reporter =
      new AnomalyReporter(LocalPath::fromAbsolutePath(root.u8string()), "/mega_test_sync/s");

    cu.client.mFilenameAnomalyReporter.reset(reporter);

    // Populate filesystem.
    Model model;

    model.addfile("f");
    model.addfile("f:0")->fsName("f%3a0");
    model.addfolder("d");
    model.addfolder("d:0")->fsName("d%3a0");
    model.generate(root);

    // Wait for synchronization to complete.
    waitonsyncs(TIMEOUT, &cu);

    // Ensure everything uploaded okay.
    ASSERT_TRUE(cu.confirmModel_mainthread(model.root.get(), id));

    // Two anomalies should've been reported.
    ASSERT_EQ(reporter->mAnomalies.size(), 2u);

    auto anomaly = reporter->mAnomalies.begin();

    // d:0
    ASSERT_EQ(anomaly->localPath, "d%3a0");
    ASSERT_EQ(anomaly->remotePath, "d:0");
    ASSERT_EQ(anomaly->type, FILENAME_ANOMALY_NAME_MISMATCH);

    ++anomaly;

    // f:0
    ASSERT_EQ(anomaly->localPath, "f%3a0");
    ASSERT_EQ(anomaly->remotePath, "f:0");
    ASSERT_EQ(anomaly->type, FILENAME_ANOMALY_NAME_MISMATCH);
}

#undef SEP

TEST_F(SyncTest, BasicSyncExportImport)
{
    auto TESTROOT = makeNewTestRoot();
    auto TIMEOUT  = chrono::seconds(4);

    // Sync client.
    unique_ptr<StandardClient> cx(new StandardClient(TESTROOT, "cx"));

    // Log callbacks.
    cx->logcb = true;

    // Log in client.
    ASSERT_TRUE(cx->login_reset_makeremotenodes("MEGA_EMAIL", "MEGA_PWD", "s", 1, 3));

    // Create and start syncs.
    auto id0 = cx->setupSync_mainthread("s0", "s/s_0");
    ASSERT_NE(id0, UNDEF);

    auto id1 = cx->setupSync_mainthread("s1", "s/s_1");
    ASSERT_NE(id1, UNDEF);

    auto id2 = cx->setupSync_mainthread("s2", "s/s_2");
    ASSERT_NE(id2, UNDEF);

    // Get our hands on the sync's local root.
    auto root0 = cx->syncSet(id0).localpath;
    auto root1 = cx->syncSet(id1).localpath;
    auto root2 = cx->syncSet(id2).localpath;

    // Give the syncs something to synchronize.
    Model model0;
    Model model1;
    Model model2;

    model0.addfile("d0/f0");
    model0.addfile("f0");
    model0.generate(root0);

    model1.addfile("d0/f0");
    model1.addfile("d0/f1");
    model1.addfile("d1/f0");
    model1.addfile("d1/f1");
    model1.generate(root1);

    model2.addfile("f0");
    model2.addfile("f1");
    model2.generate(root2);

    // Wait for synchronization to complete.
    waitonsyncs(TIMEOUT, cx.get());

    // Make sure everything was uploaded okay.
    ASSERT_TRUE(cx->confirmModel_mainthread(model0.root.get(), id0));
    ASSERT_TRUE(cx->confirmModel_mainthread(model1.root.get(), id1));
    ASSERT_TRUE(cx->confirmModel_mainthread(model2.root.get(), id2));

    // Export the syncs.
    auto configs = cx->exportSyncConfigs();
    ASSERT_FALSE(configs.empty());

    // Log out client, don't keep caches.
    cx.reset();

    // Recreate client.
    cx.reset(new StandardClient(TESTROOT, "cx"));

    // Log client back in.
    ASSERT_TRUE(cx->login_fetchnodes("MEGA_EMAIL", "MEGA_PWD"));

    // Import the syncs.
    ASSERT_TRUE(cx->importSyncConfigs(std::move(configs)));

    // Determine the imported sync's backup IDs.
    id0 = cx->backupIdForSyncPath(root0);
    ASSERT_NE(id0, UNDEF);

    id1 = cx->backupIdForSyncPath(root1);
    ASSERT_NE(id1, UNDEF);

    id2 = cx->backupIdForSyncPath(root2);
    ASSERT_NE(id2, UNDEF);

    // Make sure nothing's changed since we exported the syncs.
    ASSERT_TRUE(cx->confirmModel_mainthread(model0.root.get(), id0));
    ASSERT_TRUE(cx->confirmModel_mainthread(model1.root.get(), id1));
    ASSERT_TRUE(cx->confirmModel_mainthread(model2.root.get(), id2));

    // Make some changes.
    model0.addfile("d0/f1");
    model0.generate(root0);

    model1.addfile("f0");
    model1.generate(root1);

    model2.addfile("d0/d0f0");
    model2.generate(root2);

    // Imported syncs should be disabled.
    // So, we're waiting for the syncs to do precisely nothing.
    waitonsyncs(TIMEOUT, cx.get());

    // Confirm should fail.
    ASSERT_FALSE(cx->confirmModel_mainthread(model0.root.get(), id0));
    ASSERT_FALSE(cx->confirmModel_mainthread(model1.root.get(), id1));
    ASSERT_FALSE(cx->confirmModel_mainthread(model2.root.get(), id2));

    // Enable the imported syncs.
    ASSERT_TRUE(cx->enableSyncByBackupId(id0));
    ASSERT_TRUE(cx->enableSyncByBackupId(id1));
    ASSERT_TRUE(cx->enableSyncByBackupId(id2));

    // Wait for sync to complete.
    waitonsyncs(TIMEOUT, cx.get());

    // Changes should now be in the cloud.
    ASSERT_TRUE(cx->confirmModel_mainthread(model0.root.get(), id0));
    ASSERT_TRUE(cx->confirmModel_mainthread(model1.root.get(), id1));
    ASSERT_TRUE(cx->confirmModel_mainthread(model2.root.get(), id2));
}

TEST_F(SyncTest, RenameReplaceFileBetweenSyncs)
{
    const auto TESTROOT = makeNewTestRoot();
    const auto TIMEOUT  = chrono::seconds(4);

    StandardClient c0(TESTROOT, "c0");

    // Log callbacks.
    c0.logcb = true;

    // Log in client.
    ASSERT_TRUE(c0.login_reset_makeremotenodes("MEGA_EMAIL", "MEGA_PWD", "s0", 0, 0));
    ASSERT_TRUE(c0.makeCloudSubdirs("s1", 0, 0));

    // Set up syncs.
    const auto id0 = c0.setupSync_mainthread("s0", "s0");
    ASSERT_NE(id0, UNDEF);

    const auto id1 = c0.setupSync_mainthread("s1", "s1");
    ASSERT_NE(id1, UNDEF);

    // Convenience.
    const auto SYNCROOT0 = TESTROOT / "c0" / "s0";
    const auto SYNCROOT1 = TESTROOT / "c0" / "s1";

    // Set up models.
    Model model0;
    Model model1;

    model0.addfile("f0", "x");
    model0.generate(SYNCROOT0);

    // Wait for synchronization to complete.
    waitonsyncs(TIMEOUT, &c0);

    // Confirm models.
    ASSERT_TRUE(c0.confirmModel_mainthread(model0.root.get(), id0));
    ASSERT_TRUE(c0.confirmModel_mainthread(model1.root.get(), id1));

    // Move s0/f0 to s1/f0.
    model1 = model0;

    fs::rename(SYNCROOT0 / "f0", SYNCROOT1 / "f0");

    // Replace s0/f0.
    model0.removenode("f0");
    model0.addfile("f0", "y");

    ASSERT_TRUE(createDataFile(SYNCROOT0 / "f0", "y"));

    // Wait for synchronization to complete.
    waitonsyncs(TIMEOUT, &c0);

    // Confirm models.
    ASSERT_TRUE(c0.confirmModel_mainthread(model0.root.get(), id0));
    ASSERT_TRUE(c0.confirmModel_mainthread(model1.root.get(), id1));

    // Disable s0.
    ASSERT_TRUE(c0.disableSync(id0, NO_SYNC_ERROR, false));

    // Make sure s0 is disabled.
    ASSERT_TRUE(createDataFile(SYNCROOT0 / "f1", "z"));

    // Wait for synchronization to complete.
    waitonsyncs(TIMEOUT, &c0);

    // Confirm models.
    ASSERT_TRUE(c0.confirmModel_mainthread(
                  model0.root.get(),
                  id0,
                  false,
                  StandardClient::CONFIRM_REMOTE));

    // Move s1/f0 to s0/f2.
    model1.removenode("f0");

    fs::rename(SYNCROOT1 / "f0", SYNCROOT0 / "f2");

    // Replace s1/f0.
    model1.addfile("f0", "q");

    ASSERT_TRUE(createDataFile(SYNCROOT1 / "f0", "q"));

    // Wait for synchronization to complete.
    waitonsyncs(TIMEOUT, &c0);

    // Confirm models.
    ASSERT_TRUE(c0.confirmModel_mainthread(
                  model0.root.get(),
                  id0,
                  false,
                  StandardClient::CONFIRM_REMOTE));

    ASSERT_TRUE(c0.confirmModel_mainthread(model1.root.get(), id1));
}

TEST_F(SyncTest, RenameReplaceFileWithinSync)
{
    auto TESTROOT = makeNewTestRoot();
    auto TIMEOUT = std::chrono::seconds(8);

    // Create the client.
    auto c = ::mega::make_unique<StandardClient>(TESTROOT, "c");

    // Log in the client, taking care to clear the cloud.
    ASSERT_TRUE(c->login_reset_makeremotenodes("MEGA_EMAIL", "MEGA_PWD", "s", 0, 0));

    // Populate model.
    Model m;

    // Will be rename-replaced to /ft.
    m.addfile("fs");

    // Will be rename-replaced down to /dd/dt/ft.
    m.addfile("dd/fs");
    m.addfolder("dd/dt");

    // Will be rename-replaced up to /du/ft.
    m.addfile("du/ds/fs");

    // Populate local filesystem.
    m.generate(c->fsBasePath / "s");

    // Add and start sync.
    auto id = c->setupSync_mainthread("s", "s");
    ASSERT_NE(id, UNDEF);

    // Wait for the initial sync to complete.
    waitonsyncs(TIMEOUT, c.get());

    // Make sure the initial sync was successful.
    ASSERT_TRUE(c->confirmModel_mainthread(m.root.get(), id));

    // Rename/replace across siblings.
    //
    // Models this case:
    //   echo fs > fs
    //   <synchronize>
    //   mv fs ft && echo x > fs
    //   <synchronize>
    {
        // Locally move fs to ft.
        fs::rename(c->fsBasePath / "s" / "fs",
                   c->fsBasePath / "s" / "ft");

        m.findnode("fs")->name = "ft";

        // Replace fs.
        ASSERT_TRUE(createDataFile(c->fsBasePath / "s" / "fs", "x"));

        m.addfile("fs", "x");

        // For periodic scanning.
        //c->triggerFullScan(id);

        // Wait for the change to be synchronized.
        waitonsyncs(TIMEOUT, c.get());

        // Was the change correctly synchronized?
        ASSERT_TRUE(c->confirmModel_mainthread(m.root.get(), id));
    }

    // Rename/replace down the hierarchy.
    //
    // Models this case:
    //   mkdir -p dd/dt
    //   echo dd/fs > dd/fs
    //   <synchronize>
    //   mv dd/fs dd/dt/ft && echo x > dd/fs
    //   <synchronize>
    {
        // Move /dd/fs to /dd/dt/ft.
        fs::rename(c->fsBasePath / "s" / "dd" / "fs",
                   c->fsBasePath / "s" / "dd" / "dt" / "ft");

        m.movenode("dd/fs", "dd/dt");
        m.findnode("dd/dt/fs")->name = "ft";

        // Replace /dd/fs.
        ASSERT_TRUE(createDataFile(c->fsBasePath / "s" / "dd" / "fs", "x"));

        m.addfile("dd/fs", "x");

        // For periodic scanning.
        //c->triggerFullScan(id);

        // Wait for the change to be synchronized.
        waitonsyncs(TIMEOUT, c.get());

        // Was the change correctly synchronized?
        ASSERT_TRUE(c->confirmModel_mainthread(m.root.get(), id));
    }

    // Rename/replace up the hierarchy.
    //
    // Models this case:
    //   mkdir -p du/ds
    //   echo du/ds/fs > du/ds/fs
    //   <synchronize>
    //   mv du/ds/fs du/fs && echo x > du/ds/fs
    //   <synchronize>
    {
        // Move du/ds/fs to du/ft.
        fs::rename(c->fsBasePath / "s" / "du" / "ds" / "fs",
                   c->fsBasePath / "s" / "du" / "ft");

        m.movenode("du/ds/fs", "du");
        m.findnode("du/fs")->name = "ft";

        // Replace du/ds/fs.
        ASSERT_TRUE(createDataFile(c->fsBasePath / "s" / "du" / "ds" / "fs", "x"));

        m.addfile("du/ds/fs", "x");

        // For periodic scanning.
        //c->triggerFullScan(id);

        // Wait for the change to be synchronized.
        waitonsyncs(TIMEOUT, c.get());

        // Was the change correctly synchronized?
        ASSERT_TRUE(c->confirmModel_mainthread(m.root.get(), id));
    }
}

// TODO: re-enable after sync rework is merged
TEST_F(SyncTest, DISABLED_RenameReplaceFolderBetweenSyncs)
{
    const auto TESTROOT = makeNewTestRoot();
    const auto TIMEOUT  = chrono::seconds(4);

    StandardClient c0(TESTROOT, "c0");

    // Log callbacks.
    c0.logcb = true;

    // Log in client.
    ASSERT_TRUE(c0.login_reset_makeremotenodes("MEGA_EMAIL", "MEGA_PWD", "s0", 0, 0));
    ASSERT_TRUE(c0.makeCloudSubdirs("s1", 0, 0));

    // Set up syncs.
    const auto id0 = c0.setupSync_mainthread("s0", "s0");
    ASSERT_NE(id0, UNDEF);

    const auto id1 = c0.setupSync_mainthread("s1", "s1");
    ASSERT_NE(id1, UNDEF);

    // Convenience.
    const auto SYNCROOT0 = TESTROOT / "c0" / "s0";
    const auto SYNCROOT1 = TESTROOT / "c0" / "s1";

    // Set up models.
    Model model0;
    Model model1;

    model0.addfile("d0/f0");
    model0.generate(SYNCROOT0);

    // Wait for synchronization to complete.
    waitonsyncs(TIMEOUT, &c0);

    // Confirm models.
    ASSERT_TRUE(c0.confirmModel_mainthread(model0.root.get(), id0));
    ASSERT_TRUE(c0.confirmModel_mainthread(model1.root.get(), id1));

    // Move s0/d0 to s1/d0. (and replace)
    model1 = model0;

    fs::rename(SYNCROOT0 / "d0", SYNCROOT1 / "d0");

    // Replace s0/d0.
    model0.removenode("d0/f0");

    fs::create_directories(SYNCROOT0 / "d0");

    // Wait for synchronization to complete.
    waitonsyncs(TIMEOUT, &c0);

    // Confirm models.
    ASSERT_TRUE(c0.confirmModel_mainthread(model0.root.get(), id0));
    ASSERT_TRUE(c0.confirmModel_mainthread(model1.root.get(), id1));

    // Disable s0.
    ASSERT_TRUE(c0.disableSync(id0, NO_SYNC_ERROR, false));

    // Make sure s0 is disabled.
    fs::create_directories(SYNCROOT0 / "d1");

    // Wait for synchronization to complete.
    waitonsyncs(TIMEOUT, &c0);

    // Confirm models.
    ASSERT_TRUE(c0.confirmModel_mainthread(
                  model0.root.get(),
                  id0,
                  false,
                  StandardClient::CONFIRM_REMOTE));

    // Move s1/d0 to s0/d2.
    model1.removenode("d0/f0");

    fs::rename(SYNCROOT1 / "d0", SYNCROOT0 / "d2");

    // Replace s1/d0.
    fs::create_directories(SYNCROOT1 / "d0");

    // Wait for synchronization to complete.
    waitonsyncs(TIMEOUT, &c0);

    // Confirm models.
    ASSERT_TRUE(c0.confirmModel_mainthread(
                  model0.root.get(),
                  id0,
                  false,
                  StandardClient::CONFIRM_REMOTE));

    ASSERT_TRUE(c0.confirmModel_mainthread(model1.root.get(), id1));
}

TEST_F(SyncTest, RenameReplaceFolderWithinSync)
{
    const auto TESTROOT = makeNewTestRoot();
    const auto TIMEOUT  = chrono::seconds(4);

    StandardClient c0(TESTROOT, "c0");

    // Log callbacks.
    c0.logcb = true;

    // Log in client and clear remote contents.
    ASSERT_TRUE(c0.login_reset_makeremotenodes("MEGA_EMAIL", "MEGA_PWD", "s0", 0, 0));

    // Set up sync.
    const auto id = c0.setupSync_mainthread("s0", "s0");
    ASSERT_NE(id, UNDEF);

    // Populate local FS.
    const auto SYNCROOT = TESTROOT / "c0" / "s0";

    Model model;

    model.addfile("d1/f0");
    model.generate(SYNCROOT);

    // Wait for synchronization to complete.
    waitonsyncs(chrono::seconds(15), &c0);

    // Confirm model.
    ASSERT_TRUE(c0.confirmModel_mainthread(model.root.get(), id));

    // Rename /d1 to /d2.
    // This tests the case where the target is processed after the source.
    model.addfolder("d2");
    model.movenode("d1/f0", "d2");

    fs::rename(SYNCROOT / "d1", SYNCROOT / "d2");

    // Replace /d1.
    fs::create_directories(SYNCROOT / "d1");

    // Wait for synchronization to complete.
    waitonsyncs(TIMEOUT, &c0);

    // Confirm model.
    ASSERT_TRUE(c0.confirmModel_mainthread(model.root.get(), id));

    // Rename /d2 to /d0.
    // This tests the case where the target is processed before the source.
    model.addfolder("d0");
    model.movenode("d2/f0", "d0");

    fs::rename(SYNCROOT / "d2", SYNCROOT / "d0");

    // Replace /d2.
    fs::create_directories(SYNCROOT / "d2");

    // Wait for synchronization to complete.
    waitonsyncs(TIMEOUT, &c0);

    // Confirm model.
    ASSERT_TRUE(c0.confirmModel_mainthread(model.root.get(), id));
}

TEST_F(SyncTest, DownloadedDirectoriesHaveFilesystemWatch)
{
    const auto TESTROOT = makeNewTestRoot();
    const auto TIMEOUT  = chrono::seconds(4);

    StandardClient c(TESTROOT, "c");

    // Log callbacks.
    c.logcb = true;

    // Log in client.
    ASSERT_TRUE(c.login_reset_makeremotenodes("MEGA_EMAIL", "MEGA_PWD", "s", 0, 0));

    // Create /d in the cloud.
    {
        vector<NewNode> nodes(1);

        // Initialize new node.
        c.client.putnodes_prepareOneFolder(&nodes[0], "d");

        // Get our hands on the sync root.
        auto* root = c.drillchildnodebyname(c.gettestbasenode(), "s");
        ASSERT_TRUE(root);

        // Create new node in the cloud.
        ASSERT_TRUE(c.putnodes(root->nodeHandle(), NoVersioning, std::move(nodes)));
    }

    // Add and start sync.
    const auto id = c.setupSync_mainthread("s", "s");
    ASSERT_NE(id, UNDEF);

    const auto SYNCROOT = c.syncSet(id).localpath;

    // Wait for synchronization to complete.
    waitonsyncs(TIMEOUT, &c);

    // Confirm /d has made it to disk.
    Model model;

    model.addfolder("d");

    ASSERT_TRUE(c.confirmModel_mainthread(model.root.get(), id));

    // Trigger a filesystem notification.
    model.addfile("d/f", "x");

    ASSERT_TRUE(createDataFile(SYNCROOT / "d" / "f", "x"));

    // Wait for synchronization to complete.
    waitonsyncs(TIMEOUT, &c);

    // Confirm /d/f made it to the cloud.
    ASSERT_TRUE(c.confirmModel_mainthread(model.root.get(), id));
}

TEST_F(SyncTest, FilesystemWatchesPresentAfterResume)
{
    const auto TESTROOT = makeNewTestRoot();
    const auto TIMEOUT  = chrono::seconds(4);

    auto c = ::mega::make_unique<StandardClient>(TESTROOT, "c");

    // Log callbacks.
    c->logcb = true;

    // Log in client.
    ASSERT_TRUE(c->login_reset_makeremotenodes("MEGA_EMAIL", "MEGA_PWD", "s", 0, 0));

    // Add and start sync.
    const auto id = c->setupSync_mainthread("s", "s");
    ASSERT_NE(id, UNDEF);

    const auto SYNCROOT = c->syncSet(id).localpath;

    // Build model and populate filesystem.
    Model model;

    model.addfolder("d0/d0d0");
    model.generate(SYNCROOT);

    // Wait for initial sync to complete.
    waitonsyncs(TIMEOUT, c.get());

    // Make sure directories made it to the cloud.
    ASSERT_TRUE(c->confirmModel_mainthread(model.root.get(), id));

    // Logout / Resume.
    {
        string session;

        // Save session.
        c->client.dumpsession(session);

        // Logout (taking care to preserve the caches.)
        c->localLogout();

        // Recreate client.
        c.reset(new StandardClient(TESTROOT, "c"));

        // Hook onAutoResumeResult callback.
        promise<void> notify;

        c->onAutoResumeResult = [&](const SyncConfig&, bool, bool) {
            notify.set_value();
        };

        // Resume session.
        ASSERT_TRUE(c->login_fetchnodes(session));

        // Wait for the sync to be resumed.
        notify.get_future().get();

        // Wait for sync to complete.
        waitonsyncs(TIMEOUT, c.get());

        // Make sure everything's as we left it.
        ASSERT_TRUE(c->confirmModel_mainthread(model.root.get(), id));
    }

    c->received_node_actionpackets = false;

    // Trigger some filesystem notifications.
    {
        model.addfile("f", "f");
        ASSERT_TRUE(createDataFile(SYNCROOT / "f", "f"));

        model.addfile("d0/d0f", "d0f");
        ASSERT_TRUE(createDataFile(SYNCROOT / "d0" / "d0f", "d0f"));

        model.addfile("d0/d0d0/d0d0f", "d0d0f");
        ASSERT_TRUE(createDataFile(SYNCROOT / "d0" / "d0d0" / "d0d0f", "d0d0f"));
    }

    ASSERT_TRUE(c->waitForNodesUpdated(30)) << " no actionpacket received";

    // Wait for synchronization to complete.
    waitonsyncs(TIMEOUT, c.get());

    // Did the new files make it to the cloud?
    ASSERT_TRUE(c->confirmModel_mainthread(model.root.get(), id));
}

TEST_F(SyncTest, MoveTargetHasFilesystemWatch)
{
    const auto TESTROOT = makeNewTestRoot();
    const auto TIMEOUT  = chrono::seconds(4);

    StandardClient c(TESTROOT, "c");

    // Log callbacks.
    c.logcb = true;

    // Log in client.
    ASSERT_TRUE(c.login_reset_makeremotenodes("MEGA_EMAIL", "MEGA_PWD", "s", 0, 0));

    // Set up sync.
    const auto id = c.setupSync_mainthread("s", "s");
    ASSERT_NE(id, UNDEF);

    const auto SYNCROOT = c.syncSet(id).localpath;

    // Build model and populate filesystem.
    Model model;

    model.addfolder("d0/dq");
    model.addfolder("d1");
    model.addfolder("d2/dx");
    model.generate(SYNCROOT);

    // Wait for initial sync to complete.
    waitonsyncs(TIMEOUT, &c);

    // Confirm directories have hit the cloud.
    ASSERT_TRUE(c.confirmModel_mainthread(model.root.get(), id));

    // Local move.
    {
        // d0/dq -> d1/dq (ascending.)
        model.movenode("d0/dq", "d1");

        fs::rename(SYNCROOT / "d0" / "dq",
                   SYNCROOT / "d1" / "dq");

        // d2/dx -> d1/dx (descending.)
        model.movenode("d2/dx", "d1");

        fs::rename(SYNCROOT / "d2" / "dx",
                   SYNCROOT / "d1" / "dx");
    }

    // Wait for sync to complete.
    waitonsyncs(TIMEOUT, &c);

    // Make sure movement has propagated to the cloud.
    ASSERT_TRUE(c.confirmModel_mainthread(model.root.get(), id));

    // Trigger some filesystem notifications.
    model.addfile("d1/dq/fq", "q");
    model.addfile("d1/dx/fx", "x");

    ASSERT_TRUE(createDataFile(SYNCROOT / "d1" / "dq" / "fq", "q"));
    ASSERT_TRUE(createDataFile(SYNCROOT / "d1" / "dx" / "fx", "x"));

    // Wait for sync to complete.
    waitonsyncs(TIMEOUT, &c);

    // Have the files made it up to the cloud?
    ASSERT_TRUE(c.confirmModel_mainthread(model.root.get(), id));

    // So we can detect whether we've received packets for the below.
    c.received_node_actionpackets = false;

    // Remotely move.
    {
        StandardClient cr(TESTROOT, "cr");

        // Log in client.
        ASSERT_TRUE(cr.login_fetchnodes("MEGA_EMAIL", "MEGA_PWD"));

        // d1/dq -> d2/dq (ascending.)
        model.movenode("d1/dq", "d2");

        ASSERT_TRUE(cr.movenode("s/d1/dq", "s/d2"));

        // d1/dx -> d0/dx (descending.)
        model.movenode("d1/dx", "d0");

        ASSERT_TRUE(cr.movenode("s/d1/dx", "s/d0"));
    }

    // Wait for the client to receive action packets for the above change.
    ASSERT_TRUE(c.waitForNodesUpdated(30));

    // Wait for sync to complete.
    waitonsyncs(TIMEOUT, &c);

    // Make sure movements occured on disk.
    ASSERT_TRUE(c.confirmModel_mainthread(model.root.get(), id));

    // Trigger some filesystem notifications.
    model.removenode("d2/dq/fq");
    model.removenode("d0/dx/fx");

    fs::remove(SYNCROOT / "d2" / "dq" / "fq");
    fs::remove(SYNCROOT / "d0" / "dx" / "fx");

    // Wait for sync to complete.
    waitonsyncs(TIMEOUT, &c);

    // Make sure removes propagated to the cloud.
    ASSERT_TRUE(c.confirmModel_mainthread(model.root.get(), id));
}

// TODO: re-enable after sync rework is merged
TEST_F(SyncTest, DISABLED_DeleteReplaceReplacementHasFilesystemWatch)
{
    const auto TESTROOT = makeNewTestRoot();
    const auto TIMEOUT  = chrono::seconds(4);

    StandardClient c(TESTROOT, "c");

    // Log callbacks.
    c.logcb = true;

    // Log in client.
    ASSERT_TRUE(c.login_reset_makeremotenodes("MEGA_EMAIL", "MEGA_PWD", "s", 0, 0));

    // Add and start sync.
    const auto id = c.setupSync_mainthread("s", "s");
    ASSERT_NE(id, UNDEF);

    const auto ROOT = c.syncSet(id).localpath;

    // Populate filesystem.
    Model model;

    model.addfolder("dx/f");
    model.generate(ROOT);

    // Wait for sync to complete.
    waitonsyncs(TIMEOUT, &c);

    // Make sure the directory's been uploaded to the cloud.
    ASSERT_TRUE(c.confirmModel_mainthread(model.root.get(), id));

    // Remove/replace the directory.
    fs::remove_all(ROOT / "dx");
    fs::create_directory(ROOT / "dx");

    // Wait for all notifications to be processed.
    waitonsyncs(TIMEOUT, &c);

    // Make sure the new directory is in the cloud.
    model.removenode("dx/f");

    ASSERT_TRUE(c.confirmModel_mainthread(model.root.get(), id));

    // Add a file in the new directory so we trigger a notification.
    out() << "creating file dx/g";
    model.addfile("dx/g", "g");

    ASSERT_TRUE(createDataFile(ROOT / "dx" / "g", "g"));

    // Wait for notifications to be processed.
    waitonsyncs(TIMEOUT, &c);

    // Check if g has been uploaded.
    // If it hasn't, we probably didn't receive a notification from the filesystem.
    ASSERT_TRUE(c.confirmModel_mainthread(model.root.get(), id));
}

TEST_F(SyncTest, RenameReplaceSourceAndTargetHaveFilesystemWatch)
{
    const auto TESTROOT = makeNewTestRoot();
    const auto TIMEOUT = chrono::seconds(8);

    StandardClient c(TESTROOT, "c");

    // Log callbacks.
    c.logcb = true;

    // Log in client.
    ASSERT_TRUE(c.login_reset_makeremotenodes("MEGA_EMAIL", "MEGA_PWD", "s", 0, 0));

    // Add and start sync.
    const auto id = c.setupSync_mainthread("s", "s");
    ASSERT_NE(id, UNDEF);

    const auto SYNCROOT = c.syncSet(id).localpath;

    // Build model and populate filesystem.
    Model model;

    model.addfolder("dq");
    model.addfolder("dz");
    model.generate(SYNCROOT);

    // Wait for initial sync to complete.
    waitonsyncs(TIMEOUT, &c);

    // Make sure directories have made it to the cloud.
    ASSERT_TRUE(c.confirmModel_mainthread(model.root.get(), id));

    // Rename /dq -> /dr (ascending), replace /dq.
    model.addfolder("dr");

    fs::rename(SYNCROOT / "dq", SYNCROOT / "dr");
    fs::create_directories(SYNCROOT / "dq");

    // Rename /dz -> /dy (descending), replace /dz.
    model.addfolder("dy");

    fs::rename(SYNCROOT / "dz", SYNCROOT / "dy");
    fs::create_directories(SYNCROOT / "dz");

    // Wait for sync to complete.
    waitonsyncs(TIMEOUT, &c);

    // Make sure moves made it to the cloud.
    ASSERT_TRUE(c.confirmModel_mainthread(model.root.get(), id));

    // Make sure rename targets still receive notifications.
    model.addfile("dr/fr", "r");
    model.addfile("dy/fy", "y");

    ASSERT_TRUE(createDataFile(SYNCROOT / "dr" / "fr", "r"));
    ASSERT_TRUE(createDataFile(SYNCROOT / "dy" / "fy", "y"));

    // Wait for sync to complete.
    waitonsyncs(TIMEOUT, &c);

    // Did the files make it to the cloud?
    ASSERT_TRUE(c.confirmModel_mainthread(model.root.get(), id));

    // Make sure (now replaced) rename sources still receive notifications.
    model.addfile("dq/fq", "q");
    model.addfile("dz/fz", "z");

    LOG_debug << " --- Creating files fq and fz now ----";

    ASSERT_TRUE(createDataFile(SYNCROOT / "dq" / "fq", "q"));
    ASSERT_TRUE(createDataFile(SYNCROOT / "dz" / "fz", "z"));

    // Wait for sync to complete.
    waitonsyncs(TIMEOUT, &c);

    // Did the files make it to the cloud?
    ASSERT_TRUE(c.confirmModel_mainthread(model.root.get(), id));
}

TEST_F(SyncTest, RenameTargetHasFilesystemWatch)
{
    const auto TESTROOT = makeNewTestRoot();
    const auto TIMEOUT = chrono::seconds(4);

    StandardClient c(TESTROOT, "c");

    // Log callbacks.
    c.logcb = true;

    // Log in client.
    ASSERT_TRUE(c.login_reset_makeremotenodes("MEGA_EMAIL", "MEGA_PWD", "s", 0, 0));

    // Add and start sync.
    const auto id = c.setupSync_mainthread("s", "s");
    ASSERT_NE(id, UNDEF);

    const auto SYNCROOT = c.syncSet(id).localpath;

    // Build model and populate filesystem.
    Model model;

    model.addfolder("dq");
    model.addfolder("dz");
    model.generate(SYNCROOT);

    // Wait for synchronization to complete.
    waitonsyncs(TIMEOUT, &c);

    // Confirm model.
    ASSERT_TRUE(c.confirmModel_mainthread(model.root.get(), id));

    // Locally rename.
    {
        // - dq -> dr (ascending)
        model.removenode("dq");
        model.addfolder("dr");

        fs::rename(SYNCROOT / "dq", SYNCROOT / "dr");

        // - dz -> dy (descending)
        model.removenode("dz");
        model.addfolder("dy");

        fs::rename(SYNCROOT / "dz", SYNCROOT / "dy");
    }

    // Wait for synchronization to complete.
    waitonsyncs(TIMEOUT, &c);

    // Make sure rename has hit the cloud.
    ASSERT_TRUE(c.confirmModel_mainthread(model.root.get(), id));

    // Make sure rename targets receive notifications.
    model.addfile("dr/f", "x");
    model.addfile("dy/f", "y");

    ASSERT_TRUE(createDataFile(SYNCROOT / "dr" / "f", "x"));
    ASSERT_TRUE(createDataFile(SYNCROOT / "dy" / "f", "y"));

    // Wait for synchronization to complete.
    waitonsyncs(TIMEOUT, &c);

    // Check file has made it to the cloud.
    ASSERT_TRUE(c.confirmModel_mainthread(model.root.get(), id));

    // Remotely rename.
    {
        StandardClient cr(TESTROOT, "cc");

        // Log in client.
        ASSERT_TRUE(cr.login_fetchnodes("MEGA_EMAIL", "MEGA_PWD"));

        auto* root = cr.gettestbasenode();
        ASSERT_TRUE(root);

        // dr -> ds (ascending.)
        model.removenode("dr");
        model.addfile("ds/f", "x");

        auto* dr = cr.drillchildnodebyname(root, "s/dr");
        ASSERT_TRUE(dr);

        ASSERT_TRUE(cr.setattr(dr, attr_map('n', "ds")));

        // dy -> dx (descending.)
        model.removenode("dy");
        model.addfile("dx/f", "y");

        auto* dy = cr.drillchildnodebyname(root, "s/dy");
        ASSERT_TRUE(dy);

        ASSERT_TRUE(cr.setattr(dy, attr_map('n', "dx")));
    }

    // it can take a while for APs to arrive (or to be sent)
    WaitMillisec(4000);

    // Wait for synchronization to complete.
    waitonsyncs(TIMEOUT, &c);

    // Confirm move has occured locally.
    ASSERT_TRUE(c.confirmModel_mainthread(model.root.get(), id));

    c.received_node_actionpackets = false;

    // Check that /ds and /dx receive notifications.
    model.removenode("ds/f");
    model.removenode("dx/f");
    fs::remove(SYNCROOT / "ds" / "f");
    fs::remove(SYNCROOT / "dx" / "f");

    ASSERT_TRUE(c.waitForNodesUpdated(30)) << " no actionpacket received in c";

    // Wait for synchronization to complete.
    waitonsyncs(TIMEOUT, &c);

    // Confirm remove has hit the cloud.
    ASSERT_TRUE(c.confirmModel_mainthread(model.root.get(), id));
}

TEST_F(SyncTest, RootHasFilesystemWatch)
{
    const auto TESTROOT = makeNewTestRoot();
    const auto TIMEOUT  = chrono::seconds(4);

    StandardClient c(TESTROOT, "c");

    // Log callbacks.
    c.logcb = true;

    // Log in client and clear remote contents.
    ASSERT_TRUE(c.login_reset_makeremotenodes("MEGA_EMAIL", "MEGA_PWD", "s", 0, 0));

    // Set up sync
    const auto id = c.setupSync_mainthread("s", "s");
    ASSERT_NE(id, UNDEF);

    // Wait for sync to complete.
    waitonsyncs(TIMEOUT, &c);

    // Trigger some filesystem notifications.
    Model model;

    model.addfolder("d0");
    model.addfile("f0");
    model.generate(c.syncSet(id).localpath);

    // Wait for sync to complete.
    waitonsyncs(TIMEOUT, &c);

    // Confirm models.
    ASSERT_TRUE(c.confirmModel_mainthread(model.root.get(), id));
}

struct TwoWaySyncSymmetryCase
{
    enum SyncType { type_twoWay, type_backupSync, type_numTypes };

    enum Action { action_rename, action_moveWithinSync, action_moveOutOfSync, action_moveIntoSync, action_delete, action_numactions };

    enum MatchState { match_exact,      // the sync destination has the exact same file/folder at the same relative path
                      match_older,      // the sync destination has an older file/folder at the same relative path
                      match_newer,      // the sync destination has a newer file/folder at the same relative path
                      match_absent };   // the sync destination has no node at the same relative path

    SyncType syncType = type_twoWay;
    Action action = action_rename;
    bool selfChange = false; // changed by our own client or another
    bool up = false;  // or down - sync direction
    bool file = false;  // or folder.  Which one this test changes
    bool isExternal = false;
    bool pauseDuringAction = false;
    Model localModel;
    Model remoteModel;
    handle backupId = UNDEF;

    bool printTreesBeforeAndAfter = false;

    struct State
    {
        StandardClient& steadyClient;
        StandardClient& resumeClient;
        StandardClient& nonsyncClient;
        fs::path localBaseFolderSteady;
        fs::path localBaseFolderResume;
        std::string remoteBaseFolder = "twoway";   // leave out initial / so we can drill down from root node

        State(StandardClient& ssc, StandardClient& rsc, StandardClient& sc2) : steadyClient(ssc), resumeClient(rsc), nonsyncClient(sc2) {}
    };

    State& state;
    TwoWaySyncSymmetryCase(State& wholestate) : state(wholestate) {}

    std::string typeName()
    {
        switch (syncType)
        {
        case type_twoWay:
            return "twoWay_";
        case type_backupSync:
            return isExternal ? "external_backup_"
                              : "internal_backup_";
        default:
            assert(false);
            return "";
        }
    }

    std::string actionName()
    {
        switch (action)
        {
        case action_rename: return "rename";
        case action_moveWithinSync: return "move";
        case action_moveOutOfSync: return "moveOut";
        case action_moveIntoSync: return "moveIn";
        case action_delete: return "delete";
        default: assert(false); return "";
        }
    }

    std::string matchName(MatchState m)
    {
        switch (m)
        {
            case match_exact: return "exact";
            case match_older: return "older";
            case match_newer: return "newer";
            case match_absent: return "absent";
        }
        return "bad enum";
    }

    std::string name()
    {
        return  typeName() + actionName() +
                (up?"_up" : "_down") +
                (selfChange?"_self":"_other") +
                (file?"_file":"_folder") +
                (pauseDuringAction?"_resumed":"_steady");
    }

    fs::path localTestBasePathSteady;
    fs::path localTestBasePathResume;
    std::string remoteTestBasePath;

    Model& sourceModel() { return up ? localModel : remoteModel; }
    Model& destinationModel() { return up ? remoteModel : localModel; }

    StandardClient& client1() { return pauseDuringAction ? state.resumeClient : state.steadyClient; }
    StandardClient& changeClient() { return selfChange ? client1() : state.nonsyncClient; }

    fs::path localTestBasePath() { return pauseDuringAction ? localTestBasePathResume : localTestBasePathSteady; }

    bool CopyLocalTree(const fs::path& destination, const fs::path& source) try
    {
        using PathPair = std::pair<fs::path, fs::path>;

        // Assume we've already copied if the destination exists.
        if (fs::exists(destination)) return true;

        std::list<PathPair> pending;

        pending.emplace_back(destination, source);

        for (; !pending.empty(); pending.pop_front())
        {
            const auto& dst = pending.front().first;
            const auto& src = pending.front().second;

            // Assume target directory doesn't exist.
            fs::create_directories(dst);

            // Iterate over source directory's children.
            auto i = fs::directory_iterator(src);
            auto j = fs::directory_iterator();

            for ( ; i != j; ++i)
            {
                auto from = i->path();
                auto to = dst / from.filename();

                // If it's a file, copy it and preserve its modification time.
                if (fs::is_regular_file(from))
                {
                    // Copy the file.
                    fs::copy_file(from, to);

                    // Preserve modification time.
                    fs::last_write_time(to, fs::last_write_time(from));

                    // Process next child.
                    continue;
                }

                // If it's not a file, it must be a directory.
                assert(fs::is_directory(from));

                // So, create it!
                fs::create_directories(to);

                // And copy its content.
                pending.emplace_back(to, from);
            }
        }

        return true;
    }
    catch (...)
    {
        return false;
    }

    // prepares a local folder for testing, which will be two-way synced before the test
    void SetupForSync()
    {
        // Prepare Cloud
        {
            remoteTestBasePath = state.remoteBaseFolder + "/" + name();

            auto& client = changeClient();

            auto* root = client.gettestbasenode();
            ASSERT_NE(root, nullptr);

            root = client.drillchildnodebyname(root, state.remoteBaseFolder);
            ASSERT_NE(root, nullptr);

            auto* from = client.drillchildnodebyname(root, "initial");
            ASSERT_NE(from, nullptr);

            ASSERT_TRUE(client.cloudCopyTreeAs(from, root, name()));
        }

        // Prepare Local Filesystem
        {
            localTestBasePathSteady = state.localBaseFolderSteady / name();
            localTestBasePathResume = state.localBaseFolderResume / name();

            auto from = state.nonsyncClient.fsBasePath / "twoway" / "initial";
            ASSERT_TRUE(CopyLocalTree(localTestBasePathResume, from));
            ASSERT_TRUE(CopyLocalTree(localTestBasePathSteady, from));

            ASSERT_TRUE(CopyLocalTree(state.localBaseFolderResume / "initial", from));
            ASSERT_TRUE(CopyLocalTree(state.localBaseFolderSteady / "initial", from));
        }

        // Prepare models.
        {
            localModel.root->addkid(localModel.buildModelSubdirs("f", 2, 2, 2));
            localModel.root->addkid(localModel.buildModelSubdirs("outside", 2, 1, 1));
            localModel.addfile("f/file_older_1", "file_older_1");
            localModel.addfile("f/file_older_2", "file_older_2");
            localModel.addfile("f/file_newer_1", "file_newer_1");
            localModel.addfile("f/file_newer_2", "file_newer_2");
            remoteModel = localModel;
        }
    }

    bool isBackup() const
    {
        return syncType == type_backupSync;
    }

    bool isExternalBackup() const
    {
        return isExternal && isBackup();
    }

    bool isInternalBackup() const
    {
        return !isExternal && isBackup();
    }

    bool shouldRecreateOnResume() const
    {
        if (pauseDuringAction)
        {
            return isExternalBackup();
        }

        return false;
    }

    bool shouldDisableSync() const
    {
        if (up)
        {
            return false;
        }

        if (pauseDuringAction)
        {
            return isInternalBackup();
        }

        return isBackup();
    }

    bool shouldUpdateDestination() const
    {
        return up || !isBackup();
    }

    bool shouldUpdateModel() const
    {
        return up
               || !pauseDuringAction
               || !isExternalBackup();
    }

    fs::path localSyncRootPath()
    {
        return localTestBasePath() / "f";
    }

    string remoteSyncRootPath()
    {
        return remoteTestBasePath + "/f";
    }

    Node* remoteSyncRoot()
    {
        Node* root = client1().client.nodebyhandle(client1().basefolderhandle);
        if (root)
        {
            return client1().drillchildnodebyname(root, remoteSyncRootPath());
        }

        return nullptr;
    }

    handle BackupAdd(const string& drivePath, const string& sourcePath, const string& targetPath, const string& logname)
    {
        return client1().backupAdd_mainthread(drivePath, sourcePath, targetPath, logname);
    }

    handle SetupSync(const string& sourcePath, const string& targetPath)
    {
        return client1().setupSync_mainthread(sourcePath, targetPath, isBackup());
    }

    void SetupTwoWaySync()
    {
        ASSERT_NE(remoteSyncRoot(), nullptr);

        string basePath   = client1().fsBasePath.u8string();
        string drivePath  = localTestBasePath().u8string();
        string sourcePath = localSyncRootPath().u8string();
        string targetPath = remoteSyncRootPath();

        drivePath.erase(0, basePath.size() + 1);
        sourcePath.erase(0, basePath.size() + 1);

        if (isExternalBackup())
        {
            backupId = BackupAdd(drivePath, sourcePath, targetPath, "");
        }
        else
        {
            backupId = SetupSync(sourcePath, targetPath);
        }

        ASSERT_NE(backupId, UNDEF);

        if (Sync* sync = client1().syncByBackupId(backupId))
        {
            sync->syncname += "/" + name() + " ";
        }
    }

    void PauseTwoWaySync()
    {
        if (shouldRecreateOnResume())
        {
            client1().delSync_mainthread(backupId, true);
        }
    }

    void ResumeTwoWaySync()
    {
        if (shouldRecreateOnResume())
        {
            SetupTwoWaySync();
        }
    }

    void remote_rename(std::string nodepath, std::string newname, bool updatemodel, bool reportaction, bool deleteTargetFirst)
    {
        std::lock_guard<std::recursive_mutex> g(changeClient().clientMutex);

        if (deleteTargetFirst) remote_delete(parentpath(nodepath) + "/" + newname, updatemodel, reportaction, true); // in case the target already exists

        if (updatemodel) remoteModel.emulate_rename(nodepath, newname);

        Node* testRoot = changeClient().client.nodebyhandle(client1().basefolderhandle);
        Node* n = changeClient().drillchildnodebyname(testRoot, remoteTestBasePath + "/" + nodepath);
        ASSERT_TRUE(!!n);

        if (reportaction) out() << name() << " action: remote rename " << n->displaypath() << " to " << newname;

        attr_map updates('n', newname);
        auto e = changeClient().client.setattr(n, move(updates), ++next_request_tag, nullptr, nullptr);

        ASSERT_EQ(API_OK, error(e));
    }

    void remote_move(std::string nodepath, std::string newparentpath, bool updatemodel, bool reportaction, bool deleteTargetFirst)
    {
        std::lock_guard<std::recursive_mutex> g(changeClient().clientMutex);

        if (deleteTargetFirst) remote_delete(newparentpath + "/" + leafname(nodepath), updatemodel, reportaction, true); // in case the target already exists

        if (updatemodel) remoteModel.emulate_move(nodepath, newparentpath);

        Node* testRoot = changeClient().client.nodebyhandle(changeClient().basefolderhandle);
        Node* n1 = changeClient().drillchildnodebyname(testRoot, remoteTestBasePath + "/" + nodepath);
        Node* n2 = changeClient().drillchildnodebyname(testRoot, remoteTestBasePath + "/" + newparentpath);
        ASSERT_TRUE(!!n1);
        ASSERT_TRUE(!!n2);

        if (reportaction) out() << name() << " action: remote move " << n1->displaypath() << " to " << n2->displaypath();

        auto e = changeClient().client.rename(n1, n2, SYNCDEL_NONE, NodeHandle(), nullptr, nullptr);
        ASSERT_EQ(API_OK, e);
    }

    void remote_copy(std::string nodepath, std::string newparentpath, bool updatemodel, bool reportaction)
    {
        std::lock_guard<std::recursive_mutex> g(changeClient().clientMutex);

        if (updatemodel) remoteModel.emulate_copy(nodepath, newparentpath);

        Node* testRoot = changeClient().client.nodebyhandle(changeClient().basefolderhandle);
        Node* n1 = changeClient().drillchildnodebyname(testRoot, remoteTestBasePath + "/" + nodepath);
        Node* n2 = changeClient().drillchildnodebyname(testRoot, remoteTestBasePath + "/" + newparentpath);
        ASSERT_TRUE(!!n1);
        ASSERT_TRUE(!!n2);

        if (reportaction) out() << name() << " action: remote copy " << n1->displaypath() << " to " << n2->displaypath();

        TreeProcCopy tc;
        changeClient().client.proctree(n1, &tc, false, true);
        tc.allocnodes();
        changeClient().client.proctree(n1, &tc, false, true);
        tc.nn[0].parenthandle = UNDEF;

        SymmCipher key;
        AttrMap attrs;
        string attrstring;
        key.setkey((const ::mega::byte*)tc.nn[0].nodekey.data(), n1->type);
        attrs = n1->attrs;
        attrs.getjson(&attrstring);
        client1().client.makeattr(&key, tc.nn[0].attrstring, attrstring.c_str());
        changeClient().client.putnodes(n2->nodeHandle(), NoVersioning, move(tc.nn), nullptr, ++next_request_tag);
    }

    void remote_renamed_copy(std::string nodepath, std::string newparentpath, string newname, bool updatemodel, bool reportaction)
    {
        std::lock_guard<std::recursive_mutex> g(changeClient().clientMutex);

        if (updatemodel)
        {
            remoteModel.emulate_rename_copy(nodepath, newparentpath, newname);
        }

        Node* testRoot = changeClient().client.nodebyhandle(changeClient().basefolderhandle);
        Node* n1 = changeClient().drillchildnodebyname(testRoot, remoteTestBasePath + "/" + nodepath);
        Node* n2 = changeClient().drillchildnodebyname(testRoot, remoteTestBasePath + "/" + newparentpath);
        ASSERT_TRUE(!!n1);
        ASSERT_TRUE(!!n2);

        if (reportaction) out() << name() << " action: remote rename + copy " << n1->displaypath() << " to " << n2->displaypath() << " as " << newname;

        TreeProcCopy tc;
        changeClient().client.proctree(n1, &tc, false, true);
        tc.allocnodes();
        changeClient().client.proctree(n1, &tc, false, true);
        tc.nn[0].parenthandle = UNDEF;

        SymmCipher key;
        AttrMap attrs;
        string attrstring;
        key.setkey((const ::mega::byte*)tc.nn[0].nodekey.data(), n1->type);
        attrs = n1->attrs;
        LocalPath::utf8_normalize(&newname);
        attrs.map['n'] = newname;
        attrs.getjson(&attrstring);
        client1().client.makeattr(&key, tc.nn[0].attrstring, attrstring.c_str());
        changeClient().client.putnodes(n2->nodeHandle(), NoVersioning, move(tc.nn), nullptr, ++next_request_tag);
    }

    void remote_renamed_move(std::string nodepath, std::string newparentpath, string newname, bool updatemodel, bool reportaction)
    {
        std::lock_guard<std::recursive_mutex> g(changeClient().clientMutex);

        if (updatemodel)
        {
            remoteModel.emulate_rename_copy(nodepath, newparentpath, newname);
        }

        Node* testRoot = changeClient().client.nodebyhandle(changeClient().basefolderhandle);
        Node* n1 = changeClient().drillchildnodebyname(testRoot, remoteTestBasePath + "/" + nodepath);
        Node* n2 = changeClient().drillchildnodebyname(testRoot, remoteTestBasePath + "/" + newparentpath);
        ASSERT_TRUE(!!n1);
        ASSERT_TRUE(!!n2);

        if (reportaction) out() << name() << " action: remote rename + move " << n1->displaypath() << " to " << n2->displaypath() << " as " << newname;

        error e = changeClient().client.rename(n1, n2, SYNCDEL_NONE, NodeHandle(), newname.c_str(), nullptr);
        EXPECT_EQ(e, API_OK);
    }

    void remote_delete(std::string nodepath, bool updatemodel, bool reportaction, bool mightNotExist)
    {
        std::lock_guard<std::recursive_mutex> g(changeClient().clientMutex);

        Node* testRoot = changeClient().client.nodebyhandle(changeClient().basefolderhandle);
        Node* n = changeClient().drillchildnodebyname(testRoot, remoteTestBasePath + "/" + nodepath);
        if (mightNotExist && !n) return;  // eg when checking to remove an item that is a move target but there isn't one

        ASSERT_TRUE(!!n);

        if (reportaction) out() << name() << " action: remote delete " << n->displaypath();

        if (updatemodel) remoteModel.emulate_delete(nodepath);

        auto e = changeClient().client.unlink(n, false, ++next_request_tag);
        ASSERT_TRUE(!e);
    }

    fs::path fixSeparators(std::string p)
    {
        for (auto& c : p)
            if (c == '/')
                c = fs::path::preferred_separator;
        return fs::u8path(p);
    }

    void local_rename(std::string path, std::string newname, bool updatemodel, bool reportaction, bool deleteTargetFirst)
    {
        if (deleteTargetFirst) local_delete(parentpath(path) + "/" + newname, updatemodel, reportaction, true); // in case the target already exists

        if (updatemodel) localModel.emulate_rename(path, newname);

        fs::path p1(localTestBasePath());
        p1 /= fixSeparators(path);
        fs::path p2 = p1.parent_path() / newname;

        if (reportaction) out() << name() << " action: local rename " << p1 << " to " << p2;

        std::error_code ec;
        for (int i = 0; i < 5; ++i)
        {
            fs::rename(p1, p2, ec);
            if (!ec) break;
            WaitMillisec(100);
        }
        ASSERT_TRUE(!ec) << "local_rename " << p1 << " to " << p2 << " failed: " << ec.message();
    }

    void local_move(std::string from, std::string to, bool updatemodel, bool reportaction, bool deleteTargetFirst)
    {
        if (deleteTargetFirst) local_delete(to + "/" + leafname(from), updatemodel, reportaction, true);

        if (updatemodel) localModel.emulate_move(from, to);

        fs::path p1(localTestBasePath());
        fs::path p2(localTestBasePath());
        p1 /= fixSeparators(from);
        p2 /= fixSeparators(to);
        p2 /= p1.filename();  // non-existing file in existing directory case

        if (reportaction) out() << name() << " action: local move " << p1 << " to " << p2;

        std::error_code ec;
        fs::rename(p1, p2, ec);
        if (ec)
        {
            fs::remove_all(p2, ec);
            fs::rename(p1, p2, ec);
        }
        ASSERT_TRUE(!ec) << "local_move " << p1 << " to " << p2 << " failed: " << ec.message();
    }

    void local_copy(std::string from, std::string to, bool updatemodel, bool reportaction)
    {
        if (updatemodel) localModel.emulate_copy(from, to);

        fs::path p1(localTestBasePath());
        fs::path p2(localTestBasePath());
        p1 /= fixSeparators(from);
        p2 /= fixSeparators(to);

        if (reportaction) out() << name() << " action: local copy " << p1 << " to " << p2;

        std::error_code ec;
        fs::copy(p1, p2, ec);
        ASSERT_TRUE(!ec) << "local_copy " << p1 << " to " << p2 << " failed: " << ec.message();
    }

    void local_delete(std::string path, bool updatemodel, bool reportaction, bool mightNotExist)
    {
        fs::path p(localTestBasePath());
        p /= fixSeparators(path);

        if (mightNotExist && !fs::exists(p)) return;

        if (reportaction) out() << name() << " action: local_delete " << p;

        std::error_code ec;
        fs::remove_all(p, ec);
        ASSERT_TRUE(!ec) << "local_delete " << p << " failed: " << ec.message();
        if (updatemodel) localModel.emulate_delete(path);
    }

    void source_rename(std::string nodepath, std::string newname, bool updatemodel, bool reportaction, bool deleteTargetFirst)
    {
        if (up) local_rename(nodepath, newname, updatemodel, reportaction, deleteTargetFirst);
        else remote_rename(nodepath, newname, updatemodel, reportaction, deleteTargetFirst);
    }

    void source_move(std::string nodepath, std::string newparentpath, bool updatemodel, bool reportaction, bool deleteTargetFirst)
    {
        if (up) local_move(nodepath, newparentpath, updatemodel, reportaction, deleteTargetFirst);
        else remote_move(nodepath, newparentpath, updatemodel, reportaction, deleteTargetFirst);
    }

    void source_copy(std::string nodepath, std::string newparentpath, bool updatemodel, bool reportaction)
    {
        if (up) local_copy(nodepath, newparentpath, updatemodel, reportaction);
        else remote_copy(nodepath, newparentpath, updatemodel, reportaction);
    }

    void source_delete(std::string nodepath, bool updatemodel, bool reportaction = false)
    {
        if (up) local_delete(nodepath, updatemodel, reportaction, false);
        else remote_delete(nodepath, updatemodel, reportaction, false);
    }

    void fileMayDiffer(std::string filepath)
    {
        fs::path p(localTestBasePath());
        p /= fixSeparators(filepath);

        client1().localFSFilesThatMayDiffer.insert(p);
        out() << "File may differ: " << p;
    }

    // Two-way sync has been started and is stable.  Now perform the test action

    enum ModifyStage { Prepare, MainAction };

    void PrintLocalTree(fs::path p)
    {
        out() << p;
        if (fs::is_directory(p))
        {
            for (auto i = fs::directory_iterator(p); i != fs::directory_iterator(); ++i)
            {
                PrintLocalTree(*i);
            }
        }
    }

    void PrintLocalTree(const LocalNode& node)
    {
        out() << node.getLocalPath().toPath();

        if (node.type == FILENODE) return;

        for (const auto& childIt : node.children)
        {
            PrintLocalTree(*childIt.second);
        }
    }

    void PrintRemoteTree(Node* n, string prefix = "")
    {
        prefix += string("/") + n->displayname();
        out() << prefix;
        if (n->type == FILENODE) return;
        for (auto& c : client1().client.getChildren(n))
        {
            PrintRemoteTree(c, prefix);
        }
    }

    void PrintModelTree(Model::ModelNode* n, string prefix = "")
    {
        prefix += string("/") + n->name;
        out() << prefix;
        if (n->type == Model::ModelNode::file) return;
        for (auto& c : n->kids)
        {
            PrintModelTree(c.get(), prefix);
        }
    }

    void Modify(ModifyStage stage)
    {
        bool prep = stage == Prepare;
        bool act = stage == MainAction;

        if (prep) out() << "Preparing action ";
        if (act) out() << "Executing action ";

        if (prep && printTreesBeforeAndAfter)
        {
            out() << " ---- local filesystem initial state ----";
            PrintLocalTree(fs::path(localTestBasePath()));

            if (auto* sync = client1().syncByBackupId(backupId))
            {
                out() << " ---- local node tree initial state ----";
                PrintLocalTree(*sync->localroot);
            }

            out() << " ---- remote node tree initial state ----";
            Node* testRoot = client1().client.nodebyhandle(changeClient().basefolderhandle);
            if (Node* n = client1().drillchildnodebyname(testRoot, remoteTestBasePath))
            {
                PrintRemoteTree(n);
            }
        }

        switch (action)
        {
        case action_rename:
            if (prep)
            {
            }
            else if (act)
            {
                if (file)
                {
                    source_rename("f/f_0/file0_f_0", "file0_f_0_renamed", shouldUpdateModel(), true, true);
                    if (shouldUpdateDestination())
                    {
                        destinationModel().emulate_rename("f/f_0/file0_f_0", "file0_f_0_renamed");
                    }
                }
                else
                {
                    source_rename("f/f_0", "f_0_renamed", shouldUpdateModel(), true, false);
                    if (shouldUpdateDestination())
                    {
                        destinationModel().emulate_rename("f/f_0", "f_0_renamed");
                    }
                }
            }
            break;

        case action_moveWithinSync:
            if (prep)
            {
            }
            else if (act)
            {
                if (file)
                {
                    source_move("f/f_1/file0_f_1", "f/f_0", shouldUpdateModel(), true, false);
                    if (shouldUpdateDestination())
                    {
                        destinationModel().emulate_move("f/f_1/file0_f_1", "f/f_0");
                    }
                }
                else
                {
                    source_move("f/f_1", "f/f_0", shouldUpdateModel(), true, false);
                    if (shouldUpdateDestination())
                    {
                        destinationModel().emulate_move("f/f_1", "f/f_0");
                    }
                }
            }
            break;

        case action_moveOutOfSync:
            if (prep)
            {
            }
            else if (act)
            {
                if (file)
                {
                    source_move("f/f_0/file0_f_0", "outside", shouldUpdateModel(), false, false);
                    if (shouldUpdateDestination())
                    {
                        destinationModel().emulate_delete("f/f_0/file0_f_0");
                    }
                }
                else
                {
                    source_move("f/f_0", "outside", shouldUpdateModel(), false, false);
                    if (shouldUpdateDestination())
                    {
                        destinationModel().emulate_delete("f/f_0");
                    }
                }
            }
            break;

        case action_moveIntoSync:
            if (prep)
            {
            }
            else if (act)
            {
                if (file)
                {
                    source_move("outside/file0_outside", "f/f_0", shouldUpdateModel(), false, false);
                    if (shouldUpdateDestination())
                    {
                        destinationModel().emulate_copy("outside/file0_outside", "f/f_0");
                    }
                }
                else
                {
                    source_move("outside", "f/f_0", shouldUpdateModel(), false, false);
                    if (shouldUpdateDestination())
                    {
                        destinationModel().emulate_delete("f/f_0/outside");
                        destinationModel().emulate_copy("outside", "f/f_0");
                    }
                }
            }
            break;

        case action_delete:
            if (prep)
            {
            }
            else if (act)
            {
                if (file)
                {
                    source_delete("f/f_0/file0_f_0", shouldUpdateModel(), true);
                    if (shouldUpdateDestination())
                    {
                        destinationModel().emulate_delete("f/f_0/file0_f_0");
                    }
                }
                else
                {
                    source_delete("f/f_0", shouldUpdateModel(), true);
                    if (shouldUpdateDestination())
                    {
                        destinationModel().emulate_delete("f/f_0");
                    }
                }
            }
            break;

        default: ASSERT_TRUE(false);
        }
    }

    void CheckSetup(State&, bool initial)
    {
        if (!initial && printTreesBeforeAndAfter)
        {
            out() << " ---- local filesystem before change ----";
            PrintLocalTree(fs::path(localTestBasePath()));

            if (auto* sync = client1().syncByBackupId(backupId))
            {
                out() << " ---- local node tree before change ----";
                PrintLocalTree(*sync->localroot);
            }

            out() << " ---- remote node tree before change ----";
            Node* testRoot = client1().client.nodebyhandle(changeClient().basefolderhandle);
            if (Node* n = client1().drillchildnodebyname(testRoot, remoteTestBasePath))
            {
                PrintRemoteTree(n);
            }
        }

        if (!initial) out() << "Checking setup state (should be no changes in twoway sync source): "<< name();

        // confirm source is unchanged after setup  (Two-way is not sending changes to the wrong side)
        bool localfs = client1().confirmModel(backupId, localModel.findnode("f"), StandardClient::CONFIRM_LOCALFS, true); // todo: later enable debris checks
        bool localnode = client1().confirmModel(backupId, localModel.findnode("f"), StandardClient::CONFIRM_LOCALNODE, true); // todo: later enable debris checks
        bool remote = client1().confirmModel(backupId, remoteModel.findnode("f"), StandardClient::CONFIRM_REMOTE, true); // todo: later enable debris checks
        EXPECT_EQ(localfs, localnode);
        EXPECT_EQ(localnode, remote);
        EXPECT_TRUE(localfs && localnode && remote) << " failed in " << name();
    }


    // Two-way sync is stable again after the change.  Check the results.
    bool finalResult = false;
    void CheckResult(State&)
    {
        Sync* sync = client1().syncByBackupId(backupId);

        if (printTreesBeforeAndAfter)
        {
            out() << " ---- local filesystem after sync of change ----";
            PrintLocalTree(fs::path(localTestBasePath()));

            if (sync)
            {
                out() << " ---- local node tree after sync of change ----";
                PrintLocalTree(*sync->localroot);
            }

            out() << " ---- remote node tree after sync of change ----";
            Node* testRoot = client1().client.nodebyhandle(changeClient().basefolderhandle);
            if (Node* n = client1().drillchildnodebyname(testRoot, remoteTestBasePath))
            {
                PrintRemoteTree(n);
            }
            out() << " ---- expected sync destination (model) ----";
            PrintModelTree(destinationModel().findnode("f"));
        }

        out() << "Checking twoway sync "<< name();

        if (shouldDisableSync())
        {
            bool lfs = client1().confirmModel(backupId, localModel.findnode("f"), localSyncRootPath(), true);
            bool rnt = client1().confirmModel(backupId, remoteModel.findnode("f"), remoteSyncRoot());

            EXPECT_EQ(sync, nullptr) << "Sync isn't disabled: " << name();
            EXPECT_TRUE(lfs) << "Couldn't confirm LFS: " << name();
            EXPECT_TRUE(rnt) << "Couldn't confirm RNT: " << name();

            finalResult = sync == nullptr;
            finalResult &= lfs;
            finalResult &= rnt;
        }
        else
        {
            EXPECT_NE(sync, (Sync*)nullptr);
            EXPECT_TRUE(sync && sync->state() == SYNC_ACTIVE);

            bool localfs = client1().confirmModel(backupId, localModel.findnode("f"), StandardClient::CONFIRM_LOCALFS, true); // todo: later enable debris checks
            bool localnode = client1().confirmModel(backupId, localModel.findnode("f"), StandardClient::CONFIRM_LOCALNODE, true); // todo: later enable debris checks
            bool remote = client1().confirmModel(backupId, remoteModel.findnode("f"), StandardClient::CONFIRM_REMOTE, true); // todo: later enable debris checks
            EXPECT_EQ(localfs, localnode);
            EXPECT_EQ(localnode, remote);
            EXPECT_TRUE(localfs && localnode && remote) << " failed in " << name();

            finalResult = localfs && localnode && remote && sync && sync->state() == SYNC_ACTIVE;
        }

    }
};

void CatchupClients(StandardClient* c1, StandardClient* c2 = nullptr, StandardClient* c3 = nullptr)
{
    out() << "Catching up";
    auto pb1 = newPromiseBoolSP();
    auto pb2 = newPromiseBoolSP();
    auto pb3 = newPromiseBoolSP();
    if (c1) c1->catchup(pb1);
    if (c2) c2->catchup(pb2);
    if (c3) c3->catchup(pb3);
    ASSERT_TRUE((!c1 || pb1->get_future().get()) &&
                (!c2 || pb2->get_future().get()) &&
                (!c3 || pb3->get_future().get()));
    out() << "Caught up";
}

void PrepareForSync(StandardClient& client)
{
    auto local = client.fsBasePath / "twoway" / "initial";

    fs::create_directories(local);

    ASSERT_TRUE(buildLocalFolders(local, "f", 2, 2, 2));
    ASSERT_TRUE(buildLocalFolders(local, "outside", 2, 1, 1));

    constexpr auto delta = std::chrono::seconds(3600);

    ASSERT_TRUE(createDataFile(local / "f" / "file_older_1", "file_older_1", -delta));
    ASSERT_TRUE(createDataFile(local / "f" / "file_older_2", "file_older_2", -delta));
    ASSERT_TRUE(createDataFile(local / "f" / "file_newer_1", "file_newer_1", delta));
    ASSERT_TRUE(createDataFile(local / "f" / "file_newer_2", "file_newer_2", delta));

    auto* remote = client.drillchildnodebyname(client.gettestbasenode(), "twoway");
    ASSERT_NE(remote, nullptr);

    ASSERT_TRUE(client.uploadFolderTree(local, remote));
    ASSERT_TRUE(client.uploadFilesInTree(local, remote));
}

bool WaitForRemoteMatch(map<string, TwoWaySyncSymmetryCase>& testcases,
                        chrono::seconds timeout)
{
    auto total = std::chrono::milliseconds(0);
    constexpr auto sleepIncrement = std::chrono::milliseconds(500);

    do
    {
        auto i = testcases.begin();
        auto j = testcases.end();

        for ( ; i != j; ++i)
        {
            auto& testcase = i->second;

            if (testcase.pauseDuringAction) continue;

            auto& client = testcase.client1();
            auto& id = testcase.backupId;
            auto& model = testcase.remoteModel;

            if (!client.match(id, model.findnode("f")))
            {
                out() << "Cloud/model misatch: " << testcase.name();
                break;
            }
        }

        if (i == j)
        {
            out() << "Cloud/model matched.";
            return true;
        }

        out() << "Waiting for cloud/model match...";

        std::this_thread::sleep_for(sleepIncrement);
        total += sleepIncrement;
    }
    while (total < timeout);

    out() << "Timed out waiting for cloud/model match.";

    return false;
}

TEST_F(SyncTest, TwoWay_Highlevel_Symmetries)
{
    // confirm change is synced to remote, and also seen and applied in a second client that syncs the same folder
    fs::path localtestroot = makeNewTestRoot();

    StandardClient clientA2(localtestroot, "clientA2");

    ASSERT_TRUE(clientA2.login_reset_makeremotenodes("MEGA_EMAIL", "MEGA_PWD", "twoway", 0, 0, true));

    PrepareForSync(clientA2);

    StandardClient clientA1Steady(localtestroot, "clientA1S");
    StandardClient clientA1Resume(localtestroot, "clientA1R");
    ASSERT_TRUE(clientA1Steady.login_fetchnodes("MEGA_EMAIL", "MEGA_PWD", false, true));
    ASSERT_TRUE(clientA1Resume.login_fetchnodes("MEGA_EMAIL", "MEGA_PWD", false, true));
    fs::create_directory(clientA1Steady.fsBasePath / fs::u8path("twoway"));
    fs::create_directory(clientA1Resume.fsBasePath / fs::u8path("twoway"));
    fs::create_directory(clientA2.fsBasePath / fs::u8path("twoway"));

    TwoWaySyncSymmetryCase::State allstate(clientA1Steady, clientA1Resume, clientA2);
    allstate.localBaseFolderSteady = clientA1Steady.fsBasePath / fs::u8path("twoway");
    allstate.localBaseFolderResume = clientA1Resume.fsBasePath / fs::u8path("twoway");

    std::map<std::string, TwoWaySyncSymmetryCase> cases;

    static set<string> tests = {
    }; // tests

    for (int syncType = TwoWaySyncSymmetryCase::type_numTypes; syncType--; )
    {
        //if (syncType != TwoWaySyncSymmetryCase::type_backupSync) continue;

        for (int selfChange = 0; selfChange < 2; ++selfChange)
        {
            //if (!selfChange) continue;

            for (int up = 0; up < 2; ++up)
            {
                //if (!up) continue;

                for (int action = 0; action < (int)TwoWaySyncSymmetryCase::action_numactions; ++action)
                {
                    //if (action != TwoWaySyncSymmetryCase::action_rename) continue;

                    for (int file = 0; file < 2; ++file)
                    {
                        //if (!file) continue;

                        for (int isExternal = 0; isExternal < 2; ++isExternal)
                        {
                            if (isExternal && syncType != TwoWaySyncSymmetryCase::type_backupSync)
                            {
                                continue;
                            }

                            for (int pauseDuringAction = 0; pauseDuringAction < 2; ++pauseDuringAction)
                            {
                                //if (pauseDuringAction) continue;

                                // we can't make changes if the client is not running
                                if (pauseDuringAction && selfChange) continue;

                                TwoWaySyncSymmetryCase testcase(allstate);
                                testcase.syncType = TwoWaySyncSymmetryCase::SyncType(syncType);
                                testcase.selfChange = selfChange != 0;
                                testcase.up = up;
                                testcase.action = TwoWaySyncSymmetryCase::Action(action);
                                testcase.file = file;
                                testcase.isExternal = isExternal;
                                testcase.pauseDuringAction = pauseDuringAction;
                                testcase.printTreesBeforeAndAfter = !tests.empty();

                                if (tests.empty() || tests.count(testcase.name()) > 0)
                                {
                                    auto name = testcase.name();
                                    cases.emplace(name, move(testcase));
                                }
                            }
                        }
                    }
                }
            }
        }
    }

    out() << "Creating initial local files/folders for " << cases.size() << " sync test cases";
    for (auto& testcase : cases)
    {
        testcase.second.SetupForSync();
    }

    // set up sync for A1, it should build matching cloud files/folders as the test cases add local files/folders
    handle backupId1 = clientA1Steady.setupSync_mainthread("twoway", "twoway");
    ASSERT_NE(backupId1, UNDEF);
    handle backupId2 = clientA1Resume.setupSync_mainthread("twoway", "twoway");
    ASSERT_NE(backupId2, UNDEF);
    ASSERT_EQ(allstate.localBaseFolderSteady, clientA1Steady.syncSet(backupId1).localpath);
    ASSERT_EQ(allstate.localBaseFolderResume, clientA1Resume.syncSet(backupId2).localpath);

    out() << "Full-sync all test folders to the cloud for setup";
    waitonsyncs(std::chrono::seconds(10), &clientA1Steady, &clientA1Resume);
    CatchupClients(&clientA1Steady, &clientA1Resume, &clientA2);
    waitonsyncs(std::chrono::seconds(20), &clientA1Steady, &clientA1Resume);

    out() << "Stopping full-sync";
    ASSERT_TRUE(clientA1Steady.delSync_mainthread(backupId1));
    ASSERT_TRUE(clientA1Resume.delSync_mainthread(backupId2));

    out() << "Setting up each sub-test's Two-way sync of 'f'";
    for (auto& testcase : cases)
    {
        testcase.second.SetupTwoWaySync();
    }

    out() << "Letting all " << cases.size() << " Two-way syncs run";
    waitonsyncs(std::chrono::seconds(10), &clientA1Steady, &clientA1Resume);

    CatchupClients(&clientA1Steady, &clientA1Resume, &clientA2);
    waitonsyncs(std::chrono::seconds(10), &clientA1Steady, &clientA1Resume);

    out() << "Checking intial state";
    for (auto& testcase : cases)
    {
        testcase.second.CheckSetup(allstate, true);
    }

    // make changes in destination to set up test
    for (auto& testcase : cases)
    {
        testcase.second.Modify(TwoWaySyncSymmetryCase::Prepare);
    }

    CatchupClients(&clientA1Steady, &clientA1Resume, &clientA2);

    out() << "Letting all " << cases.size() << " Two-way syncs run";
    waitonsyncs(std::chrono::seconds(15), &clientA1Steady, &clientA1Resume, &clientA2);

    out() << "Checking Two-way source is unchanged";
    for (auto& testcase : cases)
    {
        testcase.second.CheckSetup(allstate, false);
    }

    auto backupsAreMonitoring = [&cases]() {
        for (auto& i : cases)
        {
            // Convenience.
            auto& testcase = i.second;

            // Only check backup syncs.
            if (!testcase.isBackup()) continue;

            // Only check active syncs.
            if (!testcase.client1().syncByBackupId(testcase.backupId)) continue;

            // Get the sync's config so we can determine if it's monitoring.
            auto config = testcase.client1().syncConfigByBackupID(testcase.backupId);

            // Is the sync monitoring as it should be?
            if (config.getBackupState() != SYNC_BACKUP_MONITOR) return false;
        }

        // Everyone's monitoring as they should be.
        return true;
    };

    out() << "Checking Backups are Monitoring";
    ASSERT_TRUE(backupsAreMonitoring());

    int paused = 0;
    for (auto& testcase : cases)
    {
        if (testcase.second.pauseDuringAction)
        {
            testcase.second.PauseTwoWaySync();
            ++paused;
        }
    }

    // save session and local log out A1R to set up for resume
    string session;
    clientA1Resume.client.dumpsession(session);
    clientA1Resume.localLogout();

    auto remainingResumeSyncs = clientA1Resume.client.syncs.allConfigs();
    ASSERT_EQ(0u, remainingResumeSyncs.size());

    if (paused)
    {
        out() << "Paused " << paused << " Two-way syncs";
        WaitMillisec(1000);
    }

    clientA1Steady.logcb = clientA1Resume.logcb = clientA2.logcb = true;

    out() << "Performing action ";
    for (auto& testcase : cases)
    {
        testcase.second.Modify(TwoWaySyncSymmetryCase::MainAction);
    }
    waitonsyncs(std::chrono::seconds(15), &clientA1Steady, &clientA2);   // leave out clientA1Resume as it's 'paused' (locallogout'd) for now
    CatchupClients(&clientA1Steady, &clientA2);
    waitonsyncs(std::chrono::seconds(15), &clientA1Steady, &clientA2);   // leave out clientA1Resume as it's 'paused' (locallogout'd) for now

    // resume A1R session (with sync), see if A2 nodes and localnodes get in sync again
    clientA1Resume.received_syncs_restored = false;
    ASSERT_TRUE(clientA1Resume.login_fetchnodes(session));
    ASSERT_EQ(clientA1Resume.basefolderhandle, clientA2.basefolderhandle);

    // wait for normal sync resumes to complete
    clientA1Resume.waitFor([&](StandardClient& sc){ return sc.received_syncs_restored; }, std::chrono::seconds(30));

    // now resume remainder - some are external syncs
    int resumed = 0;
    for (auto& testcase : cases)
    {
        if (testcase.second.pauseDuringAction)
        {
            testcase.second.ResumeTwoWaySync();
            ++resumed;
        }
    }
    if (resumed)
    {
        out() << "Resumed " << resumed << " Two-way syncs";
        WaitMillisec(3000);
    }

    out() << "Waiting for remote changes to make it to clients...";
    EXPECT_TRUE(WaitForRemoteMatch(cases, chrono::seconds(64)));  // 64 because the jenkins machines can be slow

    out() << "Letting all " << cases.size() << " Two-way syncs run";

    waitonsyncs(std::chrono::seconds(15), &clientA1Steady, &clientA1Resume, &clientA2);

    CatchupClients(&clientA1Steady, &clientA1Resume, &clientA2);
    waitonsyncs(std::chrono::seconds(15), &clientA1Steady, &clientA1Resume, &clientA2);

    out() << "Checking Backups are Monitoring";
    ASSERT_TRUE(backupsAreMonitoring());

    out() << "Checking local and remote state in each sub-test";

    for (auto& testcase : cases)
    {
        testcase.second.CheckResult(allstate);
    }
    int succeeded = 0, failed = 0;
    for (auto& testcase : cases)
    {
        if (testcase.second.finalResult) ++succeeded;
        else
        {
            out() << "failed: " << testcase.second.name();
            ++failed;
        }
    }
    out() << "Succeeded: " << succeeded << " Failed: " << failed;

    // Clear tree-state cache.
    {
        StandardClient cC(localtestroot, "cC");
        ASSERT_TRUE(cC.login_fetchnodes("MEGA_EMAIL", "MEGA_PWD", false, true));
    }
}

TEST_F(SyncTest, MoveExistingIntoNewDirectoryWhilePaused)
{
    auto TESTROOT = makeNewTestRoot();
    auto TIMEOUT  = chrono::seconds(4);

    Model model;
    fs::path root;
    string session;
    handle id;

    // Initial setup.
    {
        StandardClient c(TESTROOT, "c");

        // Log in client.
        ASSERT_TRUE(c.login_reset_makeremotenodes("MEGA_EMAIL", "MEGA_PWD", "s", 0, 0));

        // Add and start sync.
        id = c.setupSync_mainthread("s", "s");
        ASSERT_NE(id, UNDEF);

        // Squirrel away for later use.
        root = c.syncSet(id).localpath.u8string();

        // Populate filesystem.
        model.addfolder("a");
        model.addfolder("c");
        model.generate(root);

        // Wait for initial sync to complete.
        waitonsyncs(TIMEOUT, &c);

        // Make sure everything arrived safely.
        ASSERT_TRUE(c.confirmModel_mainthread(model.root.get(), id));

        // Save the session so we can resume later.
        c.client.dumpsession(session);

        // Log out client, taking care to keep caches.
        c.localLogout();
    }

    StandardClient c(TESTROOT, "c");

    // Add a new hierarchy to be scanned.
    model.addfolder("b");
    model.generate(root);

    // Move c under b.
    fs::rename(root / "c", root / "b" / "c");

    // Update the model.
    model.movenode("c", "b");

    // Hook onAutoResumeResult callback.
    promise<void> notify;

    c.onAutoResumeResult = [&notify](const SyncConfig&, bool, bool) {
        notify.set_value();
    };

    // Log in client resuming prior session.
    ASSERT_TRUE(c.login_fetchnodes(session));

    // Wait for the sync to be resumed.
    notify.get_future().get();

    // Wait for the sync to catch up.
    waitonsyncs(TIMEOUT, &c);

    // Were the changes propagated?
    ASSERT_TRUE(c.confirmModel_mainthread(model.root.get(), id));
}

// Useful predicates.
const auto SyncDisabled = [](handle id) {
    return [id](StandardClient& client) {
        return client.syncByBackupId(id) == nullptr;
    };
};

const auto SyncMonitoring = [](handle id) {
    return [id](StandardClient& client) {
        const auto* sync = client.syncByBackupId(id);
        return sync && sync->isBackupMonitoring();
    };
};

TEST_F(SyncTest, ForeignChangesInTheCloudDisablesMonitoringBackup)
{
    const auto TESTROOT = makeNewTestRoot();
    const auto TIMEOUT  = chrono::seconds(4);

    StandardClient c(TESTROOT, "c");

    // Log callbacks.
    c.logcb = true;

    // Log in client.
    ASSERT_TRUE(c.login_reset_makeremotenodes("MEGA_EMAIL", "MEGA_PWD", "s", 0, 0));

    // Add and start sync.
    const auto id = c.setupSync_mainthread("s", "s", true);
    ASSERT_NE(id, UNDEF);

    // Wait for initial sync to complete.
    waitonsyncs(TIMEOUT, &c);

    // Make sure we're in monitoring mode.
    ASSERT_TRUE(c.waitFor(SyncMonitoring(id), TIMEOUT));

    // Make a (foreign) change to the cloud.
    {
        StandardClient cu(TESTROOT, "cu");

        // Log callbacks.
        cu.logcb = true;

        // Log in client.
        ASSERT_TRUE(cu.login_fetchnodes("MEGA_EMAIL", "MEGA_PWD"));

        // Create a directory.
        vector<NewNode> node(1);

        cu.client.putnodes_prepareOneFolder(&node[0], "d");

        ASSERT_TRUE(cu.putnodes(c.syncSet(id).h, NoVersioning, std::move(node)));
    }

    // Give our sync some time to process remote changes.
    waitonsyncs(TIMEOUT, &c);

    // Wait for the sync to be disabled.
    ASSERT_TRUE(c.waitFor(SyncDisabled(id), TIMEOUT));

    // Has the sync failed?
    {
        SyncConfig config = c.syncConfigByBackupID(id);

        ASSERT_EQ(config.mBackupState, SYNC_BACKUP_MONITOR);
        ASSERT_EQ(config.mEnabled, false);
        ASSERT_EQ(config.mError, BACKUP_MODIFIED);
    }
}

class BackupClient
  : public StandardClient
{
public:
    BackupClient(const fs::path& basePath, const string& name)
      : StandardClient(basePath, name)
      , mOnFileAdded()
    {
    }

    void file_added(File* file) override
    {
        StandardClient::file_added(file);

        if (mOnFileAdded) mOnFileAdded(*file);
    }

    using FileAddedCallback = std::function<void(File&)>;

    FileAddedCallback mOnFileAdded;
}; // Client

TEST_F(SyncTest, MonitoringExternalBackupRestoresInMirroringMode)
{
    const auto TESTROOT = makeNewTestRoot();
    const auto TIMEOUT  = chrono::seconds(4);

    // Model.
    Model m;

    // Sync Root Handle.
    NodeHandle rootHandle;

    // Session ID.
    string sessionID;

    // Sync Backup ID.
    handle id;

    {
        StandardClient cb(TESTROOT, "cb");

        // Log callbacks.
        cb.logcb = true;

        // Log in client.
        ASSERT_TRUE(cb.login_reset_makeremotenodes("MEGA_EMAIL", "MEGA_PWD", "s", 0, 0));

        // Create some files to synchronize.
        m.addfile("d/f");
        m.addfile("f");
        m.generate(cb.fsBasePath / "s");

        // Add and start sync.
        {
            // Generate drive ID.
            auto driveID = generateDriveId(cb.client.rng);

            // Write drive ID.
            auto drivePath = cb.fsBasePath.u8string();
            auto result = writeDriveId(*cb.client.fsaccess, drivePath.c_str(), driveID);
            ASSERT_EQ(result, API_OK);

            // Add sync.
            id = cb.backupAdd_mainthread("", "s", "s", "");
            ASSERT_NE(id, UNDEF);
        }

        // Wait for sync to complete.
        waitonsyncs(TIMEOUT, &cb);

        // Make sure everything made it to the cloud.
        ASSERT_TRUE(cb.confirmModel_mainthread(m.root.get(), id));

        // Wait for sync to transition to monitoring mode.
        ASSERT_TRUE(cb.waitFor(SyncMonitoring(id), TIMEOUT));

        // Get our hands on the sync's root handle.
        rootHandle = cb.syncSet(id).h;

        // Record this client's session.
        cb.client.dumpsession(sessionID);

        // Log out the client.
        cb.localLogout();
    }

    StandardClient cb(TESTROOT, "cb");

    cb.logcb = true;

    // Log in client.
    ASSERT_TRUE(cb.login_fetchnodes(sessionID));

    // Make a change in the cloud.
    {
        vector<NewNode> node(1);

        cb.client.putnodes_prepareOneFolder(&node[0], "g");

        ASSERT_TRUE(cb.putnodes(rootHandle, NoVersioning, std::move(node)));
    }

    // Restore the backup sync.
    ASSERT_TRUE(cb.backupOpenDrive(cb.fsBasePath));

    // Re-enable the sync.
    ASSERT_TRUE(cb.enableSyncByBackupId(id));

    // Wait for the mirror to complete.
    waitonsyncs(TIMEOUT, &cb);

    // Cloud should mirror the local disk. (ie, g should be gone in the cloud)
    ASSERT_TRUE(cb.confirmModel_mainthread(m.root.get(), id));
}

TEST_F(SyncTest, MonitoringExternalBackupResumesInMirroringMode)
{
    const auto TESTROOT = makeNewTestRoot();
    const auto TIMEOUT  = chrono::seconds(4);

    StandardClient cb(TESTROOT, "cb");

    // Log callbacks.
    cb.logcb = true;

    // Log in client.
    ASSERT_TRUE(cb.login_reset_makeremotenodes("MEGA_EMAIL", "MEGA_PWD", "s", 0, 0));

    // Create some files to be synchronized.
    Model m;

    m.addfile("d/f");
    m.addfile("f");
    m.generate(cb.fsBasePath / "s");

    // Add and start sync.
    auto id = UNDEF;

    {
        // Generate drive ID.
        auto driveID = generateDriveId(cb.client.rng);

        // Write drive ID.
        auto drivePath = cb.fsBasePath.u8string();
        auto result = writeDriveId(*cb.client.fsaccess, drivePath.c_str(), driveID);
        ASSERT_EQ(result, API_OK);

        // Add sync.
        id = cb.backupAdd_mainthread("", "s", "s", "");
        ASSERT_NE(id, UNDEF);
    }

    // Wait for the mirror to complete.
    waitonsyncs(TIMEOUT, &cb);

    // Make sure everything arrived safe and sound.
    ASSERT_TRUE(cb.confirmModel_mainthread(m.root.get(), id));

    // Wait for transition to monitoring mode.
    ASSERT_TRUE(cb.waitFor(SyncMonitoring(id), TIMEOUT));

    // Disable the sync.
    ASSERT_TRUE(cb.disableSync(id, NO_SYNC_ERROR, true));

    // Make sure the sync's config is as we expect.
    {
        auto config = cb.syncConfigByBackupID(id);

        // Backup should remain in monitoring mode.
        ASSERT_EQ(config.mBackupState, SYNC_BACKUP_MONITOR);

        // Disabled external backups are always considered "user-disabled."
        // That is, the user must consciously decide to resume these syncs.
        ASSERT_EQ(config.mEnabled, false);
    }

    // Make a change in the cloud.
    {
        vector<NewNode> node(1);

        cb.client.putnodes_prepareOneFolder(&node[0], "g");

        auto rootHandle = cb.syncSet(id).h;
        ASSERT_TRUE(cb.putnodes(rootHandle, NoVersioning, std::move(node)));
    }

    // Re-enable the sync.
    ASSERT_TRUE(cb.enableSyncByBackupId(id));

    // Wait for the mirror to complete.
    waitonsyncs(TIMEOUT, &cb);

    // Cloud should mirror the disk.
    ASSERT_TRUE(cb.confirmModel_mainthread(m.root.get(), id));
}

TEST_F(SyncTest, MirroringInternalBackupResumesInMirroringMode)
{
    const auto TESTROOT = makeNewTestRoot();
    const auto TIMEOUT  = chrono::seconds(4);

    // Session ID.
    string sessionID;

    // Sync Backup ID.
    handle id;

    // Sync Root Handle.
    NodeHandle rootHandle;

    // "Foreign" client.
    StandardClient cf(TESTROOT, "cf");

    // Model.
    Model m;

    // Log callbacks.
    cf.logcb = true;

    // Log client in.
    ASSERT_TRUE(cf.login_reset_makeremotenodes("MEGA_EMAIL", "MEGA_PWD", "s", 0, 0));

    // Check manual resume.
    {
        BackupClient cb(TESTROOT, "cb");

        // Log callbacks.
        cb.logcb = true;

        // Log client in.
        ASSERT_TRUE(cb.login_fetchnodes("MEGA_EMAIL", "MEGA_PWD"));

        // Set upload throttle.
        //
        // This is so that we can disable the sync before it transitions
        // to the monitoring state.
        cb.client.setmaxuploadspeed(1);

        // Give the sync something to backup.
        m.addfile("d/f", randomData(16384));
        m.addfile("f", randomData(16384));
        m.generate(cb.fsBasePath / "s");

        // Disable the sync when it starts uploading a file.
        cb.mOnFileAdded = [&cb, &id](File& file) {

            // the upload has been set super slow so there's loads of time.

            // get the single sync
            SyncConfig config;
            ASSERT_TRUE(cb.client.syncs.syncConfigByBackupId(id, config));

            // Make sure the sync's in mirroring mode.
            ASSERT_EQ(config.mBackupId, id);
            ASSERT_EQ(config.mSyncType, SyncConfig::TYPE_BACKUP);
            ASSERT_EQ(config.mBackupState, SYNC_BACKUP_MIRROR);

            // Disable the sync.
            cb.client.syncs.disableSyncs(NO_SYNC_ERROR, true);

            // Callback's done its job.
            cb.mOnFileAdded = nullptr;
        };

        // Add and start sync.
        id = cb.setupSync_mainthread("s", "s", true);
        ASSERT_NE(id, UNDEF);

        // Let the sync mirror.
        waitonsyncs(TIMEOUT, &cb);

        // Make sure the sync's been disabled.
        ASSERT_FALSE(cb.syncByBackupId(id));

        // Make sure it's still in mirror mode.
        {
            auto config = cb.syncConfigByBackupID(id);

            ASSERT_EQ(config.mBackupState, SYNC_BACKUP_MIRROR);
            ASSERT_EQ(config.mEnabled, true);
            ASSERT_EQ(config.mError, NO_SYNC_ERROR);
        }

        // Get our hands on sync root's cloud handle.
        rootHandle = cb.syncSet(id).h;
        ASSERT_TRUE(!rootHandle.isUndef());

        // Make some changes to the cloud.
        vector<NewNode> node(1);

        cf.client.putnodes_prepareOneFolder(&node[0], "g");

        ASSERT_TRUE(cf.putnodes(rootHandle, NoVersioning, std::move(node)));

        // Log out the client when we try and upload a file.
        std::promise<void> waiter;

        cb.mOnFileAdded = [&cb, &waiter, &id](File& file) {

            // get the single sync
            SyncConfig config;
            ASSERT_TRUE(cb.client.syncs.syncConfigByBackupId(id, config));

            // Make sure we're mirroring.
            ASSERT_EQ(config.mBackupId, id);
            ASSERT_EQ(config.mSyncType, SyncConfig::TYPE_BACKUP);
            ASSERT_EQ(config.mBackupState, SYNC_BACKUP_MIRROR);

            // Notify the waiter.
            waiter.set_value();

            // Callback's done its job.
            cb.mOnFileAdded = nullptr;
        };

        // Resume the backup.
        ASSERT_TRUE(cb.enableSyncByBackupId(id));

        // Wait for the sync to try and upload a file.
        waiter.get_future().get();

        // Save the session ID.
        cb.client.dumpsession(sessionID);

        // Log out the client.
        cb.localLogout();
    }

    // Create a couple new nodes.
    {
        vector<NewNode> nodes(2);

        cf.client.putnodes_prepareOneFolder(&nodes[0], "h0");
        cf.client.putnodes_prepareOneFolder(&nodes[1], "h1");

        ASSERT_TRUE(cf.putnodes(rootHandle, NoVersioning, std::move(nodes)));
    }

    // Check automatic resume.
    StandardClient cb(TESTROOT, "cb");

    // Log callbacks.
    cb.logcb = true;

    // So we can pause execution until al the syncs are restored.
    promise<void> notifier;

    // Hook the onAutoResumeResult callback.
    cb.onAutoResumeResult = [&](const SyncConfig&, bool, bool) {
        // Let waiters know we've restored the sync.
        notifier.set_value();
    };

    // Log in client, resuming prior session.
    ASSERT_TRUE(cb.login_fetchnodes(sessionID));

    // Wait for the sync to be restored.
    ASSERT_NE(notifier.get_future().wait_for(std::chrono::seconds(8)),
              future_status::timeout);

    // Check config has been resumed.
    ASSERT_TRUE(cb.syncByBackupId(id));

    // Just let the sync mirror, Marge!
    waitonsyncs(TIMEOUT, &cb);

    // The cloud should match the local disk precisely.
    ASSERT_TRUE(cb.confirmModel_mainthread(m.root.get(), id));
}

TEST_F(SyncTest, MonitoringInternalBackupResumesInMonitoringMode)
{
    const auto TESTROOT = makeNewTestRoot();
    const auto TIMEOUT = chrono::seconds(8);

    // Sync Backup ID.
    handle id;

    // Sync Root Handle.
    NodeHandle rootHandle;

    // Session ID.
    string sessionID;

    // "Foreign" client.
    StandardClient cf(TESTROOT, "cf");

    // Model.
    Model m;

    // Log callbacks.
    cf.logcb = true;

    // Log foreign client in.
    ASSERT_TRUE(cf.login_reset_makeremotenodes("MEGA_EMAIL", "MEGA_PWD", "s", 0, 0));

    // Manual resume.
    {
        StandardClient cb(TESTROOT, "cb");

        // Log callbacks.
        cb.logcb = true;

        // Log in client.
        ASSERT_TRUE(cb.login_fetchnodes("MEGA_EMAIL", "MEGA_PWD"));

        // Give the sync something to mirror.
        m.addfile("d/f");
        m.addfile("f");
        m.generate(cb.fsBasePath / "s");

        // Add and start backup.
        id = cb.setupSync_mainthread("s", "s", true);
        ASSERT_NE(id, UNDEF);

        // Wait for the backup to complete.
        waitonsyncs(TIMEOUT, &cb);

        // Wait for transition to monitoring mode.
        ASSERT_TRUE(cb.waitFor(SyncMonitoring(id), TIMEOUT));

        // Disable the sync.
        ASSERT_TRUE(cb.disableSync(id, NO_SYNC_ERROR, true));

        // Make sure the sync was monitoring.
        {
            auto config = cb.syncConfigByBackupID(id);

            ASSERT_EQ(config.mBackupState, SYNC_BACKUP_MONITOR);
            ASSERT_EQ(config.mEnabled, true);
            ASSERT_EQ(config.mError, NO_SYNC_ERROR);
        }

        // Get our hands on the sync's root handle.
        rootHandle = cb.syncSet(id).h;

        // Make a remote change.
        //
        // This is so the backup will fail upon resume.
        {
            vector<NewNode> node(1);

            cf.client.putnodes_prepareOneFolder(&node[0], "g");

            ASSERT_TRUE(cf.putnodes(rootHandle, NoVersioning, std::move(node)));
        }

        // Enable the backup.
        ASSERT_TRUE(cb.enableSyncByBackupId(id));

        // Give the sync some time to think.
        waitonsyncs(TIMEOUT, &cb);

        // Wait for the sync to be disabled.
        ASSERT_TRUE(cb.waitFor(SyncDisabled(id), TIMEOUT));

        // Make sure it's been disabled for the right reasons.
        {
            auto config = cb.syncConfigByBackupID(id);

            ASSERT_EQ(config.mBackupState, SYNC_BACKUP_MONITOR);
            ASSERT_EQ(config.mEnabled, false);
            ASSERT_EQ(config.mError, BACKUP_MODIFIED);
        }

        // Manually enable the sync.
        // It should come up in mirror mode.
        ASSERT_TRUE(cb.enableSyncByBackupId(id));

        // Let it bring the cloud in line.
        waitonsyncs(TIMEOUT, &cb);

        // Cloud should match the local disk precisely.
        ASSERT_TRUE(cb.confirmModel_mainthread(m.root.get(), id));

        // Save the session ID.
        cb.client.dumpsession(sessionID);

        // Log out the client.
        cb.localLogout();
    }

    // Make a remote change.
    {
        vector<NewNode> node(1);

        cf.client.putnodes_prepareOneFolder(&node[0], "h");

        ASSERT_TRUE(cf.putnodes(rootHandle, NoVersioning, std::move(node)));
    }

    // Automatic resume.
    StandardClient cb(TESTROOT, "cb");

    // Log callbacks.
    cb.logcb = true;

    // Hook onAutoResumeResult callback.
    promise<void> notify;

    cb.onAutoResumeResult = [&notify](const SyncConfig&, bool, bool) {
        notify.set_value();
    };

    // Log in the client.
    ASSERT_TRUE(cb.login_fetchnodes(sessionID));

    // Wait for the sync to be resumed.
    notify.get_future().get();

    // Give the sync some time to think.
    waitonsyncs(TIMEOUT, &cb);

    // Wait for the sync to be disabled.
    ASSERT_TRUE(cb.waitFor(SyncDisabled(id), TIMEOUT));

    // Make sure it's been disabled for the right reasons.
    {
        auto config = cb.syncConfigByBackupID(id);

        ASSERT_EQ(config.mBackupState, SYNC_BACKUP_MONITOR);
        ASSERT_EQ(config.mEnabled, false);
        ASSERT_EQ(config.mError, BACKUP_MODIFIED);
    }

    // Re-enable the sync.
    ASSERT_TRUE(cb.enableSyncByBackupId(id));

    // Wait for the sync to complete mirroring.
    waitonsyncs(TIMEOUT, &cb);

    // Cloud should mirror the disk.
    ASSERT_TRUE(cb.confirmModel_mainthread(m.root.get(), id));
}

#ifdef DEBUG

class BackupBehavior
  : public ::testing::Test
{
public:
    void doTest(const string& initialContent, const string& updatedContent);
}; // BackupBehavior

void BackupBehavior::doTest(const string& initialContent,
                            const string& updatedContent)
{
    auto TESTROOT = makeNewTestRoot();
    auto TIMEOUT  = std::chrono::seconds(8);

    StandardClient cu(TESTROOT, "cu");

    // Log callbacks.
    cu.logcb = true;

    // Log in uploader client.
    ASSERT_TRUE(cu.login_reset_makeremotenodes("MEGA_EMAIL", "MEGA_PWD", "s", 0, 0));

    // Add and start a backup sync.
    const auto idU = cu.setupSync_mainthread("su", "s", true);
    ASSERT_NE(idU, UNDEF);

    // Add a file for the engine to synchronize.
    Model m;

    m.addfile("f", initialContent);
    m.generate(cu.fsBasePath / "su");

    // Wait for the engine to process and upload the file.
    waitonsyncs(TIMEOUT, &cu);

    // Make sure the file made it to the cloud.
    ASSERT_TRUE(cu.confirmModel_mainthread(m.root.get(), idU));

    // Update file.
    {
        // Capture file's current mtime.
        auto mtime = fs::last_write_time(cu.fsBasePath / "su" / "f");

        // Update the file's content.
        m.addfile("f", updatedContent);

        // Hook callback so we can tweak the mtime.
        cu.mOnSyncDebugNotification = [&](const SyncConfig&, int, const Notification& notification) {
            // Roll back the mtime now that we know it will be processed.
            fs::last_write_time(cu.fsBasePath / "su" / "f", mtime);

            // No need for the engine to call us again.
            cu.mOnSyncDebugNotification = nullptr;
        };

        // Write the file.
        m.generate(cu.fsBasePath / "su");
    }

    // Wait for the engine to process the change.
    waitonsyncs(TIMEOUT, &cu);

    // Make sure the sync hasn't been disabled.
    {
        auto config = cu.syncConfigByBackupID(idU);

        ASSERT_EQ(config.mEnabled, true);
        ASSERT_EQ(config.mError, NO_SYNC_ERROR);
    }

    // Check that the file's been uploaded to the cloud.
    {
        StandardClient cd(TESTROOT, "cd");

        // Log in client.
        ASSERT_TRUE(cd.login_fetchnodes("MEGA_EMAIL", "MEGA_PWD"));

        // Add and start a new sync.
        auto idD = cd.setupSync_mainthread("sd", "s");
        ASSERT_NE(idD, UNDEF);

        // Wait for the sync to complete.
        waitonsyncs(TIMEOUT, &cd);

        // Make sure we haven't uploaded anything.
        ASSERT_TRUE(cu.confirmModel_mainthread(m.root.get(), idU));

        // Necessary since we've downloaded a file.
        m.ensureLocalDebrisTmpLock("");

        // Check that we've downloaded what we should've.
        ASSERT_TRUE(cd.confirmModel_mainthread(m.root.get(), idD));
    }
}

TEST_F(BackupBehavior, SameMTimeSmallerCRC)
{
    // File's small enough that the content is the CRC.
    auto initialContent = string("f");
    auto updatedContent = string("e");

    doTest(initialContent, updatedContent);
}

TEST_F(BackupBehavior, SameMTimeSmallerSize)
{
    auto initialContent = string("ff");
    auto updatedContent = string("f");

    doTest(initialContent, updatedContent);
}

#endif // DEBUG

#endif<|MERGE_RESOLUTION|>--- conflicted
+++ resolved
@@ -1647,22 +1647,8 @@
                                         logname);
         });
 
-<<<<<<< HEAD
-        multimap<string, Model::ModelNode*, CloudNameLess> ms;
-        multimap<string, Node*, CloudNameLess> ns;
-        for (auto& m : mn->kids)
-        {
-            if (!m->fsOnly)
-            ms.emplace(m->cloudName(), m.get());
-        }
-        for (auto& n2 : client.getChildren(n))
-        {
-            ns.emplace(n2->displayname(), n2);
-        }
-=======
     return result.get();
 }
->>>>>>> 86ff75c4
 
 bool StandardClient::setupSync_inthread(const string& subfoldername, const fs::path& localpath, const bool isBackup,
     std::function<void(error, SyncError, handle)> addSyncCompletion, const string& logname)
@@ -1774,7 +1760,7 @@
         if (!m->fsOnly)
         ms.emplace(m->cloudName(), m.get());
     }
-    for (auto& n2 : n->children)
+    for (auto& n2 : client.getChildren(n))
     {
         ns.emplace(n2->displayname(), n2);
     }
@@ -2612,11 +2598,6 @@
     return result.get();
 }
 
-<<<<<<< HEAD
-        auto* destination = client.nodeByHandle(info.h);
-        result->set_value(destination && match(*destination, *source));
-    }
-=======
 bool StandardClient::login(const string& user, const string& pw)
 {
     future<bool> p;
@@ -2625,7 +2606,6 @@
     p = thread_do<bool>([=](StandardClient& sc, PromiseBoolSP pb) { sc.loginFromEnv(user, pw, pb); });
     return waitonresults(&p);
 }
->>>>>>> 86ff75c4
 
 bool StandardClient::login_fetchnodes(const string& user, const string& pw, bool makeBaseFolder, bool noCache)
 {
@@ -2702,28 +2682,16 @@
 {
     SyncInfo info;
 
-<<<<<<< HEAD
-    bool match(Node& destination, const Model::ModelNode& source)
-    {
-        list<pair<Node*, decltype(&source)>> pending;
-=======
     if (!syncSet(id, info))
     {
         result->set_value(false);
         return;
     }
->>>>>>> 86ff75c4
 
     const auto* destination = client.nodeByHandle(info.h);
     result->set_value(destination && match(*destination, *source));
 }
 
-<<<<<<< HEAD
-        for ( ; !pending.empty(); pending.pop_front())
-        {
-            auto& dn = *pending.front().first;
-            auto& sn = *pending.front().second;
-=======
 //template<typename Predicate>
 //bool StandardClient::waitFor(Predicate predicate, const std::chrono::seconds &timeout)
 //{
@@ -2754,7 +2722,6 @@
 bool StandardClient::match(const Node& destination, const Model::ModelNode& source) const
 {
     list<pair<const Node*, decltype(&source)>> pending;
->>>>>>> 86ff75c4
 
     pending.emplace_back(&destination, &source);
 
@@ -2766,21 +2733,14 @@
         // Nodes must have matching types.
         if (!sn.typematchesnodetype(dn.type)) return false;
 
-<<<<<<< HEAD
-            // Index children for pairing.
-            for (auto* child : client.getChildren(&dn))
-            {
-                auto result = dc.emplace(child->displayname(), child);
-=======
         // Files require no further processing.
         if (dn.type == FILENODE) continue;
->>>>>>> 86ff75c4
 
         map<string, decltype(&dn), CloudNameLess> dc;
         map<string, decltype(&sn), CloudNameLess> sc;
 
         // Index children for pairing.
-        for (const auto* child : dn.children)
+        for (const auto* child : dn.client->getChildren(&dn))
         {
             auto result = dc.emplace(child->displayname(), child);
 
