--- conflicted
+++ resolved
@@ -876,21 +876,7 @@
 
     void onCallback() { lastcb = chrono::steady_clock::now(); };
 
-<<<<<<< HEAD
-    void syncupdate_state(int tag, syncstate_t state, SyncError syncError, bool fireDisableEvent = true) override
-    {
-        onCallback();
-
-        if (logcb)
-        {
-            lock_guard<mutex> g(om);
-            out() << clientname << " syncupdate_state() " << state << " error :" << syncError << endl;
-        }
-    }
-
-=======
     void syncupdate_state(int tag, syncstate_t state, syncstate_t oldstate, bool fireDisableEvent = true) override { onCallback(); if (logcb) { lock_guard<mutex> g(om);  out() << clientname << " syncupdate_state() " << state << " old :" << oldstate << endl; } }
->>>>>>> 9cf6d657
     void syncupdate_scanning(bool b) override { if (logcb) { onCallback(); lock_guard<mutex> g(om); out() << clientname << " syncupdate_scanning()" << b << endl; } }
     //void syncupdate_local_folder_addition(Sync* s, LocalNode* ln, const char* cp) override { onCallback(); if (logcb) { lock_guard<mutex> g(om); out() << clientname << " syncupdate_local_folder_addition() " << lp(ln) << " " << cp << endl; }}
     //void syncupdate_local_folder_deletion(Sync*, LocalNode* ln) override { if (logcb) { onCallback(); lock_guard<mutex> g(om);  out() << clientname << " syncupdate_local_folder_deletion() " << lp(ln) << endl; }}
