--- conflicted
+++ resolved
@@ -13,12 +13,8 @@
 extern bool gTestingInvalidArgs;
 extern bool gResumeSessions;
 extern bool gOutputToCout;
-<<<<<<< HEAD
 extern int gFseventsFd;
-std::ostream& out();
-=======
 std::ostream& out(bool withTime = true);
->>>>>>> 393b12c6
 enum { THREADS_PER_MEGACLIENT = 3 };
 
 class TestingWithLogErrorAllowanceGuard
