/**
 * @file sync.cpp
 * @brief Class for synchronizing local and remote trees
 *
 * (c) 2013 by Mega Limited, Wellsford, New Zealand
 *
 * This file is part of the MEGA SDK - Client Access Engine.
 *
 * Applications using the MEGA API must present a valid application key
 * and comply with the the rules set forth in the Terms of Service.
 *
 * The MEGA SDK is distributed in the hope that it will be useful,
 * but WITHOUT ANY WARRANTY; without even the implied warranty of
 * MERCHANTABILITY or FITNESS FOR A PARTICULAR PURPOSE.
 *
 * @copyright Simplified (2-clause) BSD License.
 *
 * You should have received a copy of the license along with this
 * program.
 */

#include "mega/sync.h"
#include "mega/megaapp.h"
#include "mega/transfer.h"

namespace mega {

// new Syncs are automatically inserted into the session's syncs list
// a full read of the subtree is initiated
Sync::Sync(MegaClient* cclient, string* crootpath, Node* remotenode, int ctag)
{
	client = cclient;
	tag = ctag;

	localbytes = 0;
	localnodes[FILENODE] = 0;
	localnodes[FOLDERNODE] = 0;

	state = SYNC_INITIALSCAN;
	localroot.init(this,crootpath,FOLDERNODE,NULL,crootpath);
	localroot.setnode(remotenode);

	queuescan(MAIN,NULL,NULL,NULL,NULL,true);
	procscanq(MAIN);

	sync_it = client->syncs.insert(client->syncs.end(),this);
}

Sync::~Sync()
{
	// prevent remote mass deletion while rootlocal destructor runs
	state = SYNC_CANCELED;

	client->syncs.erase(sync_it);

	client->syncactivity = true;
}

void Sync::changestate(syncstate newstate)
{
	if (newstate != state)
	{
		client->app->syncupdate_state(this,newstate);

		state = newstate;
	}
}

// walk path and return state of the sync
// path must not start with a separator and be relative to the sync root
pathstate_t Sync::pathstate(string* localpath)
{
	const char* ptr = localpath->data();
	const char* end = localpath->data()+localpath->size();
	const char* nptr = ptr;
	LocalNode* l = &localroot;
	size_t separatorlen = client->fsaccess->localseparator.size();
	localnode_map::iterator it;
	string t;

	for (;;)
	{
		if (nptr == end || !memcmp(nptr,client->fsaccess->localseparator.data(),separatorlen))
		{
			t.assign(ptr,nptr-ptr);

			if ((it = l->children.find(&t)) == l->children.end() && (it = l->schildren.find(&t)) == l->schildren.end()) return PATHSTATE_NOTFOUND;

			l = it->second;

			if (nptr == end) break;

			ptr = nptr+separatorlen;
			nptr = ptr;
		}
		else nptr += separatorlen;
	}

	if (l->node) return PATHSTATE_SYNCED;
	if (l->transfer && l->transfer->slot) return PATHSTATE_SYNCING;
	return PATHSTATE_PENDING;
}


// scan rootpath, add or update child nodes, call recursively for folder nodes
void Sync::scan(string* localpath, FileAccess* fa, LocalNode* parent, bool fulltree)
{
	DirAccess* da;
	string localname;
	static handle scanseqno;
	localnode_map::iterator it;
	LocalNode* l;

	scanseqno++;

	da = client->fsaccess->newdiraccess();

	// scan the dir, mark all items with a unique identifier
	if (da->dopen(localpath,fa,false)) while (da->dnext(&localname)) if ((l = queuefsrecord(localpath,&localname,parent,fulltree))) l->scanseqno = scanseqno;

	// delete items that disappeared
	for (it = parent->children.begin(); it != parent->children.end(); )
	{
		if (scanseqno != it->second->scanseqno) delete (it++)->second;
		else it++;
	}

	delete da;
}

LocalNode* Sync::queuefsrecord(string* localpath, string* localname, LocalNode* parent, bool fulltree)
{
	localnode_map::iterator it;
	LocalNode* l;
	string name;

	name = *localname;
	client->fsaccess->local2name(&name);

	// check if this record is to be ignored
	if (client->app->sync_syncable(name.c_str(),localpath,localname))
	{
		if ((it = parent->children.find(localname)) != parent->children.end() || (it = parent->schildren.find(localname)) != parent->schildren.end()) l = it->second;
		else l = NULL;

		queuescan(MAIN,localpath,localname,l,parent,fulltree);

		return l;
	}

	return NULL;
}

void Sync::queuescan(int q, string* localpath, string* localname, LocalNode* localnode, LocalNode* parent, bool fulltree)
{
	// FIXME: efficient copy-free push_back? C++11 emplace()?
	scanq[q].resize(scanq[q].size()+1);

	ScanItem* si = &scanq[q].back();

	// FIXME: don't create mass copies of localpath
	if (localpath) si->localpath = *localpath;
	if (localname) si->localname = *localname;
	si->localnode = localnode;
	si->parent = parent;
	si->fulltree = fulltree;
	si->deleted = false;
}

// add or refresh local filesystem item from scan stack, add items to scan stack
// must be called with a scanq.siz() > 0
void Sync::procscanq(int q)
{
	ScanItem* si = &*scanq[q].begin();

	// ignore deleted ScanItems
	if (si->deleted)
	{
		scanq[q].pop_front();
		return;
	}

	string* localpath = &si->localpath;
	string* localname = &si->localname;

	bool fulltree = si->fulltree;

	FileAccess* fa;
	bool changed = false;

	string tmpname;

	LocalNode* l;

	// if localpath was not specified, construct based on parents & base sync path
	if (!localpath->size())
	{
		LocalNode* p = si->parent ? si->parent : &localroot;

		while (p)
		{
			localpath->insert(0,p->localname);
			if ((p = p->parent)) localpath->insert(0,client->fsaccess->localseparator);
		}
	}

	if (localname->size())
	{
		localpath->append(client->fsaccess->localseparator);
		localpath->append(*localname);
	}

	// check if a child by the same name already exists
	// (skip this check for localroot)
	if (si->parent)
	{
		// have we seen this item before?
		localnode_map::iterator it;

		// check if it exists as a child or an schild
		if ((it = si->parent->children.find(localname)) != si->parent->children.end() || (it = si->parent->schildren.find(localname)) != si->parent->schildren.end()) l = it->second;
		else l = NULL;
	}
	else l = NULL;

	// attempt to open/type this file, bail if unsuccessful
	fa = client->fsaccess->newfileaccess();

	if (fa->fopen(localpath,1,0))
	{
		if (si->parent)
		{
			if (l && l->type != fa->type)
			{
				// type change (a directory replaced a file of the same name or vice versa)
				delete l;
				l = NULL;
			}

			// new node
			if (!l)
			{
				// this is a new node: add
				l = new LocalNode;
				l->init(this,localname,fa->type,si->parent,localpath);

				changed = true;
			}
		}

		// detect file changes or recurse into new subfolders
		if (fa->type == FOLDERNODE)
		{
			if (fulltree) scan(localpath,fa,si->parent ? l : &localroot,fulltree);
		}
		else
		{
			if (!l) changestate(SYNC_FAILED);	// root node cannot be a file
			else
			{
				if (l->size > 0) localbytes -= l->size;
				if (l->genfingerprint(fa)) changed = true;
				if (l->size > 0) localbytes += l->size;
			}
		}

		if (changed) client->syncadded.insert(l->syncid);
	}
	else
	{
		if (fa->retry)
		{
			// fopen() signals that the failure is potentially transient - do nothing, but request a recheck
			localpath->resize(localpath->size()-client->fsaccess->localseparator.size()-localname->size());
			queuescan(RETRY,localpath,localname,l,si->parent,true);
			
			l = NULL;	// make no changes yet
		}
		else if (l)
		{
			// file gone
			client->fsaccess->local2path(localpath,&tmpname);
			if (l->type == FOLDERNODE) client->app->syncupdate_local_folder_deletion(this,tmpname.c_str());
			else client->app->syncupdate_local_file_deletion(this,tmpname.c_str());

			client->syncactivity = true;

			delete l;
			l = NULL;
		}
	}

	if (l)
	{
		if (changed)
		{
			client->syncactivity = true;
			client->fsaccess->local2path(localpath,&tmpname);
		}

		if (changed)
		{
			if (l->type == FILENODE) client->app->syncupdate_local_file_addition(this,tmpname.c_str());
			else client->app->syncupdate_local_folder_addition(this,tmpname.c_str());
		}
<<<<<<< HEAD
		else if (changed) client->app->syncupdate_local_folder_addition(this,tmpname.c_str());

=======
		
>>>>>>> 7feb796b
		client->syncactivity = true;
	}

	delete fa;

	scanq[q].pop_front();

	if (scanq[q].size()) client->syncactivity = true;
}

} // namespace<|MERGE_RESOLUTION|>--- conflicted
+++ resolved
@@ -273,7 +273,7 @@
 			// fopen() signals that the failure is potentially transient - do nothing, but request a recheck
 			localpath->resize(localpath->size()-client->fsaccess->localseparator.size()-localname->size());
 			queuescan(RETRY,localpath,localname,l,si->parent,true);
-			
+
 			l = NULL;	// make no changes yet
 		}
 		else if (l)
@@ -303,12 +303,6 @@
 			if (l->type == FILENODE) client->app->syncupdate_local_file_addition(this,tmpname.c_str());
 			else client->app->syncupdate_local_folder_addition(this,tmpname.c_str());
 		}
-<<<<<<< HEAD
-		else if (changed) client->app->syncupdate_local_folder_addition(this,tmpname.c_str());
-
-=======
-		
->>>>>>> 7feb796b
 		client->syncactivity = true;
 	}
 
