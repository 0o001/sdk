--- conflicted
+++ resolved
@@ -87,84 +87,23 @@
         return FS_UNKNOWN;
     }
 
-<<<<<<< HEAD
-#if defined (__linux__) && !defined (__ANDROID__)
-    // Filesystem detection for Linux
-    struct statfs fileStat;
-    if (!statfs(dstPath.platformEncoded().c_str(), &fileStat))
-    {
-        switch (fileStat.f_type)
-        {
-            case EXT2_SUPER_MAGIC:
-                return FS_EXT;
-            case MSDOS_SUPER_MAGIC:
-                return FS_FAT32;
-            case HFS_SUPER_MAGIC:
-                return FS_HFS;
-            case NTFS_SB_MAGIC:
-                return FS_NTFS;
-            default:
-                return FS_UNKNOWN;
-        }
-    }
-#elif defined (__ANDROID__)
-    // Filesystem detection for Android
-    struct statfs fileStat;
-    if (!statfs(dstPath.platformEncoded().c_str(), &fileStat))
-    {
-        switch (fileStat.f_type)
-        {
-            case EXT2_SUPER_MAGIC:
-                return FS_EXT;
-            case MSDOS_SUPER_MAGIC:
-                return FS_FAT32;
-            case HFS_SUPER_MAGIC:
-                return FS_HFS;
-            case NTFS_SB_MAGIC:
-                return FS_NTFS;
-            case SDCARDFS_SUPER_MAGIC:
-                return FS_SDCARDFS;
-            case FUSEBLK_SUPER_MAGIC:
-            case FUSECTL_SUPER_MAGIC:
-                return FS_FUSE;
-            case F2FS_SUPER_MAGIC:
-                return FS_F2FS;
-            default:
-                return FS_UNKNOWN;
-        }
-    }
-#elif defined  (__APPLE__) || defined (USE_IOS)
-    // Filesystem detection for Apple and iOS
-    struct statfs fileStat;
-    if (!statfs(dstPath.platformEncoded().c_str(), &fileStat))
-=======
     FileSystemType type;
 
     // Try and get the type from the path we were given.
     if (getlocalfstype(path, type))
->>>>>>> 61b477dc
     {
         // Path exists.
         return type;
     }
-<<<<<<< HEAD
-#elif defined(_WIN32) || defined(WINDOWS_PHONE)
-    // Filesystem detection for Windows
-    std::wstring volMountPoint;
-    volMountPoint.resize(MAX_PATH);
-    DWORD mountLen = static_cast<DWORD>(volMountPoint.size());
-    if (!(GetVolumePathNameW(dstPath.localpath.c_str(), &volMountPoint[0], mountLen)))
-=======
 
     // Try and get the type based on our parent's path.
     LocalPath parentPath(path);
 
     // Remove trailing separator, if any.
-    parentPath.trimNonDriveTrailingSeparator(*this);
+    parentPath.trimNonDriveTrailingSeparator(localseparator);
 
     // Did the path consist solely of that separator?
     if (parentPath.empty())
->>>>>>> 61b477dc
     {
         return FS_UNKNOWN;
     }
@@ -199,24 +138,6 @@
     return c >= ' ' && !strchr("\\/:?\"<>|*", c);
 }
 
-<<<<<<< HEAD
-FileSystemType FileSystemAccess::getFilesystemType(const LocalPath& dstPath) const
-{
-    // first get "valid" path (no last leaf name, in case it is not in the FS?)
-    LocalPath validPath = dstPath;
-
-    if (!validPath.endsInSeparator(localseparator))
-    {
-        size_t leafIndex = validPath.getLeafnameByteIndex(*this);
-        if (leafIndex > 0)
-            validPath.truncate(leafIndex);
-    }
-
-    return getlocalfstype(validPath);
-}
-
-=======
->>>>>>> 61b477dc
 // replace characters that are not allowed in local fs names with a %xx escape sequence
 void FileSystemAccess::escapefsincompatible(string* name, FileSystemType fileSystemType) const
 {
