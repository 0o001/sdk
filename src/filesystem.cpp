/**
 * @file filesystem.cpp
 * @brief Generic host filesystem access interfaces
 *
 * (c) 2013-2014 by Mega Limited, Auckland, New Zealand
 *
 * This file is part of the MEGA SDK - Client Access Engine.
 *
 * Applications using the MEGA API must present a valid application key
 * and comply with the the rules set forth in the Terms of Service.
 *
 * The MEGA SDK is distributed in the hope that it will be useful,
 * but WITHOUT ANY WARRANTY; without even the implied warranty of
 * MERCHANTABILITY or FITNESS FOR A PARTICULAR PURPOSE.
 *
 * @copyright Simplified (2-clause) BSD License.
 *
 * You should have received a copy of the license along with this
 * program.
 */
#include <cctype>

#include "mega/filesystem.h"
#include "mega/node.h"
#include "mega/megaclient.h"
#include "mega/logging.h"
#include "mega/mega_utf8proc.h"
#include "mega/sync.h"

#include "megafs.h"

#include <cassert>

#ifdef TARGET_OS_MAC
#include "mega/osx/osxutils.h"
#endif

namespace mega {

CodeCounter::ScopeStats g_compareUtfTimings("compareUtfTimings");

namespace detail {

const int escapeChar = '%';

template<typename CharT>
int decodeEscape(UnicodeCodepointIterator<CharT>& it)
{
    // only call when we already consumed an escapeChar.
    auto tmpit = it;
    auto c1 = tmpit.get();
    auto c2 = tmpit.get();
    if (islchex_high(c1) && islchex_low(c2))
    {
        it = tmpit;
        return hexval(c1) << 4 | hexval(c2);
    }
    else
        return -1;
}

int identity(const int c)
{
    return c;
}

#ifdef _WIN32

template<typename CharT>
UnicodeCodepointIterator<CharT> skipPrefix(const UnicodeCodepointIterator<CharT>& it)
{
    auto i = it;

    // Match leading \\.
    if (!(i.match('\\') && i.match('\\')))
    {
        return it;
    }

    // Match . or ?
    switch (i.peek())
    {
    case '.':
    case '?':
        (void)i.get();
        break;
    default:
        return it;
    }

    // Match \.
    if (!i.match('\\'))
    {
        return it;
    }

    auto j = i;

    // Match drive letter.
    if (j.get() && j.match(':'))
    {
        return i;
    }

    return it;
}

#endif // _WIN32

// the case when the strings are over different character types (just uses match())
template<typename CharT, typename CharU, typename UnaryOperation>
int compareUtf(UnicodeCodepointIterator<CharT> first1, bool unescaping1,
               UnicodeCodepointIterator<CharU> first2, bool unescaping2,
               UnaryOperation transform)
{
    CodeCounter::ScopeTimer rst(g_compareUtfTimings);

#ifdef _WIN32
    first1 = skipPrefix(first1);
    first2 = skipPrefix(first2);
#endif // _WIN32

    while (!(first1.end() || first2.end()))
    {
        int c1 = first1.get();

        if (c1 != escapeChar && first2.match(c1))
        {
            continue;
        }

        int c2 = first2.get();

        if (unescaping1 || unescaping2)
        {
            int c1e = -1;
            int c2e = -1;
            auto first1e = first1;
            auto first2e = first2;

            if (unescaping1 && c1 == escapeChar)
            {
                c1e = decodeEscape(first1e);
            }
            if (unescaping2 && c2 == escapeChar)
            {
                c2e = decodeEscape(first2e);
            }

            // so we have preferred to consume the escape if it's a match (even if there is a match before considering escapes)
            if (c1e != -1 && c2e != -1)
            {
                if (transform(c1e) == transform(c2e))
                {
                    first1 = first1e;
                    first2 = first2e;
                    c1 = c1e;
                    c2 = c2e;
                }
            }
            else if (c1e != -1)
            {
                if (transform(c1e) == transform(c2) ||
                    transform(c1) != transform(c2))
                {
                    // even if it's not a match, still consume the escape if the other is not a match, for sorting purposes
                    first1 = first1e;
                    c1 = c1e;
                }
            }
            else if (c2e != -1)
            {
                if (transform(c2e) == transform(c1) ||
                    transform(c2) != transform(c1))
                {
                    // even if it's not a match, still consume the escape if the other is not a match, for sorting purposes
                    first2 = first2e;
                    c2 = c2e;
                }
            }
        }

        if (c1 != c2)
        {
            c1 = transform(c1);
            c2 = transform(c2);

            if (c1 != c2)
            {
                return c1 - c2;
            }
        }
    }

    if (first1.end() && first2.end())
    {
        return 0;
    }

    if (first1.end())
    {
        return -1;
    }

    return 1;
}

} // detail


int compareUtf(const string& s1, bool unescaping1, const string& s2, bool unescaping2, bool caseInsensitive)
{
    return detail::compareUtf(
                unicodeCodepointIterator(s1), unescaping1,
                unicodeCodepointIterator(s2), unescaping2,
                caseInsensitive ? Utils::toUpper: detail::identity);
}

int compareUtf(const string& s1, bool unescaping1, const LocalPath& s2, bool unescaping2, bool caseInsensitive)
{
    return detail::compareUtf(
        unicodeCodepointIterator(s1), unescaping1,
        unicodeCodepointIterator(s2.localpath), unescaping2,
        caseInsensitive ? Utils::toUpper: detail::identity);
}

int compareUtf(const LocalPath& s1, bool unescaping1, const string& s2, bool unescaping2, bool caseInsensitive)
{
    return detail::compareUtf(
        unicodeCodepointIterator(s1.localpath), unescaping1,
        unicodeCodepointIterator(s2), unescaping2,
        caseInsensitive ? Utils::toUpper: detail::identity);
}

int compareUtf(const LocalPath& s1, bool unescaping1, const LocalPath& s2, bool unescaping2, bool caseInsensitive)
{
    return detail::compareUtf(
        unicodeCodepointIterator(s1.localpath), unescaping1,
        unicodeCodepointIterator(s2.localpath), unescaping2,
        caseInsensitive ? Utils::toUpper: detail::identity);
}

bool isCaseInsensitive(const FileSystemType type)
{
    if    (type == FS_EXFAT
        || type == FS_FAT32
        || type == FS_NTFS
        || type == FS_UNKNOWN)
    {
        return true;
    }
#ifdef WIN32
    return true;
#else
    return false;
#endif
}


bool IsContainingPathOf(const string& a, const char* b, size_t bLength, char sep)
{
    // a's longer than b so a can't contain b.
    if (bLength < a.size()) return false;

    // b's longer than a so there should be a separator.
    if (bLength > a.size() && b[a.size()] != sep) return false;

    // a and b must share a common prefix.
    return !a.compare(0, a.size(), b, a.size());
}


bool IsContainingCloudPathOf(const string& a, const string& b)
{
    return IsContainingPathOf(a, b.c_str(), b.size(), '/');
}

bool IsContainingCloudPathOf(const string& a, const char* b, size_t bLength)
{
    return IsContainingPathOf(a, b, bLength, '/');
}

bool IsContainingLocalPathOf(const string& a, const string& b)
{
#ifdef _WIN32
    return IsContainingPathOf(a, b.c_str(), b.size(), '\\');
#else
    return IsContainingPathOf(a, b.c_str(), b.size(), '/');
#endif
}

bool IsContainingLocalPathOf(const string& a, const char* b, size_t bLength)
{
#ifdef _WIN32
    return IsContainingPathOf(a, b, bLength, '\\');
#else
    return IsContainingPathOf(a, b, bLength, '/');
#endif
}

// TODO: may or may not be needed
void LocalPath::removeTrailingSeparators()
{
    assert(invariant());

    // Remove trailing separator if present.
    while (localpath.size() > 1 &&
           localpath.back() == localPathSeparator)
    {
        localpath.pop_back();
    }

    assert(invariant());
}

void LocalPath::normalizeAbsolute()
{
    assert(!localpath.empty());

#ifdef USE_IOS
    // iOS is a tricky case.
    // We need to be able to use and persist absolute paths.  however on iOS app restart,
    // our app base path may be different.  So, we only record the path beyond that app
    // base path.   That is what the app supplies for absolute paths, that's what is persisted.
    // Actual filesystem functions passed such an "absolute" path will prepend the app base path
    // unless it already started with /
    // and that's how it worked before we added the "absolute" feature to LocalPath.
    // As a result of that though, there's nothing to adjust or check here for iOS.
    isFromRoot = true;

    // In addition, for iOS, should the app try to use ".", or "./", we interpret that to mean
    // that really it's relative to the app base path.  So we convert:
    if (!localpath.empty() && localpath.front() == '.')
    {
        if (localpath.size() == 1 || localpath[1] == localPathSeparator)
        {
            localpath.erase(0, 1);
            while (!localpath.empty() &&
                    localpath.front() == localPathSeparator)
            {
                localpath.erase(0, 1);
            }
        }
    }

#elif WIN32

    // Add a drive separator if necessary.
    // append \ to bare Windows drive letter paths
    // GetFullPathNameW does all of this for windows.
    // The documentation says to prepend \\?\ to deal with long names, but it makes the function fail
    // it seems to work with long names anyway.

    // We also convert to absolute if it isn't already, which GetFullPathNameW does also.
    // So that when working with LocalPath, we always have the full path.
    // Historically, relative paths can come into the system, this will convert them.

    if (PathIsRelativeW(localpath.c_str()))
    {
        // ms: In the ANSI version of this function, the name is limited to MAX_PATH characters.
        // ms: To extend this limit to 32,767 wide characters, call the Unicode version of the function (GetFullPathNameW), and prepend "\\?\" to the path
        WCHAR buffer[32768];
        DWORD stringLen = GetFullPathNameW(localpath.c_str(), 32768, buffer, NULL);
        assert(stringLen < 32768);

        localpath = wstring(buffer, stringLen);
    }

    isFromRoot = true;

    // See https://docs.microsoft.com/en-us/dotnet/standard/io/file-path-formats
    // Also https://docs.microsoft.com/en-us/windows/win32/fileio/maximum-file-path-limitation
    // Basically, \\?\ is the magic prefix that means "don't mess with the path I gave you",
    // and lets us access otherwise inaccessible files (trailing ' ', '.', very long names, etc).
    // "Unless the path starts exactly with \\?\ (note the use of the canonical backslash), it is normalized."

    // TODO:  add long-path-aware manifest? (see 2nd link)


    if (localpath.substr(0,2) == L"\\\\")
    {
        // The caller already passed in a path that should be precise either with \\?\ or \\.\ or \\<server> etc.
        // Let's trust they know what they are doing and leave the path alone
    }
    else
    {
        localpath.insert(0, L"\\\\?\\");
    }

#else
    // convert to absolute if it isn't already
    if (!localpath.empty() && localpath[0] != localPathSeparator)
    {
        LocalPath lp;
        PosixFileSystemAccess::cwd_static(lp);
        lp.appendWithSeparator(*this, false);
        localpath = move(lp.localpath);
    }
    isFromRoot = true;
#endif

    assert(invariant());
}

bool LocalPath::invariant() const
{
#ifdef USE_IOS
    // iOS is a tricky case.
    // We need to be able to use and persist absolute paths.  however on iOS app restart,
    // our app base path may be different.  So, we only record the path beyond that app
    // base path.   That is what the app supplies for absolute paths, that's what is persisted.
    // Actual filesystem functions passed such an "absolute" path will prepend the app base path
    // unless it already started with /
    // and that's how it worked before we added the "absolute" feature to LocalPath.
    // As a result of that though, there's nothing to adjust or check here for iOS.
#elif WIN32
    if (isFromRoot)
    {
        // must contain a drive letter
        if (localpath.find(L":") == string_type::npos) return false;
        // must start "\\"
        if (localpath.size() < 4) return false;
        if (localpath.substr(0, 2) != L"\\\\") return false;
        if (PathIsRelativeW(localpath.c_str())) return false;
    }
    else
    {
        // must not contain a drive letter
        if (localpath.find(L":") != string_type::npos) return false;
        // must not start "\\"
        if (localpath.size() >= 2 &&
            localpath.substr(0, 2) == L"\\\\") return false;
     }
#else
    if (isFromRoot)
    {
        // must start /
        if (localpath.size() < 1) return false;
        if (localpath.front() != localPathSeparator) return false;
    }
    else
    {
        // this could contain /relative for appending etc.
    }
#endif
    return true;
}

FileSystemAccess::FileSystemAccess()
#ifdef ENABLE_SYNC
    : notifyerr(false)
    , notifyfailed(false)
#endif
{
}

void FileSystemAccess::captimestamp(m_time_t* t)
{
    // FIXME: remove upper bound before the year 2100 and upgrade server-side timestamps to BIGINT
    if (*t > (uint32_t)-1) *t = (uint32_t)-1;
    else if (*t < 0) *t = 0;
}

bool FileSystemAccess::decodeEscape(const char* s, char& escapedChar) const
{
    // s must be part of a null terminated c-style string
    if (s && *s == '%'
        && islchex_high(s[1]) // must be 0..127
        && islchex_low(s[2]))
    {
        escapedChar = char((hexval(s[1]) << 4) | hexval(s[2]));
        return true;
    }
    return false;
}


const char *FileSystemAccess::fstypetostring(FileSystemType type) const
{
    switch (type)
    {
        case FS_NTFS:
            return "NTFS";
        case FS_EXFAT:
            return "EXFAT";
        case FS_FAT32:
            return "FAT32";
        case FS_EXT:
            return "EXT";
        case FS_HFS:
            return "HFS";
        case FS_APFS:
            return "APFS";
        case FS_FUSE:
            return "FUSE";
        case FS_SDCARDFS:
            return "SDCARDFS";
        case FS_F2FS:
            return "F2FS";
        case FS_XFS:
            return "XFS";
        case FS_UNKNOWN:    // fall through
            return "UNKNOWN FS";
    }

    return "UNKNOWN FS";
}

FileSystemType FileSystemAccess::getlocalfstype(const LocalPath& path) const
{
    // Not enough information to determine path.
    if (path.empty())
    {
        return FS_UNKNOWN;
    }

    FileSystemType type;

    // Try and get the type from the path we were given.
    if (getlocalfstype(path, type))
    {
        // Path exists.
        return type;
    }

    // Try and get the type based on our parent's path.
    LocalPath parentPath(path);

    // Remove trailing separator, if any.
    parentPath.trimNonDriveTrailingSeparator();

    // Did the path consist solely of that separator?
    if (parentPath.empty())
    {
        return FS_UNKNOWN;
    }

    // Where does our name begin?
    auto index = parentPath.getLeafnameByteIndex();

    // We have a parent.
    if (index)
    {
        // Remove the current leaf name.
        parentPath.truncate(index);

        // Try and get our parent's filesystem type.
        if (getlocalfstype(parentPath, type))
        {
            return type;
        }
    }

    return FS_UNKNOWN;
}

// Group different filesystems types in families, according to its restricted charsets
bool FileSystemAccess::islocalfscompatible(unsigned char c, bool, FileSystemType) const
{
    return c >= ' ' && !strchr("\\/:?\"<>|*", c);
}

// replace characters that are not allowed in local fs names with a %xx escape sequence
void FileSystemAccess::escapefsincompatible(string* name, FileSystemType fileSystemType) const
{
    if (!name->compare(".."))
    {
        name->replace(0, 2, "%2e%2e");
        return;
    }
    if (!name->compare("."))
    {
        name->replace(0, 1, "%2e");
        return;
    }

    char buf[4];
    size_t utf8seqsize = 0;
    size_t i = 0;
    unsigned char c = '0';
    while (i < name->size())
    {
        c = static_cast<unsigned char>((*name)[i]);
        utf8seqsize = Utils::utf8SequenceSize(c);
        assert (utf8seqsize);
        if (utf8seqsize == 1 && !islocalfscompatible(c, true, fileSystemType))
        {
            sprintf(buf, "%%%02x", c);
            name->replace(i, 1, buf);
            // Logging these at such a low level is too frequent and verbose
            //LOG_debug << "Escape incompatible character for filesystem type "
            //    << fstypetostring(fileSystemType)
            //    << ", replace '" << char(c) << "' by '" << buf << "'\n";
        }
        i += utf8seqsize;
    }
}

void FileSystemAccess::unescapefsincompatible(string *name) const
{
    if (!name->compare("%2e%2e"))
    {
        name->replace(0, 6, "..");
        return;
    }

    if (!name->compare("%2e"))
    {
        name->replace(0, 3, ".");
        return;
    }

    for (size_t i = 0; i < name->size(); ++i)
    {
        char c;
        if (decodeEscape(name->c_str() + i, c) && // it must be a null terminated c-style string passed here
            !std::iscntrl(c))
        {
            // Substitute in the decoded character.
            name->replace(i, 3, 1, c);
        }
    }
}

<<<<<<< HEAD
const char *FileSystemAccess::getPathSeparator()
{
#if defined (__linux__) || defined (__ANDROID__) || defined  (__APPLE__) || defined (USE_IOS)
    return "/";
#elif defined(_WIN32)
    return "\\";
#else
    // Default case
    LOG_warn << "No path separator found";
    return "\\/";
#endif
}

void FileSystemAccess::normalize(string* filename) // static
=======
void LocalPath::utf8_normalize(string* filename)
>>>>>>> 608a21df
{
    if (!filename) return;

    const char* cfilename = filename->c_str();
    size_t fnsize = filename->size();
    string result;

    for (size_t i = 0; i < fnsize; )
    {
        // allow NUL bytes between valid UTF-8 sequences
        if (!cfilename[i])
        {
            result.append("", 1);
            i++;
            continue;
        }

        const char* substring = cfilename + i;
        char* normalized = (char*)utf8proc_NFC((uint8_t*)substring);

        if (!normalized)
        {
            filename->clear();
            return;
        }

        result.append(normalized);
        free(normalized);

        i += strlen(substring);
    }

    *filename = std::move(result);
}

std::unique_ptr<LocalPath> FileSystemAccess::fsShortname(const LocalPath& localname)
{
    LocalPath s;
    if (getsname(localname, s))
    {
        return ::mega::make_unique<LocalPath>(std::move(s));
    }
    return nullptr;
}

bool FileSystemAccess::fileExistsAt(const LocalPath& path)
{
    auto fa = newfileaccess(false);
    return fa->isfile(path);
}

#ifdef ENABLE_SYNC

// default DirNotify: no notification available
DirNotify::DirNotify(const LocalPath& clocalbasepath, const LocalPath& cignore, Sync* s)
{
    assert(!clocalbasepath.empty());
    localbasepath = clocalbasepath;
    ignore = cignore;

    mFailed = 1;
    mFailReason = "Not initialized";
    mErrorCount = 0;
    sync = s;
}


void DirNotify::setFailed(int errCode, const string& reason)
{
    std::lock_guard<std::mutex> g(mMutex);
    mFailed = errCode;
    mFailReason = reason;
}

int DirNotify::getFailed(string& reason)
{
    if (mFailed)
    {
        reason = mFailReason;
    }
    return mFailed;
}


bool DirNotify::empty()
{
    for (auto& q : notifyq)
    {
        if (!q.empty())
        {
            return false;
        }
    }

    return true;
}

// notify base LocalNode + relative path/filename
void DirNotify::notify(notifyqueue q, LocalNode* l, LocalPath&& path, bool immediate)
{
    // We may be executing on a thread here so we can't access the LocalNode data structures.  Queue everything, and
    // filter when the notifications are processed.  Also, queueing it here is faster than logging the decision anyway.

    Notification n(immediate ? 0 : Waiter::ds, std::move(path), l);
    notifyq[q].pushBack(std::move(n));

#ifdef ENABLE_SYNC
    if (q == DirNotify::DIREVENTS || q == DirNotify::EXTRA)
    {
        sync->client->syncactivity = true;
    }
#endif

}

// default: no fingerprint
fsfp_t DirNotify::fsfingerprint() const
{
    return 0;
}

bool DirNotify::fsstableids() const
{
    return true;
}

DirNotify* FileSystemAccess::newdirnotify(const LocalPath& localpath, const LocalPath& ignore, Waiter*, LocalNode* syncroot)
{
    return new DirNotify(localpath, ignore, syncroot->sync);
}

#endif  // ENABLE_SYNC

FileAccess::FileAccess(Waiter *waiter)
{
    this->waiter = waiter;
    this->isAsyncOpened = false;
    this->numAsyncReads = 0;
}

FileAccess::~FileAccess()
{
    // All AsyncIOContext objects must be deleted before
    assert(!numAsyncReads && !isAsyncOpened);
}

// open file for reading
bool FileAccess::fopen(const LocalPath& name)
{
    updatelocalname(name, true);

    return sysstat(&mtime, &size);
}

bool FileAccess::isfile(const LocalPath& path)
{
    return fopen(path) && type == FILENODE;
}

bool FileAccess::isfolder(const LocalPath& path)
{
    fopen(path);
    return type == FOLDERNODE;
}

// check if size and mtime are unchanged, then open for reading
bool FileAccess::openf()
{
    if (nonblocking_localname.empty())
    {
        // file was not opened in nonblocking mode
        return true;
    }

    m_time_t curr_mtime;
    m_off_t curr_size;
    if (!sysstat(&curr_mtime, &curr_size))
    {
        LOG_warn << "Error opening sync file handle (sysstat) "
                 << curr_mtime << " - " << mtime
                 << curr_size  << " - " << size;
        return false;
    }

    if (curr_mtime != mtime || curr_size != size)
    {
        mtime = curr_mtime;
        size = curr_size;
        retry = false;
        return false;
    }

    return sysopen();
}

void FileAccess::closef()
{
    if (!nonblocking_localname.empty())
    {
        sysclose();
    }
}

void FileAccess::asyncopfinished(void *param)
{
    Waiter *waiter = (Waiter *)param;
    if (waiter)
    {
        waiter->notify();
    }
}

AsyncIOContext *FileAccess::asyncfopen(const LocalPath& f)
{
    updatelocalname(f, true);

    LOG_verbose << "Async open start";
    AsyncIOContext *context = newasynccontext();
    context->op = AsyncIOContext::OPEN;
    context->access = AsyncIOContext::ACCESS_READ;
    context->openPath = f;
    context->waiter = waiter;
    context->userCallback = asyncopfinished;
    context->userData = waiter;
    context->posOfBuffer = size;
    context->fa = this;

    context->failed = !sysstat(&mtime, &size);
    context->retry = this->retry;
    context->finished = true;
    context->userCallback(context->userData);
    return context;
}

bool FileAccess::asyncopenf()
{
    numAsyncReads++;
    if (nonblocking_localname.empty())
    {
        return true;
    }

    if (isAsyncOpened)
    {
        return true;
    }

    m_time_t curr_mtime = 0;
    m_off_t curr_size = 0;
    if (!sysstat(&curr_mtime, &curr_size))
    {
        LOG_warn << "Error opening async file handle (sysstat) "
                 << curr_mtime << " - " << mtime
                 << curr_size  << " - " << size;
        return false;
    }

    if (curr_mtime != mtime || curr_size != size)
    {
        mtime = curr_mtime;
        size = curr_size;
        retry = false;
        return false;
    }

    LOG_debug << "Opening async file handle for reading";
    bool result = sysopen(true);
    if (result)
    {
        isAsyncOpened = true;
    }
    else
    {
        LOG_warn << "Error opening async file handle (sysopen)";
    }
    return result;
}

void FileAccess::asyncclosef()
{
    numAsyncReads--;
    if (isAsyncOpened && !numAsyncReads)
    {
        LOG_debug << "Closing async file handle";
        isAsyncOpened = false;
        sysclose();
    }
}

AsyncIOContext *FileAccess::asyncfopen(const LocalPath& f, bool read, bool write, m_off_t pos)
{
    LOG_verbose << "Async open start";
    AsyncIOContext *context = newasynccontext();
    context->op = AsyncIOContext::OPEN;
    context->access = AsyncIOContext::ACCESS_NONE
            | (read ? AsyncIOContext::ACCESS_READ : 0)
            | (write ? AsyncIOContext::ACCESS_WRITE : 0);

    context->openPath = f;
    context->waiter = waiter;
    context->userCallback = asyncopfinished;
    context->userData = waiter;
    context->posOfBuffer = pos;
    context->fa = this;

    asyncsysopen(context);
    return context;
}

void FileAccess::asyncsysopen(AsyncIOContext *context)
{
    context->failed = true;
    context->retry = false;
    context->finished = true;
    if (context->userCallback)
    {
        context->userCallback(context->userData);
    }
}

AsyncIOContext *FileAccess::asyncfread(string *dst, unsigned len, unsigned pad, m_off_t pos)
{
    LOG_verbose << "Async read start";
    dst->resize(len + pad);

    AsyncIOContext *context = newasynccontext();
    context->op = AsyncIOContext::READ;
    context->posOfBuffer = pos;
    context->pad = pad;
    context->dataBuffer = (byte*)dst->data();
    context->dataBufferLen = len;
    context->waiter = waiter;
    context->userCallback = asyncopfinished;
    context->userData = waiter;
    context->fa = this;

    if (!asyncopenf())
    {
        LOG_err << "Error in asyncopenf";
        context->failed = true;
        context->retry = this->retry;
        context->finished = true;
        context->userCallback(context->userData);
        return context;
    }

    asyncsysread(context);
    return context;
}

void FileAccess::asyncsysread(AsyncIOContext *context)
{
    context->failed = true;
    context->retry = false;
    context->finished = true;
    if (context->userCallback)
    {
        context->userCallback(context->userData);
    }
}

AsyncIOContext *FileAccess::asyncfwrite(const byte* data, unsigned len, m_off_t pos)
{
    LOG_verbose << "Async write start";

    AsyncIOContext *context = newasynccontext();
    context->op = AsyncIOContext::WRITE;
    context->posOfBuffer = pos;
    context->dataBufferLen = len;
    context->dataBuffer = const_cast<byte*>(data);
    context->waiter = waiter;
    context->userCallback = asyncopfinished;
    context->userData = waiter;
    context->fa = this;

    asyncsyswrite(context);
    return context;
}

void FileAccess::asyncsyswrite(AsyncIOContext *context)
{
    context->failed = true;
    context->retry = false;
    context->finished = true;
    if (context->userCallback)
    {
        context->userCallback(context->userData);
    }
}

AsyncIOContext *FileAccess::newasynccontext()
{
    return new AsyncIOContext();
}

bool FileAccess::fread(string* dst, unsigned len, unsigned pad, m_off_t pos)
{
    if (!openf())
    {
        return false;
    }

    bool r;

    dst->resize(len + pad);

    if ((r = sysread((byte*)dst->data(), len, pos)))
    {
        memset((char*)dst->data() + len, 0, pad);
    }

    closef();

    return r;
}

bool FileAccess::frawread(byte* dst, unsigned len, m_off_t pos, bool caller_opened)
{
    if (!caller_opened && !openf())
    {
        return false;
    }

    bool r = sysread(dst, len, pos);

    if (!caller_opened)
    {
        closef();
    }

    return r;
}

AsyncIOContext::~AsyncIOContext()
{
    finish();

    // AsyncIOContext objects must be deleted before the FileAccess object
    if (op == AsyncIOContext::READ)
    {
        fa->asyncclosef();
    }
}

void AsyncIOContext::finish()
{
    if (!finished)
    {
        while (!finished)
        {
            waiter->init(NEVER);
            waiter->wait();
        }

        // We could have been consumed and external event
        waiter->notify();
    }
}

FileInputStream::FileInputStream(FileAccess *fileAccess)
{
    this->fileAccess = fileAccess;
    this->offset = 0;
}

m_off_t FileInputStream::size()
{
    return fileAccess->size;
}

bool FileInputStream::read(byte *buffer, unsigned size)
{
    if (!buffer)
    {
        if ((offset + size) <= fileAccess->size)
        {
            offset += size;
            return true;
        }

        LOG_warn << "Invalid seek on FileInputStream";
        return false;
    }

    if (fileAccess->frawread(buffer, size, offset, true))
    {
        offset += size;
        return true;
    }

    LOG_warn << "Invalid read on FileInputStream";
    return false;
}

bool LocalPath::empty() const
{
    assert(invariant());
    return localpath.empty();
}

void LocalPath::clear()
{
    assert(invariant());
    localpath.clear();
    isFromRoot = false;
    assert(invariant());
}

void LocalPath::truncate(size_t bytePos)
{
    assert(invariant());
    localpath.resize(bytePos);
    assert(invariant());
}

LocalPath LocalPath::leafName() const
{
    assert(invariant());

    auto p = localpath.find_last_of(localPathSeparator);
    p = p == string::npos ? 0 : p + 1;
    LocalPath result;
    result.localpath = localpath.substr(p, localpath.size() - p);
    assert(result.invariant());
    return result;
}

void LocalPath::append(const LocalPath& additionalPath)
{
    assert(invariant());
    localpath.append(additionalPath.localpath);
    assert(invariant());
}

std::string LocalPath::platformEncoded() const
{
    assert(invariant());
#ifdef WIN32
    // this function is typically used where we need to pass a file path to the client app, which expects utf16 in a std::string buffer
    // some other backwards compatible cases need this format also, eg. serialization
    std::string outstr;

    if (localpath.size() >= 4 && 0 == localpath.compare(0, 4, L"\\\\?\\", 4))
    {
        // when a path leaves LocalPath, we can remove prefix which is only needed internally
        outstr.resize((localpath.size() - 4) * sizeof(wchar_t));
        memcpy(const_cast<char*>(outstr.data()), localpath.data() + 4, (localpath.size() - 4) * sizeof(wchar_t));
    }
    else
    {
        outstr.resize(localpath.size() * sizeof(wchar_t));
        memcpy(const_cast<char*>(outstr.data()), localpath.data(), localpath.size() * sizeof(wchar_t));
    }
    return outstr;
#else
    // for non-windows, it's just the same utf8 string we use anyway
    return localpath;
#endif
}


void LocalPath::appendWithSeparator(const LocalPath& additionalPath, bool separatorAlways)
{
#ifdef USE_IOS
    bool originallyUsesAppBasePath = isFromRoot &&
        (localpath.empty() || localpath.front() != localPathSeparator);
#endif

    assert(!additionalPath.isFromRoot);
    if (separatorAlways || localpath.size())
    {
        // still have to be careful about appending a \ to F:\ for example, on windows, which produces an invalid path
        if (!(endsInSeparator() || additionalPath.beginsWithSeparator()))
        {
            localpath.append(1, localPathSeparator);
        }
    }

    localpath.append(additionalPath.localpath);

#ifdef USE_IOS
    if (originallyUsesAppBasePath)
    {
        while (!localpath.empty() && localpath.front() == localPathSeparator)
        {
            localpath.erase(0, 1);
        }
    }
#endif

    assert(invariant());
}

void LocalPath::prependWithSeparator(const LocalPath& additionalPath)
{
    assert(!isFromRoot);
    assert(invariant());
    // no additional separator if there is already one after
    if (!localpath.empty() && localpath[0] != localPathSeparator)
    {
        // no additional separator if there is already one before
        if (!(beginsWithSeparator() || additionalPath.endsInSeparator()))
        {
            localpath.insert(0, 1, localPathSeparator);
        }
    }
    localpath.insert(0, additionalPath.localpath);
    isFromRoot = additionalPath.isFromRoot;
    assert(invariant());
}

LocalPath LocalPath::prependNewWithSeparator(const LocalPath& additionalPath) const
{
    assert(!isFromRoot);
    LocalPath lp = *this;
    lp.prependWithSeparator(additionalPath);
    assert(lp.invariant());
    return lp;
}

void LocalPath::trimNonDriveTrailingSeparator()
{
    assert(invariant());
    if (endsInSeparator())
    {
        // ok so the last character is a directory separator.  But don't remove it for eg. F:\ on windows
        #ifdef WIN32
        if (localpath.size() > 1 &&
            localpath[localpath.size() - 2] == L':')
        {
            return;
        }
        #endif

        localpath.resize(localpath.size() - 1);
    }
    assert(invariant());
}

bool LocalPath::findNextSeparator(size_t& separatorBytePos) const
{
    assert(invariant());
    separatorBytePos = localpath.find(localPathSeparator, separatorBytePos);
    return separatorBytePos != string::npos;
}

bool LocalPath::findPrevSeparator(size_t& separatorBytePos, const FileSystemAccess& fsaccess) const
{
    assert(invariant());
    separatorBytePos = localpath.rfind(LocalPath::localPathSeparator, separatorBytePos);
    return separatorBytePos != string::npos;
}

bool LocalPath::endsInSeparator() const
{
    assert(invariant());
    return !localpath.empty() && localpath.back() == localPathSeparator;
}

bool LocalPath::beginsWithSeparator() const
{
    assert(invariant());
    return !localpath.empty() && localpath.front() == localPathSeparator;
}

size_t LocalPath::getLeafnameByteIndex() const
{
    assert(invariant());
    size_t p = localpath.size();

    while (p && (p -= 1))
    {
        if (localpath[p] == LocalPath::localPathSeparator)
        {
            p += 1;
            break;
        }
    }
    return p;
}

bool LocalPath::backEqual(size_t bytePos, const LocalPath& compareTo) const
{
    auto n = compareTo.localpath.size();
    return bytePos + n == localpath.size() && !localpath.compare(bytePos, n, compareTo.localpath);
}

LocalPath LocalPath::subpathFrom(size_t bytePos) const
{
    assert(invariant());
    LocalPath result;
    result.localpath = localpath.substr(bytePos);
    assert(result.invariant());
    return result;
}

LocalPath LocalPath::subpathTo(size_t bytePos) const
{
    assert(invariant());
    LocalPath p;
    p.localpath = localpath.substr(0, bytePos);
    p.isFromRoot = isFromRoot;
    assert(p.invariant());
    return p;
}

LocalPath LocalPath::parentPath() const
{
    assert(invariant());
    return subpathTo(getLeafnameByteIndex());
}

LocalPath LocalPath::insertFilenameCounter(unsigned counter) const
{
    assert(invariant());

    size_t dotindex = localpath.find_last_of('.');
    size_t sepindex = localpath.find_last_of(LocalPath::localPathSeparator);

    LocalPath result, extension;

    if (dotindex == string::npos || (sepindex != string::npos && sepindex > dotindex))
    {
        result.localpath = localpath;
        result.isFromRoot = isFromRoot;
    }
    else
    {
        result.localpath = localpath.substr(0, dotindex);
        result.isFromRoot = isFromRoot;
        extension.localpath = localpath.substr(dotindex);
    }

    ostringstream oss;
    oss << " (" << counter << ")";

    result.localpath += LocalPath::fromRelativePath(oss.str()).localpath + extension.localpath;
    assert(result.invariant());
    return result;
}


string LocalPath::toPath() const
{
    assert(invariant());
    string path;
    local2path(&localpath, &path);

#ifdef WIN32
    if (path.size() >= 4 && 0 == path.compare(0, 4, "\\\\?\\", 4))
    {
        // when a path leaves LocalPath, we can remove prefix which is only needed internally
        path.erase(0, 4);
    }
#endif

    return path;
}

string LocalPath::toName(const FileSystemAccess& fsaccess) const
{
    string name = toPath();
    fsaccess.unescapefsincompatible(&name);
    return name;
}

LocalPath LocalPath::fromAbsolutePath(const string& path)
{
    assert(!path.empty());
    LocalPath p;
    path2local(&path, &p.localpath);
    p.normalizeAbsolute();
    return p;
}

LocalPath LocalPath::fromRelativePath(const string& path)
{
    LocalPath p;
    path2local(&path, &p.localpath);
    assert(p.invariant());
    return p;
}

LocalPath LocalPath::fromRelativeName(string path, const FileSystemAccess& fsaccess, FileSystemType fsType)
{
    fsaccess.escapefsincompatible(&path, fsType);
    return fromRelativePath(path);
}

LocalPath LocalPath::fromPlatformEncodedRelative(string path)
{
    LocalPath p;
#if defined(_WIN32)
    assert(!(path.size() % 2));
    p.localpath.resize(path.size() / sizeof(wchar_t));
    memcpy(const_cast<wchar_t*>(p.localpath.data()), path.data(), p.localpath.size() * sizeof(wchar_t));
#else
    p.localpath = std::move(path);
#endif
    assert(p.invariant());
    return p;
}

LocalPath LocalPath::fromPlatformEncodedAbsolute(string path)
{
    LocalPath p;
#if defined(_WIN32)
    assert(!(path.size() % 2));
    p.localpath.resize(path.size() / sizeof(wchar_t));
    memcpy(const_cast<wchar_t*>(p.localpath.data()), path.data(), p.localpath.size() * sizeof(wchar_t));
#else
    p.localpath = std::move(path);
#endif
    p.normalizeAbsolute();
    return p;
}


#if defined(_WIN32)
LocalPath LocalPath::fromPlatformEncodedRelative(wstring&& wpath)
{
    LocalPath p;
    p.localpath = std::move(wpath);
    assert(p.invariant());
    return p;
}

LocalPath LocalPath::fromPlatformEncodedAbsolute(wstring&& wpath)
{
    LocalPath p;
    p.localpath = std::move(wpath);
    p.normalizeAbsolute();
    return p;
}

wchar_t LocalPath::driveLetter()
{
    assert(isFromRoot);
    assert(invariant());
    auto drivepos = localpath.find(L':');
    return drivepos == wstring::npos || drivepos < 1 ? 0 : localpath[drivepos-1];
}


// convert UTF-8 to Windows Unicode
void LocalPath::path2local(const string* path, string* local)
{
    // make space for the worst case
    local->resize((path->size() + 1) * sizeof(wchar_t));

    int len = MultiByteToWideChar(CP_UTF8, 0,
        path->c_str(),
        -1,
        (wchar_t*)local->data(),
        int(local->size() / sizeof(wchar_t) + 1));
    if (len)
    {
        // resize to actual result
        local->resize(sizeof(wchar_t) * (len - 1));
    }
    else
    {
        local->clear();
    }
}

// convert UTF-8 to Windows Unicode
void LocalPath::path2local(const string* path, std::wstring* local)
{
    // make space for the worst case
    local->resize(path->size() + 2);

    int len = MultiByteToWideChar(CP_UTF8, 0,
        path->c_str(),
        -1,
        const_cast<wchar_t*>(local->data()),
        int(local->size()));
    if (len)
    {
        // resize to actual result
        local->resize(len - 1);
    }
    else
    {
        local->clear();
    }
}

// convert Windows Unicode to UTF-8
void LocalPath::local2path(const string* local, string* path)
{
    path->resize((local->size() + 1) * 4 / sizeof(wchar_t) + 1);

    path->resize(WideCharToMultiByte(CP_UTF8, 0, (wchar_t*)local->data(),
        int(local->size() / sizeof(wchar_t)),
        (char*)path->data(),
        int(path->size()),
        NULL, NULL));
    utf8_normalize(path);
    }

void LocalPath::local2path(const std::wstring* local, string* path)
{
    path->resize((local->size() * sizeof(wchar_t) + 1) * 4 / sizeof(wchar_t) + 1);

    path->resize(WideCharToMultiByte(CP_UTF8, 0, local->data(),
        int(local->size()),
        (char*)path->data(),
        int(path->size()),
        NULL, NULL));

    utf8_normalize(path);
}

#else

void LocalPath::path2local(const string* path, string* local)
{
#ifdef __MACH__
    path2localMac(path, local);
#else
    *local = *path;
#endif
}

void LocalPath::local2path(const string* local, string* path)
{
    *path = *local;
    LocalPath::utf8_normalize(path);
}

#endif




LocalPath LocalPath::tmpNameLocal(const FileSystemAccess& fsaccess)
{
    LocalPath lp;
    fsaccess.tmpnamelocal(lp);
    assert(lp.invariant());
    return lp;
}

bool LocalPath::isContainingPathOf(const LocalPath& path, size_t* subpathIndex) const
{
    assert(!empty());
    assert(!path.empty());
    assert(isFromRoot == path.isFromRoot);
    assert(invariant());
    assert(path.invariant());

    if (path.localpath.size() >= localpath.size()
        && !Utils::pcasecmp(path.localpath, localpath, localpath.size()))
    {
       if (path.localpath.size() == localpath.size())
       {
           if (subpathIndex) *subpathIndex = localpath.size();
           return true;
       }
       else if (path.localpath[localpath.size()] == localPathSeparator)
       {
           if (subpathIndex) *subpathIndex = localpath.size() + 1;
           return true;
       }
       else if (!localpath.empty() &&
                path.localpath[localpath.size() - 1] == localPathSeparator)
       {
           if (subpathIndex) *subpathIndex = localpath.size();
           return true;
       }
    }
    return false;
}

bool LocalPath::nextPathComponent(size_t& subpathIndex, LocalPath& component) const
{
    assert(invariant());

    while (subpathIndex < localpath.size() && localpath[subpathIndex] == localPathSeparator)
    {
        ++subpathIndex;
    }
    size_t start = subpathIndex;
    if (start >= localpath.size())
    {
        return false;
    }
    else if (findNextSeparator(subpathIndex))
    {
        component.localpath = localpath.substr(start, subpathIndex - start);
        assert(component.invariant());
        return true;
    }
    else
    {
        component.localpath = localpath.substr(start, localpath.size() - start);
        subpathIndex = localpath.size();
        assert(component.invariant());
        return true;
    }
}

bool LocalPath::hasNextPathComponent(size_t index) const
{
    assert(invariant());
    return index < localpath.size();
}

ScopedLengthRestore::ScopedLengthRestore(LocalPath& p)
    : path(p)
    , length(path.localpath.size())
{
    assert(path.invariant());
}
ScopedLengthRestore::~ScopedLengthRestore()
{
    path.localpath.resize(length);
};

FilenameAnomalyType isFilenameAnomaly(const LocalPath& localPath, const string& remoteName, nodetype_t type)
{
    auto localName = localPath.leafName().toPath();

    if (localName != remoteName)
    {
        return FILENAME_ANOMALY_NAME_MISMATCH;
    }
    else if (isReservedName(remoteName, type))
    {
        return FILENAME_ANOMALY_NAME_RESERVED;
    }

    return FILENAME_ANOMALY_NONE;
}

FilenameAnomalyType isFilenameAnomaly(const LocalPath& localPath, const Node* node)
{
    assert(node);

    return isFilenameAnomaly(localPath, node->displayname(), node->type);
}

#ifdef ENABLE_SYNC
FilenameAnomalyType isFilenameAnomaly(const LocalNode& node)
{
    return isFilenameAnomaly(node.localname, node.name, node.type);
}
#endif

} // namespace
<|MERGE_RESOLUTION|>--- conflicted
+++ resolved
@@ -622,24 +622,7 @@
     }
 }
 
-<<<<<<< HEAD
-const char *FileSystemAccess::getPathSeparator()
-{
-#if defined (__linux__) || defined (__ANDROID__) || defined  (__APPLE__) || defined (USE_IOS)
-    return "/";
-#elif defined(_WIN32)
-    return "\\";
-#else
-    // Default case
-    LOG_warn << "No path separator found";
-    return "\\/";
-#endif
-}
-
-void FileSystemAccess::normalize(string* filename) // static
-=======
 void LocalPath::utf8_normalize(string* filename)
->>>>>>> 608a21df
 {
     if (!filename) return;
 
