--- conflicted
+++ resolved
@@ -714,13 +714,10 @@
     case ATTR_BACKUP_NAMES:
         longname = "ATTR_BACKUP_NAMES";
         break;
-<<<<<<< HEAD
-=======
 
     case ATTR_COOKIE_SETTINGS:
         longname = "ATTR_COOKIE_SETTINGS";
         break;
->>>>>>> 17b33023
 		
     case ATTR_JSON_SYNC_CONFIG_NAME:
         longname = "JSON_SYNC_CONFIG_NAME";
@@ -869,13 +866,10 @@
     {
         return ATTR_BACKUP_NAMES;
     }
-<<<<<<< HEAD
-=======
     else if (!strcmp(name, "^!csp"))
     {
         return ATTR_COOKIE_SETTINGS;
     }
->>>>>>> 17b33023
     else if (!strcmp(name, "^~jscn"))
     {
         return ATTR_JSON_SYNC_CONFIG_NAME;
@@ -974,10 +968,7 @@
         case ATTR_RUBBISH_TIME:
         case ATTR_STORAGE_STATE:
         case ATTR_PUSH_SETTINGS:
-<<<<<<< HEAD
-=======
         case ATTR_COOKIE_SETTINGS:
->>>>>>> 17b33023
         case ATTR_JSON_SYNC_CONFIG_NAME:
         case ATTR_JSON_SYNC_CONFIG_KEY:
             return '^';
@@ -1399,14 +1390,6 @@
 
         case ATTR_BACKUP_NAMES:
             changed.backupNames = true;
-			break;
-			
-        case ATTR_JSON_SYNC_CONFIG_NAME:
-            changed.jsonSyncConfigName = true;
-            break;
-
-        case ATTR_JSON_SYNC_CONFIG_KEY:
-            changed.jsonSyncConfigKey = true;
             break;
 
         case ATTR_COOKIE_SETTINGS:
