/**
 * @file user.cpp
 * @brief Class for manipulating user / contact data
 *
 * (c) 2013-2014 by Mega Limited, Auckland, New Zealand
 *
 * This file is part of the MEGA SDK - Client Access Engine.
 *
 * Applications using the MEGA API must present a valid application key
 * and comply with the the rules set forth in the Terms of Service.
 *
 * The MEGA SDK is distributed in the hope that it will be useful,
 * but WITHOUT ANY WARRANTY; without even the implied warranty of
 * MERCHANTABILITY or FITNESS FOR A PARTICULAR PURPOSE.
 *
 * @copyright Simplified (2-clause) BSD License.
 *
 * You should have received a copy of the license along with this
 * program.
 */

#include "mega/user.h"
#include "mega/megaclient.h"
#include "mega/logging.h"

namespace mega {
User::User(const char* cemail)
{
    userhandle = UNDEF;
    show = VISIBILITY_UNKNOWN;
    ctime = 0;
    pubkrequested = false;
    isTemporary = false;
    resetTag();

    if (cemail)
    {
        email = cemail;
    }

    memset(&changed, 0, sizeof(changed));
}

bool User::serialize(string* d)
{
    unsigned char l;
    unsigned short ll;
    time_t ts;
    AttrMap attrmap;
    char attrVersion = '1';

    d->reserve(d->size() + 100 + attrmap.storagesize(10));

    d->append((char*)&userhandle, sizeof userhandle);
    
    // FIXME: use m_time_t & Serialize64 instead
    ts = ctime;
    d->append((char*)&ts, sizeof ts);
    d->append((char*)&show, sizeof show);

    l = (unsigned char)email.size();
    d->append((char*)&l, sizeof l);
    d->append(email.c_str(), l);

    d->append((char*)&attrVersion, 1);
    d->append("\0\0\0\0\0\0", 7);

    // serialization of attributes
    l = (unsigned char)attrs.size();
    d->append((char*)&l, sizeof l);
    for (userattr_map::iterator it = attrs.begin(); it != attrs.end(); it++)
    {
        d->append((char*)&it->first, sizeof it->first);

        ll = (unsigned short)it->second.size();
        d->append((char*)&ll, sizeof ll);
        d->append(it->second.data(), ll);

        if (attrsv.find(it->first) != attrsv.end())
        {
            ll = (unsigned short)attrsv[it->first].size();
            d->append((char*)&ll, sizeof ll);
            d->append(attrsv[it->first].data(), ll);
        }
        else
        {
            ll = 0;
            d->append((char*)&ll, sizeof ll);
        }
    }

    if (pubk.isvalid())
    {
        pubk.serializekey(d, AsymmCipher::PUBKEY);
    }

    return true;
}

User* User::unserialize(MegaClient* client, string* d)
{
    handle uh;
    time_t ts;
    visibility_t v;
    unsigned char l;
    unsigned short ll;
    string m;
    User* u;
    const char* ptr = d->data();
    const char* end = ptr + d->size();
    int i;
    char attrVersion;

    if (ptr + sizeof(handle) + sizeof(time_t) + sizeof(visibility_t) + 2 > end)
    {
        return NULL;
    }

    uh = MemAccess::get<handle>(ptr);
    ptr += sizeof uh;

    // FIXME: use m_time_t & Serialize64
    ts = MemAccess::get<time_t>(ptr);
    ptr += sizeof ts;

    v = MemAccess::get<visibility_t>(ptr);
    ptr += sizeof v;

    l = *ptr++;
    if (l)
    {
        if (ptr + l > end)
        {
            return NULL;
        }
        m.assign(ptr, l);
    }
    ptr += l;

    if (ptr + sizeof(char) > end)
    {
        return NULL;
    }

    attrVersion = MemAccess::get<char>(ptr);
    ptr += sizeof(attrVersion);

    for (i = 7; i--;)
    {
        if (ptr + MemAccess::get<unsigned char>(ptr) < end)
        {
            ptr += MemAccess::get<unsigned char>(ptr) + 1;
        }
    }

    if ((i >= 0) || !(u = client->finduser(uh, 1)))
    {
        return NULL;
    }

    client->mapuser(uh, m.c_str());
    u->set(v, ts);
    u->resetTag();

    if (attrVersion == '\0')
    {
        AttrMap attrmap;
        if ((ptr < end) && !(ptr = attrmap.unserialize(ptr, end)))
        {
            client->discarduser(uh);
            return NULL;
        }
    }
    else if (attrVersion == '1')
    {
        attr_t key;

        if (ptr + sizeof(char) > end)
        {
            client->discarduser(uh);
            return NULL;
        }

        l = *ptr++;
        for (int i = 0; i < l; i++)
        {
            if (ptr + sizeof key + sizeof(ll) > end)
            {
                client->discarduser(uh);
                return NULL;
            }

            key = MemAccess::get<attr_t>(ptr);
            ptr += sizeof key;

            ll = MemAccess::get<short>(ptr);
            ptr += sizeof ll;

            if (ptr + ll + sizeof(ll) > end)
            {
                client->discarduser(uh);
                return NULL;
            }

            u->attrs[key].assign(ptr, ll);
            ptr += ll;

            ll = MemAccess::get<short>(ptr);
            ptr += sizeof ll;

            if (ll)
            {
                if (ptr + ll > end)
                {
                    client->discarduser(uh);
                    return NULL;
                }
                u->attrsv[key].assign(ptr,ll);
                ptr += ll;
            }
        }
    }

#ifdef ENABLE_CHAT
    const string *av = (u->isattrvalid(ATTR_KEYRING)) ? u->getattr(ATTR_KEYRING) : NULL;
    if (av)
    {
        TLVstore *tlvRecords = TLVstore::containerToTLVrecords(av, &client->key);
        if (tlvRecords)
        {
            if (tlvRecords->find(EdDSA::TLV_KEY))
            {
                client->signkey = new EdDSA((unsigned char *) tlvRecords->get(EdDSA::TLV_KEY).data());
                if (!client->signkey->initializationOK)
                {
                    delete client->signkey;
                    client->signkey = NULL;
                    LOG_warn << "Failed to load chat key from local cache.";
                }
                else
                {
                    LOG_info << "Signing key loaded from local cache.";
                }
            }

            if (tlvRecords->find(ECDH::TLV_KEY))
            {
                client->chatkey = new ECDH((unsigned char *) tlvRecords->get(ECDH::TLV_KEY).data());
                if (!client->chatkey->initializationOK)
                {
                    delete client->chatkey;
                    client->chatkey = NULL;
                    LOG_warn << "Failed to load chat key from local cache.";
                }
                else
                {
                    LOG_info << "Chat key succesfully loaded from local cache.";
                }
            }

            delete tlvRecords;
        }
        else
        {
            LOG_warn << "Failed to decrypt keyring from cache";
        }
    }
#endif

    if ((ptr < end) && !u->pubk.setkey(AsymmCipher::PUBKEY, (byte*)ptr, end - ptr))
    {
        client->discarduser(uh);
        return NULL;
    }

    return u;
}

void User::setattr(attr_t at, string *av, string *v)
{
    setChanged(at);

    if (at != ATTR_AVATAR)  // avatar is saved to disc
    {
        attrs[at] = *av;
    }

    attrsv[at] = v ? *v : "N";
}

void User::invalidateattr(attr_t at)
{
    setChanged(at);
    attrsv.erase(at);
}

void User::removeattr(attr_t at)
{
    setChanged(at);
    attrs.erase(at);
    attrsv.erase(at);
}

// returns the value if there is value (even if it's invalid by now)
const string * User::getattr(attr_t at)
{
    userattr_map::const_iterator it = attrs.find(at);
    if (it != attrs.end())
    {
        return &(it->second);
    }

    return NULL;
}

bool User::isattrvalid(attr_t at)
{
    return attrsv.count(at);
}

string User::attr2string(attr_t type)
{
    string attrname;

    switch(type)
    {
        case ATTR_AVATAR:
            attrname = "+a";
            break;

        case ATTR_FIRSTNAME:
            attrname = "firstname";
            break;

        case ATTR_LASTNAME:
            attrname = "lastname";
            break;

        case ATTR_AUTHRING:
            attrname = "*!authring";
            break;

        case ATTR_LAST_INT:
            attrname = "*!lstint";
            break;

        case ATTR_ED25519_PUBK:
            attrname = "+puEd255";
            break;

        case ATTR_CU25519_PUBK:
            attrname = "+puCu255";
            break;

        case ATTR_SIG_RSA_PUBK:
            attrname = "+sigPubk";
            break;

        case ATTR_SIG_CU255_PUBK:
            attrname = "+sigCu255";
            break;

        case ATTR_KEYRING:
            attrname = "*keyring";
            break;

        case ATTR_COUNTRY:
            attrname = "country";
            break;

        case ATTR_BIRTHDAY:
            attrname = "birthday";
            break;

        case ATTR_BIRTHMONTH:
            attrname = "birthmonth";
            break;

        case ATTR_BIRTHYEAR:
            attrname = "birthyear";
            break;

        case ATTR_LANGUAGE:
            attrname = "^!lang";
            break;

        case ATTR_PWD_REMINDER:
            attrname = "^!prd";
            break;

        case ATTR_DISABLE_VERSIONS:
            attrname = "^!dv";
            break;

        case ATTR_CONTACT_LINK_VERIFICATION:
            attrname = "^clv";
            break;

        case ATTR_RICH_PREVIEWS:
            attrname = "*!rp";
            break;

<<<<<<< HEAD
        case ATTR_LAST_PSA:
            attrname = "^!lastPsa";
            break;
=======
        case ATTR_RUBBISH_TIME:
            attrname = "^!rubbishtime";
>>>>>>> f3297fe1

        case ATTR_UNKNOWN:  // empty string
            break;
    }

    return attrname;
}

attr_t User::string2attr(const char* name)
{
    if (!strcmp(name, "*keyring"))
    {
        return ATTR_KEYRING;
    }
    else if (!strcmp(name, "*!authring"))
    {
        return ATTR_AUTHRING;
    }
    else if (!strcmp(name, "*!lstint"))
    {
        return ATTR_LAST_INT;
    }
    else if (!strcmp(name, "+puCu255"))
    {
        return ATTR_CU25519_PUBK;
    }
    else if (!strcmp(name, "+puEd255"))
    {
        return ATTR_ED25519_PUBK;
    }
    else if (!strcmp(name, "+sigPubk"))
    {
        return ATTR_SIG_RSA_PUBK;
    }
    else if (!strcmp(name, "+sigCu255"))
    {
        return ATTR_SIG_CU255_PUBK;
    }
    else if (!strcmp(name, "+a"))
    {
        return ATTR_AVATAR;
    }
    else if (!strcmp(name, "firstname"))
    {
        return ATTR_FIRSTNAME;
    }
    else if (!strcmp(name, "lastname"))
    {
        return ATTR_LASTNAME;
    }
    else if (!strcmp(name, "country"))
    {
        return ATTR_COUNTRY;
    }
    else if (!strcmp(name, "birthday"))
    {
        return ATTR_BIRTHDAY;
    }
    else if(!strcmp(name, "birthmonth"))
    {
        return ATTR_BIRTHMONTH;
    }
    else if(!strcmp(name, "birthyear"))
    {
        return ATTR_BIRTHYEAR;
    }
    else if(!strcmp(name, "^!lang"))
    {
        return ATTR_LANGUAGE;
    }
    else if(!strcmp(name, "^!prd"))
    {
        return ATTR_PWD_REMINDER;
    }
    else if(!strcmp(name, "^!dv"))
    {
        return ATTR_DISABLE_VERSIONS;
    }
    else if(!strcmp(name, "^clv"))
    {
        return ATTR_CONTACT_LINK_VERIFICATION;
    }
    else if(!strcmp(name, "*!rp"))
    {
        return ATTR_RICH_PREVIEWS;
    }
<<<<<<< HEAD
    else if(!strcmp(name, "^!lastPsa"))
    {
        return ATTR_LAST_PSA;
=======
    else if(!strcmp(name, "^!rubbishtime"))
    {
        return ATTR_RUBBISH_TIME;
>>>>>>> f3297fe1
    }
    else
    {
        return ATTR_UNKNOWN;   // attribute not recognized
    }
}

bool User::needversioning(attr_t at)
{
    switch(at)
    {
        case ATTR_AVATAR:
        case ATTR_FIRSTNAME:
        case ATTR_LASTNAME:
        case ATTR_COUNTRY:
        case ATTR_BIRTHDAY:
        case ATTR_BIRTHMONTH:
        case ATTR_BIRTHYEAR:
        case ATTR_LANGUAGE:
        case ATTR_PWD_REMINDER:
        case ATTR_DISABLE_VERSIONS:
        case ATTR_RICH_PREVIEWS:
<<<<<<< HEAD
        case ATTR_LAST_PSA:
=======
        case ATTR_RUBBISH_TIME:
>>>>>>> f3297fe1
            return 0;

        case ATTR_AUTHRING:
        case ATTR_LAST_INT:
        case ATTR_ED25519_PUBK:
        case ATTR_CU25519_PUBK:
        case ATTR_SIG_RSA_PUBK:
        case ATTR_SIG_CU255_PUBK:
        case ATTR_KEYRING:
        case ATTR_CONTACT_LINK_VERIFICATION:
            return 1;

        default:
            return -1;
    }
}

char User::scope(attr_t at)
{
    switch(at)
    {
        case ATTR_KEYRING:
        case ATTR_AUTHRING:
        case ATTR_LAST_INT:
        case ATTR_RICH_PREVIEWS:
            return '*';

        case ATTR_AVATAR:
        case ATTR_ED25519_PUBK:
        case ATTR_CU25519_PUBK:
        case ATTR_SIG_RSA_PUBK:
        case ATTR_SIG_CU255_PUBK:
            return '+';

        case ATTR_LANGUAGE:
        case ATTR_PWD_REMINDER:
        case ATTR_DISABLE_VERSIONS:
        case ATTR_CONTACT_LINK_VERIFICATION:
<<<<<<< HEAD
        case ATTR_LAST_PSA:
=======
        case ATTR_RUBBISH_TIME:
>>>>>>> f3297fe1
            return '^';

        default:
            return '0';
    }
}

bool User::mergePwdReminderData(int numDetails, const char *data, unsigned int size, string *newValue)
{
    if (numDetails == 0)
    {
        return false;
    }

    // format: <lastSuccess>:<lastSkipped>:<mkExported>:<dontShowAgain>:<lastLogin>
    string oldValue;
    if (data && size)
    {
        oldValue.assign(data, size);

        // ensure the old value has a valid format
        if (std::count(oldValue.begin(), oldValue.end(), ':') != 4
                || oldValue.length() < 9)
        {
            oldValue = "0:0:0:0:0";
        }
    }
    else    // no existing value, set with default values and update it consequently
    {
        oldValue = "0:0:0:0:0";
    }

    bool lastSuccess = (numDetails & PWD_LAST_SUCCESS) != 0;
    bool lastSkipped = (numDetails & PWD_LAST_SKIPPED) != 0;
    bool mkExported = (numDetails & PWD_MK_EXPORTED) != 0;
    bool dontShowAgain = (numDetails & PWD_DONT_SHOW) != 0;
    bool lastLogin = (numDetails & PWD_LAST_LOGIN) != 0;

    bool changed = false;

    // Timestamp for last successful validation of password in PRD
    m_time_t tsLastSuccess;
    size_t len = oldValue.find(":");
    string buf = oldValue.substr(0, len) + "#"; // add character control '#' for conversion
    oldValue = oldValue.substr(len + 1);    // skip ':'
    if (lastSuccess)
    {
        changed = true;
        tsLastSuccess = m_time();
    }
    else
    {
        char *pEnd = NULL;
        tsLastSuccess = strtoll(buf.data(), &pEnd, 10);
        if (*pEnd != '#' || tsLastSuccess == LLONG_MAX || tsLastSuccess == LLONG_MIN)
        {
            tsLastSuccess = 0;
            changed = true;
        }
    }

    // Timestamp for last time the PRD was skipped
    m_time_t tsLastSkipped;
    len = oldValue.find(":");
    buf = oldValue.substr(0, len) + "#";
    oldValue = oldValue.substr(len + 1);
    if (lastSkipped)
    {
        tsLastSkipped = m_time();
        changed = true;
    }
    else
    {
        char *pEnd = NULL;
        tsLastSkipped = strtoll(buf.data(), &pEnd, 10);
        if (*pEnd != '#' || tsLastSkipped == LLONG_MAX || tsLastSkipped == LLONG_MIN)
        {
            tsLastSkipped = 0;
            changed = true;
        }
    }

    // Flag for Recovery Key exported
    bool flagMkExported;
    len = oldValue.find(":");
    if (len != 1)
    {
        return false;
    }
    buf = oldValue.substr(0, len) + "#";
    oldValue = oldValue.substr(len + 1);
    if (mkExported && !(buf.at(0) == '1'))
    {
        flagMkExported = true;
        changed = true;
    }
    else
    {
        char *pEnd = NULL;
        int tmp = strtol(buf.data(), &pEnd, 10);
        if (*pEnd != '#' || (tmp != 0 && tmp != 1))
        {
            flagMkExported = false;
            changed = true;
        }
        else
        {
            flagMkExported = tmp;
        }
    }

    // Flag for "Don't show again" the PRD
    bool flagDontShowAgain;
    len = oldValue.find(":");
    if (len != 1 || len + 1 == oldValue.length())
    {
        return false;
    }
    buf = oldValue.substr(0, len) + "#";
    oldValue = oldValue.substr(len + 1);
    if (dontShowAgain && !(buf.at(0) == '1'))
    {
        flagDontShowAgain = true;
        changed = true;
    }
    else
    {
        char *pEnd = NULL;
        int tmp = strtol(buf.data(), &pEnd, 10);
        if (*pEnd != '#' || (tmp != 0 && tmp != 1))
        {
            flagDontShowAgain = false;
            changed = true;
        }
        else
        {
            flagDontShowAgain = tmp;
        }
    }

    // Timestamp for last time user logged in
    m_time_t tsLastLogin = 0;
    len = oldValue.length();
    if (lastLogin)
    {
        tsLastLogin = m_time();
        changed = true;
    }
    else
    {
        buf = oldValue.substr(0, len) + "#";

        char *pEnd = NULL;
        tsLastLogin = strtoll(buf.data(), &pEnd, 10);
        if (*pEnd != '#' || tsLastLogin == LLONG_MAX || tsLastLogin == LLONG_MIN)
        {
            tsLastLogin = 0;
            changed = true;
        }
    }

    std::stringstream value;
    value << tsLastSuccess << ":" << tsLastSkipped << ":" << flagMkExported
        << ":" << flagDontShowAgain << ":" << tsLastLogin;

    *newValue = value.str();

    return changed;
}

m_time_t User::getPwdReminderData(int numDetail, const char *data, unsigned int size)
{
    if (!numDetail || !data || !size)
    {
        return 0;
    }

    // format: <lastSuccess>:<lastSkipped>:<mkExported>:<dontShowAgain>:<lastLogin>
    string value;
    value.assign(data, size);

    // ensure the value has a valid format
    if (std::count(value.begin(), value.end(), ':') != 4
            || value.length() < 9)
    {
        return 0;
    }

    bool lastSuccess = (numDetail & PWD_LAST_SUCCESS) != 0;
    bool lastSkipped = (numDetail & PWD_LAST_SKIPPED) != 0;
    bool mkExported = (numDetail & PWD_MK_EXPORTED) != 0;
    bool dontShowAgain = (numDetail & PWD_DONT_SHOW) != 0;
    bool lastLogin = (numDetail & PWD_LAST_LOGIN) != 0;

    // Timestamp for last successful validation of password in PRD
    m_time_t tsLastSuccess;
    size_t len = value.find(":");
    string buf = value.substr(0, len) + "#"; // add character control '#' for conversion
    value = value.substr(len + 1);    // skip ':'
    if (lastSuccess)
    {
        char *pEnd = NULL;
        tsLastSuccess = strtoll(buf.data(), &pEnd, 10);
        if (*pEnd != '#' || tsLastSuccess == LLONG_MAX || tsLastSuccess == LLONG_MIN)
        {
            tsLastSuccess = 0;
        }
        return tsLastSuccess;
    }

    // Timestamp for last time the PRD was skipped
    m_time_t tsLastSkipped;
    len = value.find(":");
    buf = value.substr(0, len) + "#";
    value = value.substr(len + 1);
    if (lastSkipped)
    {
        char *pEnd = NULL;
        tsLastSkipped = strtoll(buf.data(), &pEnd, 10);
        if (*pEnd != '#' || tsLastSkipped == LLONG_MAX || tsLastSkipped == LLONG_MIN)
        {
            tsLastSkipped = 0;
        }
        return tsLastSkipped;
    }

    // Flag for Recovery Key exported
    len = value.find(":");
    buf = value.substr(0, len) + "#";
    value = value.substr(len + 1);
    if (mkExported)
    {
        char *pEnd = NULL;
        m_time_t flagMkExported = strtoll(buf.data(), &pEnd, 10);
        if (*pEnd != '#' || (flagMkExported != 0 && flagMkExported != 1))
        {
            flagMkExported = 0;
        }
        return flagMkExported;
    }

    // Flag for "Don't show again" the PRD
    len = value.find(":");
    buf = value.substr(0, len) + "#";
    value = value.substr(len + 1);
    if (dontShowAgain)
    {
        char *pEnd = NULL;
        m_time_t flagDontShowAgain = strtoll(buf.data(), &pEnd, 10);
        if (*pEnd != '#' || (flagDontShowAgain != 0 && flagDontShowAgain != 1))
        {
            flagDontShowAgain = 0;
        }
        return flagDontShowAgain;
    }

    // Timestamp for last time user logged in
    m_time_t tsLastLogin = 0;
    len = value.length();
    if (lastLogin)
    {
        buf = value.substr(0, len) + "#";

        char *pEnd = NULL;
        tsLastLogin = strtoll(buf.data(), &pEnd, 10);
        if (*pEnd != '#' || tsLastLogin == LLONG_MAX || tsLastLogin == LLONG_MIN)
        {
            tsLastLogin = 0;
        }
        return tsLastLogin;
    }

    return 0;
}

const string *User::getattrversion(attr_t at)
{
    userattr_map::iterator it = attrsv.find(at);
    if (it != attrsv.end())
    {
        return &(it->second);
    }

    return NULL;
}

bool User::setChanged(attr_t at)
{
    switch(at)
    {
        case ATTR_AVATAR:
            changed.avatar = true;
            break;

        case ATTR_FIRSTNAME:
            changed.firstname = true;
            break;

        case ATTR_LASTNAME:
            changed.lastname = true;
            break;

        case ATTR_AUTHRING:
            changed.authring = true;
            break;

        case ATTR_LAST_INT:
            changed.lstint = true;
            break;

        case ATTR_ED25519_PUBK:
            changed.puEd255 = true;
            break;

        case ATTR_CU25519_PUBK:
            changed.puCu255 = true;
            break;

        case ATTR_SIG_RSA_PUBK:
            changed.sigPubk = true;
            break;

        case ATTR_SIG_CU255_PUBK:
            changed.sigCu255 = true;
            break;

        case ATTR_KEYRING:
            changed.keyring = true;
            break;

        case ATTR_COUNTRY:
            changed.country = true;
            break;

        case ATTR_BIRTHDAY:
        case ATTR_BIRTHMONTH:
        case ATTR_BIRTHYEAR:
            changed.birthday = true;
            break;

        case ATTR_LANGUAGE:
            changed.language = true;
            break;

        case ATTR_PWD_REMINDER:
            changed.pwdReminder = true;
            break;

        case ATTR_DISABLE_VERSIONS:
            changed.disableVersions = true;
            break;

        case ATTR_CONTACT_LINK_VERIFICATION:
            changed.contactLinkVerification = true;
            break;

        case ATTR_RICH_PREVIEWS:
            changed.richPreviews = true;
            break;

<<<<<<< HEAD
        case ATTR_LAST_PSA:
            changed.lastPsa = true;
=======
        case ATTR_RUBBISH_TIME:
            changed.rubbishTime = true;
>>>>>>> f3297fe1
            break;

        default:
            return false;
    }

    return true;
}

void User::setTag(int tag)
{
    if (this->tag != 0)    // external changes prevail
    {
        this->tag = tag;
    }
}

int User::getTag()
{
    return tag;
}

void User::resetTag()
{
    tag = -1;
}

// update user attributes
void User::set(visibility_t v, m_time_t ct)
{
    show = v;
    ctime = ct;
}
} // namespace<|MERGE_RESOLUTION|>--- conflicted
+++ resolved
@@ -400,14 +400,13 @@
             attrname = "*!rp";
             break;
 
-<<<<<<< HEAD
         case ATTR_LAST_PSA:
             attrname = "^!lastPsa";
             break;
-=======
+
         case ATTR_RUBBISH_TIME:
             attrname = "^!rubbishtime";
->>>>>>> f3297fe1
+            break;
 
         case ATTR_UNKNOWN:  // empty string
             break;
@@ -494,15 +493,13 @@
     {
         return ATTR_RICH_PREVIEWS;
     }
-<<<<<<< HEAD
     else if(!strcmp(name, "^!lastPsa"))
     {
         return ATTR_LAST_PSA;
-=======
+    }
     else if(!strcmp(name, "^!rubbishtime"))
     {
         return ATTR_RUBBISH_TIME;
->>>>>>> f3297fe1
     }
     else
     {
@@ -525,11 +522,8 @@
         case ATTR_PWD_REMINDER:
         case ATTR_DISABLE_VERSIONS:
         case ATTR_RICH_PREVIEWS:
-<<<<<<< HEAD
         case ATTR_LAST_PSA:
-=======
         case ATTR_RUBBISH_TIME:
->>>>>>> f3297fe1
             return 0;
 
         case ATTR_AUTHRING:
@@ -568,11 +562,8 @@
         case ATTR_PWD_REMINDER:
         case ATTR_DISABLE_VERSIONS:
         case ATTR_CONTACT_LINK_VERIFICATION:
-<<<<<<< HEAD
         case ATTR_LAST_PSA:
-=======
         case ATTR_RUBBISH_TIME:
->>>>>>> f3297fe1
             return '^';
 
         default:
@@ -933,13 +924,12 @@
             changed.richPreviews = true;
             break;
 
-<<<<<<< HEAD
         case ATTR_LAST_PSA:
             changed.lastPsa = true;
-=======
+            break;
+
         case ATTR_RUBBISH_TIME:
             changed.rubbishTime = true;
->>>>>>> f3297fe1
             break;
 
         default:
