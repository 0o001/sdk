/**
 * @file sqlite.cpp
 * @brief SQLite DB access layer
 *
 * (c) 2013-2014 by Mega Limited, Auckland, New Zealand
 *
 * This file is part of the MEGA SDK - Client Access Engine.
 *
 * Applications using the MEGA API must present a valid application key
 * and comply with the the rules set forth in the Terms of Service.
 *
 * The MEGA SDK is distributed in the hope that it will be useful,
 * but WITHOUT ANY WARRANTY; without even the implied warranty of
 * MERCHANTABILITY or FITNESS FOR A PARTICULAR PURPOSE.
 *
 * @copyright Simplified (2-clause) BSD License.
 *
 * You should have received a copy of the license along with this
 * program.
 */

#include "mega.h"

#ifdef USE_SQLITE
namespace mega {

static LocalPath databasePath(const FileSystemAccess& fsAccess,
                              const LocalPath& rootPath,
                              const string& name,
                              const int version)
{
    ostringstream osstream;

    osstream << "megaclient_statecache"
             << version
             << "_"
             << name
             << ".db";

    LocalPath path = rootPath;

    path.appendWithSeparator(
      LocalPath::fromPath(osstream.str(), fsAccess),
      false);

    return path;
}

SqliteDbAccess::SqliteDbAccess(const LocalPath& rootPath)
  : mRootPath(rootPath)
{
}

SqliteDbAccess::~SqliteDbAccess()
{
}

DbTable* SqliteDbAccess::open(PrnGen &rng, FileSystemAccess& fsAccess, const string& name, const int flags)
{
    auto dbPath = databasePath(fsAccess, mRootPath, name, DB_VERSION);

    {
        auto legacyPath = databasePath(fsAccess, mRootPath, name, LEGACY_DB_VERSION);
        auto fileAccess = fsAccess.newfileaccess();

        if (fileAccess->fopen(legacyPath))
        {
            LOG_debug << "Found legacy database at: " << legacyPath.toPath(fsAccess);

            if (currentDbVersion == LEGACY_DB_VERSION)
            {
                LOG_debug << "Using a legacy database.";
                dbPath = std::move(legacyPath);
            }
            else if ((flags & DB_OPEN_FLAG_RECYCLE))
            {
                LOG_debug << "Trying to recycle a legacy database.";

                if (fsAccess.renamelocal(legacyPath, dbPath, false))
                {
                    auto suffix = LocalPath::fromPath("-shm", fsAccess);
                    auto from = legacyPath + suffix;
                    auto to = dbPath + suffix;

                    fsAccess.renamelocal(from, to);

                    suffix = LocalPath::fromPath("-shm", fsAccess);
                    from = legacyPath + suffix;
                    to = dbPath + suffix;

                    fsAccess.renamelocal(from, to);

                    LOG_debug << "Legacy database recycled.";
                }
                else
                {
                    LOG_debug << "Unable to recycle database, deleting...";
                    fsAccess.unlinklocal(legacyPath);
                }
            }
            else
            {
                LOG_debug << "Deleting outdated legacy database.";
                fsAccess.unlinklocal(legacyPath);
            }
        }
    }

    const string dbPathStr = dbPath.toPath(fsAccess);
    sqlite3* db;
    int result = sqlite3_open(dbPathStr.c_str(), &db);

    if (result)
    {
        if (db)
        {
            sqlite3_close(db);
        }

        return nullptr;
    }

#if !(TARGET_OS_IPHONE)
    result = sqlite3_exec(db, "PRAGMA journal_mode=WAL;", nullptr, nullptr, nullptr);
    if (result)
    {
        sqlite3_close(db);
        return nullptr;
    }
#endif /* ! TARGET_OS_IPHONE */

    const char* sql =
      "CREATE TABLE IF NOT EXISTS statecache ( "
      "    id INTEGER PRIMARY KEY ASC NOT NULL, "
      "    content BLOB NOT NULL "
      ");";

    result = sqlite3_exec(db, sql, nullptr, nullptr, nullptr);
    if (result)
    {
        sqlite3_close(db);
        return nullptr;
    }

    return new SqliteDbTable(rng,
                             db,
                             fsAccess,
                             dbPathStr, 
                             (flags & DB_OPEN_FLAG_TRANSACTED) > 0);
}

<<<<<<< HEAD
    string sql = "CREATE TABLE IF NOT EXISTS statecache (id INTEGER PRIMARY KEY ASC NOT NULL, content BLOB NOT NULL)";

    rc = sqlite3_exec(db, sql.c_str(), NULL, NULL, NULL);
    if (rc)
    {
        return NULL;
    }

    sql = "CREATE TABLE IF NOT EXISTS nodes (nodehandle int64 PRIMARY KEY NOT NULL, parenthandle int64, name text, fingerprint BLOB, origFingerprint BLOB, type int, size int64, share int, decrypted int, node BLOB NOT NULL)";
    rc = sqlite3_exec(db, sql.c_str(), NULL, NULL, NULL);
    if (rc)
    {
        return NULL;
    }

    sql = "CREATE TABLE IF NOT EXISTS vars(name text PRIMARY KEY NOT NULL, value BLOB)";
    rc = sqlite3_exec(db, sql.c_str(), NULL, NULL, NULL);
    if (rc)
=======
bool SqliteDbAccess::probe(FileSystemAccess& fsAccess, const string& name) const
{
    auto fileAccess = fsAccess.newfileaccess();

    LocalPath dbPath = databasePath(fsAccess, mRootPath, name, DB_VERSION);

    if (fileAccess->isfile(dbPath))
>>>>>>> bb96f0c6
    {
        return true;
    }

    dbPath = databasePath(fsAccess, mRootPath, name, LEGACY_DB_VERSION);

    return fileAccess->isfile(dbPath);
}

SqliteDbTable::SqliteDbTable(PrnGen &rng, sqlite3* db, FileSystemAccess &fsAccess, const string &path, const bool checkAlwaysTransacted)
  : DbTable(rng, checkAlwaysTransacted)
  , db(db)
  , pStmt(nullptr)
  , dbfile(path)
  , fsaccess(&fsAccess)
{
}

SqliteDbTable::~SqliteDbTable()
{
    resetCommitter();

    if (!db)
    {
        return;
    }

    sqlite3_finalize(pStmt);

    if (inTransaction())
    {
        abort();
    }

    sqlite3_close(db);
    LOG_debug << "Database closed " << dbfile;
}

bool SqliteDbTable::inTransaction() const
{
    return sqlite3_get_autocommit(db) == 0;
}

// set cursor to first record
void SqliteDbTable::rewind()
{
    if (!db)
    {
        return;
    }

    int result;

    if (pStmt)
    {
        result = sqlite3_reset(pStmt);
    }
    else
    {
        result = sqlite3_prepare(db, "SELECT id, content FROM statecache", -1, &pStmt, NULL);
    }

    if (result != SQLITE_OK)
    {
        LOG_err << "Unable to rewind database: " << dbfile;
        assert(!"Unable to rewind database.");
    }
}

// retrieve next record through cursor
bool SqliteDbTable::next(uint32_t* index, string* data)
{
    if (!db)
    {
        return false;
    }

    if (!pStmt)
    {
        return false;
    }

    int rc = sqlite3_step(pStmt);

    if (rc != SQLITE_ROW)
    {
        sqlite3_finalize(pStmt);
        pStmt = NULL;

        if (rc != SQLITE_DONE)
        {
            LOG_err << "Unable to get next record from database: " << dbfile;
            assert(!"Unable to get next record from database.");
        }

        return false;
    }

    *index = sqlite3_column_int(pStmt, 0);

    data->assign((char*)sqlite3_column_blob(pStmt, 1), sqlite3_column_bytes(pStmt, 1));

    return true;
}

// retrieve record by index
bool SqliteDbTable::get(uint32_t index, string* data)
{
    if (!db)
    {
        return false;
    }

    checkTransaction();

    sqlite3_stmt *stmt;
    int rc;

    rc = sqlite3_prepare(db, "SELECT content FROM statecache WHERE id = ?", -1, &stmt, NULL);
    if (rc == SQLITE_OK)
    {
        rc = sqlite3_bind_int(stmt, 1, index);
        if (rc == SQLITE_OK)
        {
            rc = sqlite3_step(stmt);
            if (rc == SQLITE_ROW)
            {
                data->assign((char*)sqlite3_column_blob(stmt, 0), sqlite3_column_bytes(stmt, 0));
            }
        }
    }

    sqlite3_finalize(stmt);

    if (rc != SQLITE_DONE && rc != SQLITE_ROW)
    {
        LOG_err << "Unable to get record from database: " << dbfile;
        assert(!"Unable to get record from database.");
    }

    return rc == SQLITE_ROW;
}

bool SqliteDbTable::getNode(handle nodehandle, NodeSerialized &nodeSerialized)
{
    if (!db)
    {
        return false;
    }

    checkTransaction();

    nodeSerialized.mNode.clear();
    nodeSerialized.mDecrypted = true;

    sqlite3_stmt *stmt;
    if (sqlite3_prepare(db, "SELECT decrypted, node FROM nodes  WHERE nodehandle = ?", -1, &stmt, NULL) == SQLITE_OK)
    {
        if (sqlite3_bind_int64(stmt, 1, nodehandle) == SQLITE_OK)
        {
            if((sqlite3_step(stmt) == SQLITE_ROW))
            {
                nodeSerialized.mDecrypted = sqlite3_column_int(stmt, 0);
                const void* data = sqlite3_column_blob(stmt, 1);
                int size = sqlite3_column_bytes(stmt, 1);
                if (data && size)
                {
                    nodeSerialized.mNode.assign(static_cast<const char*>(data), size);
                }
            }
        }
    }

    sqlite3_finalize(stmt);
    return nodeSerialized.mNode.size() ? true : false;
}

bool SqliteDbTable::getNodes(std::vector<NodeSerialized> &nodes)
{
    if (!db)
    {
        return false;
    }

    checkTransaction();

    sqlite3_stmt *stmt;
    int result = SQLITE_ERROR;
    if (sqlite3_prepare(db, "SELECT decrypted, node FROM nodes", -1, &stmt, NULL) == SQLITE_OK)
    {
        while ((result = sqlite3_step(stmt) == SQLITE_ROW))
        {
            NodeSerialized node;
            node.mDecrypted = sqlite3_column_int(stmt, 0);

            const void* data = sqlite3_column_blob(stmt, 1);
            int size = sqlite3_column_bytes(stmt, 1);
            if (data && size)
            {
                node.mNode = std::string(static_cast<const char*>(data), size);
                nodes.push_back(node);
            }
        }
    }

    sqlite3_finalize(stmt);
    return result == SQLITE_DONE ? true : false;
}

bool SqliteDbTable::getNodesByFingerprint(const FileFingerprint &fingerprint, std::map<mega::handle, NodeSerialized> &nodes)
{
    if (!db)
    {
        return false;
    }

    checkTransaction();

    sqlite3_stmt *stmt;
    int result = SQLITE_ERROR;
    if (sqlite3_prepare(db, "SELECT nodehandle, decrypted, node FROM nodes WHERE fingerprint = ?", -1, &stmt, NULL) == SQLITE_OK)
    {
        string fp;
        fingerprint.serializefingerprint(&fp);
        if (sqlite3_bind_blob(stmt, 1, fp.data(), fp.size(), SQLITE_STATIC) == SQLITE_OK)
        {
            while ((result = sqlite3_step(stmt) == SQLITE_ROW))
            {
                handle nodeHandle = sqlite3_column_int64(stmt, 0);
                NodeSerialized node;
                node.mDecrypted = sqlite3_column_int(stmt, 1);
                const void* data = sqlite3_column_blob(stmt, 2);
                int size = sqlite3_column_bytes(stmt, 2);
                if (data && size)
                {
                    node.mNode = std::string(static_cast<const char*>(data), size);
                    nodes[nodeHandle] = node;
                }
            }
        }
    }

    sqlite3_finalize(stmt);
    return result == SQLITE_DONE ? true : false;
}

bool SqliteDbTable::getNodesByOrigFingerprint(const std::string &fingerprint, std::map<mega::handle, NodeSerialized> &nodes)
{
    if (!db)
    {
        return false;
    }

    checkTransaction();

    sqlite3_stmt *stmt;
    int result = SQLITE_ERROR;
    if (sqlite3_prepare(db, "SELECT nodehandle, decrypted, node FROM nodes WHERE origFingerprint = ?", -1, &stmt, NULL) == SQLITE_OK)
    {
        if (sqlite3_bind_blob(stmt, 1, fingerprint.data(), fingerprint.size(), SQLITE_STATIC) == SQLITE_OK)
        {
            while ((result = sqlite3_step(stmt) == SQLITE_ROW))
            {
                handle nodeHandle = sqlite3_column_int64(stmt, 0);
                NodeSerialized node;
                node.mDecrypted = sqlite3_column_int(stmt, 1);
                const void* data = sqlite3_column_blob(stmt, 2);
                int size = sqlite3_column_bytes(stmt, 2);
                if (data && size)
                {
                    node.mNode = std::string(static_cast<const char*>(data), size);
                    nodes[nodeHandle] = node;
                }
            }
        }
    }

    sqlite3_finalize(stmt);
    return result == SQLITE_DONE ? true : false;
}

bool SqliteDbTable::getNodeByFingerprint(const FileFingerprint &fingerprint, NodeSerialized &node)
{
    if (!db)
    {
        return false;
    }

    checkTransaction();

    node.mNode.clear();
    node.mDecrypted = true;

    sqlite3_stmt *stmt;
    int result = SQLITE_ERROR;
    if (sqlite3_prepare(db, "SELECT decrypted, node FROM nodes WHERE fingerprint = ?", -1, &stmt, NULL) == SQLITE_OK)
    {
        string fp;
        fingerprint.serializefingerprint(&fp);
        if (sqlite3_bind_blob(stmt, 1, fp.data(), fp.size(), SQLITE_STATIC) == SQLITE_OK)
        {
            if ((result = sqlite3_step(stmt) == SQLITE_ROW))
            {
                NodeSerialized node;
                node.mDecrypted = sqlite3_column_int(stmt, 0);
                const void* data = sqlite3_column_blob(stmt, 1);
                int size = sqlite3_column_bytes(stmt, 1);
                if (data && size)
                {
                    node.mNode = std::string(static_cast<const char*>(data), size);
                    result = SQLITE_DONE;
                }
            }
        }
    }

    sqlite3_finalize(stmt);
    return result == SQLITE_DONE ? true : false;
}

bool SqliteDbTable::getNodesWithoutParent(std::vector<NodeSerialized> &nodes)
{
    if (!db)
    {
        return false;
    }

    checkTransaction();

    sqlite3_stmt *stmt;
    int result = SQLITE_ERROR;
    if (sqlite3_prepare(db, "SELECT decrypted, node FROM nodes WHERE parenthandle = -1", -1, &stmt, NULL) == SQLITE_OK)
    {
        while ((result = sqlite3_step(stmt) == SQLITE_ROW))
        {
            NodeSerialized node;
            node.mDecrypted = sqlite3_column_int(stmt, 0);
            const void* data = sqlite3_column_blob(stmt, 1);
            int size = sqlite3_column_bytes(stmt, 1);
            if (data && size)
            {
                node.mNode = std::string(static_cast<const char*>(data), size);
                nodes.push_back(node);
            }
        }
    }

    sqlite3_finalize(stmt);
    return result == SQLITE_DONE ? true : false;
}

bool SqliteDbTable::getNodesWithSharesOrLink(std::vector<NodeSerialized> &nodes, sharesOrLink_t shareType)
{
    if (!db)
    {
        return false;
    }

    checkTransaction();

    sqlite3_stmt *stmt;
    int result = SQLITE_ERROR;
    if (sqlite3_prepare(db, "SELECT decrypted, node FROM nodes WHERE share & ? > 0", -1, &stmt, NULL) == SQLITE_OK)
    {
        if (sqlite3_bind_int(stmt, 1, static_cast<int>(shareType)) == SQLITE_OK)
        {
            while ((result = sqlite3_step(stmt) == SQLITE_ROW))
            {
                NodeSerialized node;
                node.mDecrypted = sqlite3_column_int(stmt, 0);
                const void* data = sqlite3_column_blob(stmt, 1);
                int size = sqlite3_column_bytes(stmt, 1);
                if (data && size)
                {
                    node.mNode = std::string(static_cast<const char*>(data), size);
                    nodes.push_back(node);
                }
            }
        }
    }

    sqlite3_finalize(stmt);
    return result == SQLITE_DONE ? true : false;
}

bool SqliteDbTable::getChildrenFromNode(handle node, std::map<handle, NodeSerialized> &nodes)
{
    if (!db)
    {
        return false;
    }

    checkTransaction();

    sqlite3_stmt *stmt;
    int result = SQLITE_ERROR;
    if (sqlite3_prepare(db, "SELECT nodehandle, decrypted, node FROM nodes WHERE parenthandle = ?", -1, &stmt, NULL) == SQLITE_OK)
    {
        if (sqlite3_bind_int64(stmt, 1, node) == SQLITE_OK)
        {
            while ((result = sqlite3_step(stmt) == SQLITE_ROW))
            {
                handle nodeHandle = sqlite3_column_int64(stmt, 0);
                NodeSerialized node;
                node.mDecrypted = sqlite3_column_int(stmt, 1);;
                const void* data = sqlite3_column_blob(stmt, 2);
                int size = sqlite3_column_bytes(stmt, 2);
                if (data && size)
                {
                    node.mNode = std::string(static_cast<const char*>(data), size);
                    nodes[nodeHandle] = node;
                }
            }
        }
    }

    sqlite3_finalize(stmt);
    return result == SQLITE_DONE ? true : false;
}

bool SqliteDbTable::getChildrenHandlesFromNode(mega::handle node, std::vector<handle> & nodes)
{
    if (!db)
    {
        return false;
    }

    checkTransaction();

    sqlite3_stmt *stmt;
    int result = SQLITE_ERROR;
    if (sqlite3_prepare(db, "SELECT nodehandle FROM nodes WHERE parenthandle = ?", -1, &stmt, NULL) == SQLITE_OK)
    {
        if (sqlite3_bind_int64(stmt, 1, node) == SQLITE_OK)
        {
            while ((result = sqlite3_step(stmt) == SQLITE_ROW))
            {
                int64_t handle = sqlite3_column_int64(stmt, 0);
                nodes.push_back(handle);
            }
        }
    }

    sqlite3_finalize(stmt);
    return result == SQLITE_DONE ? true : false;
}

bool SqliteDbTable::getNodesByName(const std::string &name, std::map<mega::handle, NodeSerialized> &nodes)
{
    if (!db)
    {
        return false;
    }

    checkTransaction();
    std::string regExp;
    regExp.append("'%")
            .append(name)
            .append("%'");

    std::string sqlQuery = "SELECT nodehandle, decrypted, node FROM nodes WHERE LOWER(name) LIKE LOWER(";
    sqlQuery.append("'%")
            .append(name)
            .append("%')");

    sqlite3_stmt *stmt;
    int result = SQLITE_ERROR;
    if (sqlite3_prepare(db, sqlQuery.c_str(), -1, &stmt, NULL) == SQLITE_OK)
    {
        while ((result = sqlite3_step(stmt) == SQLITE_ROW))
        {
            handle nodeHandle = sqlite3_column_int64(stmt, 0);
            NodeSerialized node;
            node.mDecrypted = sqlite3_column_int(stmt, 1);;
            const void* data = sqlite3_column_blob(stmt, 2);
            int size = sqlite3_column_bytes(stmt, 2);
            if (data && size)
            {
                node.mNode = std::string(static_cast<const char*>(data), size);
                nodes[nodeHandle] = node;
            }
        }
    }

    sqlite3_finalize(stmt);
    return result == SQLITE_DONE ? true : false;
}

uint32_t SqliteDbTable::getNumberOfChildrenFromNode(handle node)
{
    if (!db)
    {
        return false;
    }

    checkTransaction();

    sqlite3_stmt *stmt;
    uint32_t numChilds = 0;
    if (sqlite3_prepare(db, "SELECT count(*) FROM nodes WHERE parenthandle = ?", -1, &stmt, NULL) == SQLITE_OK)
    {
        if (sqlite3_bind_int64(stmt, 1, node) == SQLITE_OK)
        {
            int result;
            if ((result = sqlite3_step(stmt) == SQLITE_ROW))
            {
               numChilds = static_cast<uint32_t>(sqlite3_column_int(stmt, 0));
            }
        }
    }

    sqlite3_finalize(stmt);
    return numChilds;
}

NodeCounter SqliteDbTable::getNodeCounter(handle node, bool isParentFile)
{
    NodeCounter nodeCounter;
    if (!db)
    {
        return nodeCounter;
    }

    checkTransaction();

    sqlite3_stmt *stmt;
    int64_t size = 0;
    int type = TYPE_UNKNOWN;
    handle parentHandle = UNDEF;

    if (sqlite3_prepare(db, "SELECT size, type, parentHandle FROM nodes WHERE nodehandle = ?", -1, &stmt, NULL) == SQLITE_OK)
    {
        if (sqlite3_bind_int64(stmt, 1, node) == SQLITE_OK)
        {
            if ((sqlite3_step(stmt) == SQLITE_ROW))
            {
                size = sqlite3_column_int64(stmt, 0);
                type = sqlite3_column_int(stmt, 1);
                parentHandle = sqlite3_column_int64(stmt, 2);
            }
        }
    }

    if (type == FILENODE)
    {
        nodeCounter.files = 1;
        nodeCounter.storage = size;
        if (isParentFile)
        {
            nodeCounter.versions = 1;
            nodeCounter.versionStorage = size;
        }
    }
    else
    {
        nodeCounter.folders = 1;
        assert(!isParentFile);
    }

    return nodeCounter;
}

bool SqliteDbTable::isNodesOnDemandDb()
{
    if (!db)
    {
        return false;
    }

    checkTransaction();
    int numRows = -1;
    sqlite3_stmt *stmt;
    if (sqlite3_prepare(db, "SELECT count(*) FROM nodes", -1, &stmt, NULL) == SQLITE_OK)
    {
        int result;
        if ((result = sqlite3_step(stmt) == SQLITE_ROW))
        {
           numRows = sqlite3_column_int(stmt, 0);

        }
    }

    sqlite3_finalize(stmt);
    return numRows > 0 ? true : false;
}

handle SqliteDbTable::getFirstAncestor(handle node)
{
    if (!db)
    {
        return UNDEF;
    }

    checkTransaction();
    handle ancestor = UNDEF;
    sqlite3_stmt *stmt;
    std::string sqlQuery = "WITH nodesCTE(nodehandle, parenthandle) AS (SELECT nodehandle, parenthandle FROM nodes WHERE nodehandle = ? UNION ALL SELECT A.nodehandle, A.parenthandle FROM nodes AS A INNER JOIN nodesCTE AS E ON (A.nodehandle = E.parenthandle)) SELECT * FROM nodesCTE";
    if (sqlite3_prepare(db, sqlQuery.c_str(), -1, &stmt, NULL) == SQLITE_OK)
    {
        if (sqlite3_bind_int64(stmt, 1, node) == SQLITE_OK)
        {
            while (sqlite3_step(stmt) == SQLITE_ROW)
            {
                ancestor = sqlite3_column_int64(stmt, 0);
            }
        }
    }

    sqlite3_finalize(stmt);
    return ancestor;
}

bool SqliteDbTable::isAncestor(handle node, handle ancestor)
{
    if (!db)
    {
        return UNDEF;
    }

    checkTransaction();
    bool result = false;
    sqlite3_stmt *stmt;
    std::string sqlQuery = "WITH nodesCTE(nodehandle, parenthandle) AS (SELECT nodehandle, parenthandle FROM nodes WHERE nodehandle = ? UNION ALL SELECT A.nodehandle, A.parenthandle FROM nodes AS A INNER JOIN nodesCTE AS E ON (A.nodehandle = E.parenthandle)) SELECT * FROM nodesCTE WHERE parenthandle = ?";
    if (sqlite3_prepare(db, sqlQuery.c_str(), -1, &stmt, NULL) == SQLITE_OK)
    {
        if (sqlite3_bind_int64(stmt, 1, node) == SQLITE_OK)
        {
            if (sqlite3_bind_int64(stmt, 2, ancestor) == SQLITE_OK)
            {
                if (sqlite3_step(stmt) == SQLITE_ROW)
                {
                    result = true;
                }
            }
        }
    }


    sqlite3_finalize(stmt);
    return result;
}

bool SqliteDbTable::isFileNode(handle node)
{
    if (!db)
    {
        return false;
    }

    checkTransaction();
    bool isFileNode = false;
    sqlite3_stmt *stmt;

    if (sqlite3_prepare(db, "SELECT type FROM nodes WHERE nodehandle = ?", -1, &stmt, NULL) == SQLITE_OK)
    {
        if (sqlite3_bind_int64(stmt, 1, node) == SQLITE_OK)
        {
            if (sqlite3_step(stmt) == SQLITE_ROW)
            {
               isFileNode = sqlite3_column_int(stmt, 0) == FILENODE;
            }
        }
    }

    sqlite3_finalize(stmt);
    return isFileNode;
}

bool SqliteDbTable::isNodeInDB(handle node)
{
    if (!db)
    {
        return false;
    }

    checkTransaction();
    bool inDb = false;
    sqlite3_stmt *stmt;

    if (sqlite3_prepare(db, "SELECT count(*) FROM nodes WHERE nodehandle = ?", -1, &stmt, NULL) == SQLITE_OK)
    {
        if (sqlite3_bind_int64(stmt, 1, node) == SQLITE_OK)
        {
            if (sqlite3_step(stmt) == SQLITE_ROW)
            {
               inDb = sqlite3_column_int(stmt, 0);
            }
        }
    }

    sqlite3_finalize(stmt);
    return inDb;
}

uint64_t SqliteDbTable::getNumberOfNodes()
{
    if (!db)
    {
        return false;
    }

    checkTransaction();
    sqlite3_stmt *stmt;
    uint64_t nodeNumber = 0;
    if (sqlite3_prepare(db, "SELECT count(*) FROM nodes", -1, &stmt, NULL) == SQLITE_OK)
    {
        if (sqlite3_step(stmt) == SQLITE_ROW)
        {
            nodeNumber = sqlite3_column_int64(stmt, 0);
        }
    }

    sqlite3_finalize(stmt);
    return nodeNumber;
}

// add/update record by index
bool SqliteDbTable::put(uint32_t index, char* data, unsigned len)
{
    if (!db)
    {
        return false;
    }

    checkTransaction();

    sqlite3_stmt *stmt;
    bool result = false;

    if (sqlite3_prepare(db, "INSERT OR REPLACE INTO statecache (id, content) VALUES (?, ?)", -1, &stmt, NULL) == SQLITE_OK)
    {
        if (sqlite3_bind_int(stmt, 1, index) == SQLITE_OK)
        {
            if (sqlite3_bind_blob(stmt, 2, data, len, SQLITE_STATIC) == SQLITE_OK)
            {
                if (sqlite3_step(stmt) == SQLITE_DONE)
                {
                    result = true;
                }
            }
        }
    }

    sqlite3_finalize(stmt);

    if (!result)
    {
        LOG_err << "Unable to put record into database: " << dbfile;
        assert(!"Unable to put record into database.");
    }

    return result;
}

bool SqliteDbTable::put(Node *node)
{
    if (!db)
    {
        return false;
    }

    checkTransaction();

    sqlite3_stmt *stmt;
    bool result = false;

    int sqlResult = sqlite3_prepare(db, "INSERT OR REPLACE INTO nodes (nodehandle, parenthandle, name, fingerprint, origFingerprint, type, size, share, decrypted, node) VALUES (?, ?, ?, ?, ?, ?, ?, ?, ?, ?)", -1, &stmt, NULL);
    if (sqlResult == SQLITE_OK)
    {
        string nodeSerialized;
        assert(node->serialize(&nodeSerialized));
        sqlite3_bind_int64(stmt, 1, node->nodehandle);
        sqlite3_bind_int64(stmt, 2, node->parenthandle);
        std::string name = node->displayname();
        sqlite3_bind_text(stmt, 3, name.c_str(), name.length(), SQLITE_STATIC);
        string fp;
        node->serializefingerprint(&fp);
        sqlite3_bind_blob(stmt, 4, fp.data(), fp.size(), SQLITE_STATIC);

        attr_map::const_iterator a = node->attrs.map.find(MAKENAMEID2('c', '0'));
        std::string origFingerprint;
        if (a != node->attrs.map.end())
        {
           origFingerprint = a->second;
        }

        sqlite3_bind_blob(stmt, 5, origFingerprint.data(), origFingerprint.size(), SQLITE_STATIC);


        sqlite3_bind_int(stmt, 6, node->type);
        sqlite3_bind_int64(stmt, 7, node->size);
        int shareOrLink = 0;
        if (node->inshare)
        {
            shareOrLink |= sharesOrLink_t::IN_SHARES;
        }

        if (node->outshares && node->outshares->size())
        {
            shareOrLink |= sharesOrLink_t::OUT_SHARES;
        }

        if (node->pendingshares && node->pendingshares->size())
        {
            shareOrLink |= sharesOrLink_t::PENDING_SHARES;
        }

        if (node->plink)
        {
            shareOrLink |= sharesOrLink_t::LINK;
        }

        sqlite3_bind_int(stmt, 8, shareOrLink);
        sqlite3_bind_int(stmt, 9, !node->attrstring);
        sqlite3_bind_blob(stmt, 10, nodeSerialized.data(), nodeSerialized.size(), SQLITE_STATIC);

        if (sqlite3_step(stmt) == SQLITE_DONE)
        {
            result = true;
        }
    }

    sqlite3_finalize(stmt);
    return result;
}
// delete record by index
bool SqliteDbTable::del(uint32_t index)
{
    if (!db)
    {
        return false;
    }

    checkTransaction();

    char buf[64];

    sprintf(buf, "DELETE FROM statecache WHERE id = %" PRIu32, index);

    if (sqlite3_exec(db, buf, 0, 0, nullptr) != SQLITE_OK)
    {
        LOG_err << "Unable to delete record from database: " << dbfile;
        assert(!"Unable to delete record from database.");

        return false;
    }

    return true;
}

bool SqliteDbTable::del(handle nodehandle)
{
    if (!db)
    {
        return false;
    }

    checkTransaction();

    char buf[64];

    sprintf(buf, "DELETE FROM nodes WHERE nodehandle = %" PRId64, nodehandle);

    return !sqlite3_exec(db, buf, 0, 0, NULL);
}

bool SqliteDbTable::removeNodes()
{
    if (!db)
    {
        return false;
    }

    checkTransaction();

    return !sqlite3_exec(db, "TRUNCATE TABLE nodes", 0, 0, NULL);
}

// truncate table
void SqliteDbTable::truncate()
{
    if (!db)
    {
        return;
    }

    checkTransaction();

    if (sqlite3_exec(db, "DELETE FROM statecache", 0, 0, NULL) != API_OK)
    {
        LOG_err << "Unable to truncate database: " << dbfile;
        assert(!"Unable to truncate database.");
    }
}

// begin transaction
void SqliteDbTable::begin()
{
    if (!db)
    {
        return;
    }

    LOG_debug << "DB transaction BEGIN " << dbfile;
    if (sqlite3_exec(db, "BEGIN", 0, 0, NULL) != SQLITE_OK)
    {
        LOG_err << "Unable to begin transaction on database: " << dbfile;
        assert(!"Unable to begin transaction on database.");
    }
}

// commit transaction
void SqliteDbTable::commit()
{
    if (!db)
    {
        return;
    }

    LOG_debug << "DB transaction COMMIT " << dbfile;

    if (sqlite3_exec(db, "COMMIT", 0, 0, NULL) != SQLITE_OK)
    {
        LOG_err << "Unable to commit transaction on database: " << dbfile;
        assert(!"Unable to commit transaction on database.");
    }
}

// abort transaction
void SqliteDbTable::abort()
{
    if (!db)
    {
        return;
    }

    LOG_debug << "DB transaction ROLLBACK " << dbfile;

    if (sqlite3_exec(db, "ROLLBACK", 0, 0, NULL) != SQLITE_OK)
    {
        LOG_err << "Unable to rollback transaction on database: " << dbfile;
        assert(!"Unable to rollback transaction on database.");
    }
}

void SqliteDbTable::remove()
{
    if (!db)
    {
        return;
    }

    sqlite3_finalize(pStmt);

    if (inTransaction())
    {
        abort();
    }

    sqlite3_close(db);

    db = NULL;

    auto localpath = LocalPath::fromPath(dbfile, *fsaccess);
    fsaccess->unlinklocal(localpath);
}
std::string SqliteDbTable::getVar(const std::string& name)
{
    if (!db)
    {
        return "";
    }

    std::string value;
    checkTransaction();

    sqlite3_stmt *stmt;
    if (sqlite3_prepare(db, "SELECT value FROM vars WHERE name = ?", -1, &stmt, NULL) == SQLITE_OK)
    {
        if (sqlite3_bind_text(stmt, 1, name.c_str(), name.length(), SQLITE_STATIC) == SQLITE_OK)
        {
            if((sqlite3_step(stmt) == SQLITE_ROW))
            {
                const void* data = sqlite3_column_blob(stmt, 0);
                int size = sqlite3_column_bytes(stmt, 0);
                if (data && size)
                {
                    value.assign(static_cast<const char*>(data), size);
                }
            }
        }
    }

    sqlite3_finalize(stmt);
    return value;
}

bool SqliteDbTable::setVar(const std::string& name, const std::string& value)
{
    if (!db)
    {
        return false;
    }

    checkTransaction();

    sqlite3_stmt *stmt;
    bool result = false;

    if (sqlite3_prepare(db, "INSERT OR REPLACE INTO vars (name, value) VALUES (?, ?)", -1, &stmt, NULL) == SQLITE_OK)
    {
        if (sqlite3_bind_text(stmt, 1, name.c_str(), name.length(), SQLITE_STATIC) == SQLITE_OK)
        {
            if (sqlite3_bind_blob(stmt, 2, value.data(), value.size(), SQLITE_STATIC) == SQLITE_OK)
            {
                if (sqlite3_step(stmt) == SQLITE_DONE)
                {
                    result = true;
                }
            }
        }
    }

    sqlite3_finalize(stmt);
    return result;
}
} // namespace

#endif<|MERGE_RESOLUTION|>--- conflicted
+++ resolved
@@ -129,13 +129,25 @@
     }
 #endif /* ! TARGET_OS_IPHONE */
 
-    const char* sql =
-      "CREATE TABLE IF NOT EXISTS statecache ( "
-      "    id INTEGER PRIMARY KEY ASC NOT NULL, "
-      "    content BLOB NOT NULL "
-      ");";
-
-    result = sqlite3_exec(db, sql, nullptr, nullptr, nullptr);
+    string sql = "CREATE TABLE IF NOT EXISTS statecache (id INTEGER PRIMARY KEY ASC NOT NULL, content BLOB NOT NULL)";
+
+    result = sqlite3_exec(db, sql.c_str(), nullptr, nullptr, nullptr);
+    if (result)
+    {
+        sqlite3_close(db);
+        return nullptr;
+    }
+
+    sql = "CREATE TABLE IF NOT EXISTS nodes (nodehandle int64 PRIMARY KEY NOT NULL, parenthandle int64, name text, fingerprint BLOB, origFingerprint BLOB, type int, size int64, share int, decrypted int, node BLOB NOT NULL)";
+    result = sqlite3_exec(db, sql.c_str(), nullptr, nullptr, nullptr);
+    if (result)
+    {
+        sqlite3_close(db);
+        return nullptr;
+    }
+
+    sql = "CREATE TABLE IF NOT EXISTS vars(name text PRIMARY KEY NOT NULL, value BLOB)";
+    result = sqlite3_exec(db, sql.c_str(), nullptr, nullptr, nullptr);
     if (result)
     {
         sqlite3_close(db);
@@ -149,26 +161,6 @@
                              (flags & DB_OPEN_FLAG_TRANSACTED) > 0);
 }
 
-<<<<<<< HEAD
-    string sql = "CREATE TABLE IF NOT EXISTS statecache (id INTEGER PRIMARY KEY ASC NOT NULL, content BLOB NOT NULL)";
-
-    rc = sqlite3_exec(db, sql.c_str(), NULL, NULL, NULL);
-    if (rc)
-    {
-        return NULL;
-    }
-
-    sql = "CREATE TABLE IF NOT EXISTS nodes (nodehandle int64 PRIMARY KEY NOT NULL, parenthandle int64, name text, fingerprint BLOB, origFingerprint BLOB, type int, size int64, share int, decrypted int, node BLOB NOT NULL)";
-    rc = sqlite3_exec(db, sql.c_str(), NULL, NULL, NULL);
-    if (rc)
-    {
-        return NULL;
-    }
-
-    sql = "CREATE TABLE IF NOT EXISTS vars(name text PRIMARY KEY NOT NULL, value BLOB)";
-    rc = sqlite3_exec(db, sql.c_str(), NULL, NULL, NULL);
-    if (rc)
-=======
 bool SqliteDbAccess::probe(FileSystemAccess& fsAccess, const string& name) const
 {
     auto fileAccess = fsAccess.newfileaccess();
@@ -176,7 +168,6 @@
     LocalPath dbPath = databasePath(fsAccess, mRootPath, name, DB_VERSION);
 
     if (fileAccess->isfile(dbPath))
->>>>>>> bb96f0c6
     {
         return true;
     }
