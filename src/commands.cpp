--- conflicted
+++ resolved
@@ -5371,12 +5371,9 @@
                         newnode->parenthandle = UNDEF;
                         newnode->nodekey.assign((char*)key, FILENODEKEYLENGTH);
                         newnode->attrstring.reset(new string(a));
-<<<<<<< HEAD
 
                         client->putnodes(client->mNodeManager.getRootNodeFiles(), NoVersioning, move(newnodes), nullptr, 0);
-=======
-                        client->putnodes(client->rootnodes.files, NoVersioning, move(newnodes), nullptr, 0);
->>>>>>> db45d254
+
                     }
                     else if (havekey)
                     {
