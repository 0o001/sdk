﻿/**
 * @file megaapi_impl.cpp
 * @brief Private implementation of the intermediate layer for the MEGA C++ SDK.
 *
 * (c) 2013-2014 by Mega Limited, Auckland, New Zealand
 *
 * This file is part of the MEGA SDK - Client Access Engine.
 *
 * Applications using the MEGA API must present a valid application key
 * and comply with the the rules set forth in the Terms of Service.
 *
 * The MEGA SDK is distributed in the hope that it will be useful,
 * but WITHOUT ANY WARRANTY; without even the implied warranty of
 * MERCHANTABILITY or FITNESS FOR A PARTICULAR PURPOSE.
 *
 * @copyright Simplified (2-clause) BSD License.
 *
 * You should have received a copy of the license along with this
 * program.
 */

#define _POSIX_SOURCE
#define _LARGE_FILES

#define _GNU_SOURCE 1
#define _FILE_OFFSET_BITS 64

#define __DARWIN_C_LEVEL 199506L

#define USE_VARARGS
#define PREFER_STDARG
#include "megaapi_impl.h"
#include "megaapi.h"

#include <iomanip>
#include <algorithm>
#include <functional>
#include <cctype>
#include <locale>

#ifndef _WIN32
#ifndef _LARGEFILE64_SOURCE
    #define _LARGEFILE64_SOURCE
#endif
#include <signal.h>
#endif


#ifdef __APPLE__
    #include <xlocale.h>
    #include <strings.h>

    #if TARGET_OS_IPHONE
    #include <netdb.h>
    #include <resolv.h>
    #include <arpa/inet.h>
    #endif
#endif

#ifdef _WIN32
#ifndef WINDOWS_PHONE
#include <shlwapi.h>
#endif

#endif

#if (!defined(_WIN32) && !defined(USE_CURL_PUBLIC_KEY_PINNING)) || defined(WINDOWS_PHONE)
#include <openssl/rand.h>
#endif

using namespace mega;

MegaNodePrivate::MegaNodePrivate(const char *name, int type, int64_t size, int64_t ctime, int64_t mtime, uint64_t nodehandle,
                                 string *nodekey, string *attrstring, const char *fingerprint, MegaHandle parentHandle,
                                 const char *privateauth, const char *publicauth, bool ispublic, bool isForeign)
: MegaNode()
{
    this->name = MegaApi::strdup(name);
    this->fingerprint = MegaApi::strdup(fingerprint);
    this->customAttrs = NULL;
    this->type = type;
    this->size = size;
    this->ctime = ctime;
    this->mtime = mtime;
    this->nodehandle = nodehandle;
    this->parenthandle = parentHandle;
    this->attrstring.assign(attrstring->data(), attrstring->size());
    this->nodekey.assign(nodekey->data(), nodekey->size());
    this->changed = 0;
    this->thumbnailAvailable = false;
    this->previewAvailable = false;
    this->tag = 0;
    this->isPublicNode = ispublic;
    this->outShares = false;
    this->inShare = false;
    this->plink = NULL;
    this->foreign = isForeign;

<<<<<<< HEAD
    if (auth)
=======
    if (privateauth)
>>>>>>> d05222b8
    {
        this->privateAuth = privateauth;
    }

    if (publicauth)
    {
        this->publicAuth = publicauth;
    }

#ifdef ENABLE_SYNC
    this->syncdeleted = false;
#endif
}

MegaNodePrivate::MegaNodePrivate(MegaNode *node)
: MegaNode()
{
    this->name = MegaApi::strdup(node->getName());
    this->fingerprint = MegaApi::strdup(node->getFingerprint());
    this->customAttrs = NULL;
    this->type = node->getType();
    this->size = node->getSize();
    this->ctime = node->getCreationTime();
    this->mtime = node->getModificationTime();
    this->nodehandle = node->getHandle();
    this->parenthandle = node->getParentHandle();
    string * attrstring = node->getAttrString();
    this->attrstring.assign(attrstring->data(), attrstring->size());
    string *nodekey = node->getNodeKey();
    this->nodekey.assign(nodekey->data(),nodekey->size());
    this->changed = node->getChanges();
    this->thumbnailAvailable = node->hasThumbnail();
    this->previewAvailable = node->hasPreview();
    this->tag = node->getTag();
    this->isPublicNode = node->isPublic();
    this->privateAuth = *node->getPrivateAuth();
    this->publicAuth = *node->getPublicAuth();
    this->outShares = node->isOutShare();
    this->inShare = node->isInShare();
    this->foreign = node->isForeign();

    if (node->isExported())
    {
        this->plink = new PublicLink(node->getPublicHandle(), node->getExpirationTime(), node->isTakenDown());
    }
    else
        this->plink = NULL;

    if (node->hasCustomAttrs())
    {
        this->customAttrs = new attr_map();
        MegaStringList *names = node->getCustomAttrNames();
        for (int i = 0; i < names->size(); i++)
        {
            (*customAttrs)[AttrMap::string2nameid(names->get(i))] = node->getCustomAttr(names->get(i));
        }
        delete names;
    }

#ifdef ENABLE_SYNC
    this->syncdeleted = node->isSyncDeleted();
    this->localPath = node->getLocalPath();
#endif
}

MegaNodePrivate::MegaNodePrivate(Node *node)
: MegaNode()
{
    this->name = MegaApi::strdup(node->displayname());
    this->fingerprint = NULL;

    if (node->isvalid)
    {
        string fingerprint;
        node->serializefingerprint(&fingerprint);
        m_off_t size = node->size;
        char bsize[sizeof(size)+1];
        int l = Serialize64::serialize((byte *)bsize, size);
        char *buf = new char[l * 4 / 3 + 4];
        char ssize = 'A' + Base64::btoa((const byte *)bsize, l, buf);
        string result(1, ssize);
        result.append(buf);
        result.append(fingerprint);
        delete [] buf;

        this->fingerprint = MegaApi::strdup(result.c_str());
    }

    this->customAttrs = NULL;

    char buf[10];
    for (attr_map::iterator it = node->attrs.map.begin(); it != node->attrs.map.end(); it++)
    {
       buf[0] = 0;
       node->attrs.nameid2string(it->first, buf);
       if (buf[0] == '_')
       {
           if (!customAttrs)
           {
               customAttrs = new attr_map();
           }

           nameid id = AttrMap::string2nameid(&buf[1]);
           (*customAttrs)[id] = it->second;
       }
    }

    this->type = node->type;
    this->size = node->size;
    this->ctime = node->ctime;
    this->mtime = node->mtime;
    this->nodehandle = node->nodehandle;
    this->parenthandle = node->parent ? node->parent->nodehandle : INVALID_HANDLE;

    if(node->attrstring)
    {
        this->attrstring.assign(node->attrstring->data(), node->attrstring->size());
    }
    this->nodekey.assign(node->nodekey.data(),node->nodekey.size());

    this->changed = 0;
    if(node->changed.attrs)
    {
        this->changed |= MegaNode::CHANGE_TYPE_ATTRIBUTES;
    }
    if(node->changed.ctime)
    {
        this->changed |= MegaNode::CHANGE_TYPE_TIMESTAMP;
    }
    if(node->changed.fileattrstring)
    {
        this->changed |= MegaNode::CHANGE_TYPE_FILE_ATTRIBUTES;
    }
    if(node->changed.inshare)
    {
        this->changed |= MegaNode::CHANGE_TYPE_INSHARE;
    }
    if(node->changed.outshares)
    {
        this->changed |= MegaNode::CHANGE_TYPE_OUTSHARE;
    }
    if(node->changed.pendingshares)
    {
        this->changed |= MegaNode::CHANGE_TYPE_PENDINGSHARE;
    }
    if(node->changed.owner)
    {
        this->changed |= MegaNode::CHANGE_TYPE_OWNER;
    }
    if(node->changed.parent)
    {
        this->changed |= MegaNode::CHANGE_TYPE_PARENT;
    }
    if(node->changed.removed)
    {
        this->changed |= MegaNode::CHANGE_TYPE_REMOVED;
    }
    if(node->changed.publiclink)
    {
        this->changed |= MegaNode::CHANGE_TYPE_PUBLIC_LINK;
    }


#ifdef ENABLE_SYNC
	this->syncdeleted = (node->syncdeleted != SYNCDEL_NONE);
    if(node->localnode)
    {
        node->localnode->getlocalpath(&localPath, true);
        localPath.append("", 1);
    }
#endif

    this->thumbnailAvailable = (node->hasfileattribute(0) != 0);
    this->previewAvailable = (node->hasfileattribute(1) != 0);
    this->tag = node->tag;
    this->isPublicNode = false;
    this->foreign = false;

    // if there's only one share and it has no user --> public link
    this->outShares = (node->outshares) ? (node->outshares->size() > 1 || node->outshares->begin()->second->user) : false;
    this->inShare = (node->inshare != NULL) && !node->parent;
    this->plink = node->plink ? new PublicLink(node->plink) : NULL;
}

MegaNode *MegaNodePrivate::copy()
{
    return new MegaNodePrivate(this);
}

bool MegaNodePrivate::serialize(string *d)
{
    unsigned short ll;

    ll = name ? strlen(name) + 1 : 0;
    d->append((char*)&ll, sizeof(ll));
    d->append(name, ll);

    ll = fingerprint ? strlen(fingerprint) + 1 : 0;
    d->append((char*)&ll, sizeof(ll));
    d->append(fingerprint, ll);

    d->append((char*)&size, sizeof(size));
    d->append((char*)&ctime, sizeof(ctime));
    d->append((char*)&mtime, sizeof(mtime));
    d->append((char*)&nodehandle, sizeof(nodehandle));
    d->append((char*)&parenthandle, sizeof(parenthandle));

    ll = attrstring.size();
    d->append((char*)&ll, sizeof(ll));
    d->append(attrstring.data(), ll);

    ll = nodekey.size();
    d->append((char*)&ll, sizeof(ll));
    d->append(nodekey.data(), ll);

    ll = auth.size();
    d->append((char*)&ll, sizeof(ll));
    d->append(auth.data(), ll);

    return true;
}

MegaNodePrivate *MegaNodePrivate::unserialize(string *d)
{
    const char* ptr = d->data();
    const char* end = ptr + d->size();

    if (ptr + sizeof(unsigned short) > end)
    {
        LOG_err << "MegaNode unserialization failed - data too short";
        return NULL;
    }

    unsigned short namelen = MemAccess::get<unsigned short>(ptr);
    ptr += sizeof(namelen);
    if (ptr + namelen + sizeof(unsigned short) > end)
    {
        LOG_err << "MegaNode unserialization failed - name too long";
        return NULL;
    }
    string name;
    if (namelen)
    {
        name.assign(ptr, namelen - 1);
    }
    ptr += namelen;

    unsigned short fingerprintlen = MemAccess::get<unsigned short>(ptr);
    ptr += sizeof(fingerprintlen);
    if (ptr + fingerprintlen + sizeof(unsigned short)
            + sizeof(int64_t) + sizeof(int64_t)
            + sizeof(int64_t) + sizeof(MegaHandle)
            + sizeof(MegaHandle) + sizeof(unsigned short) > end)
    {
        LOG_err << "MegaNode unserialization failed - fingerprint too long";
        return NULL;
    }
    string fingerprint;
    if (fingerprintlen)
    {
        fingerprint.assign(ptr, fingerprintlen - 1);
    }
    ptr += fingerprintlen;

    int64_t size = MemAccess::get<int64_t>(ptr);
    ptr += sizeof(int64_t);

    int64_t ctime = MemAccess::get<int64_t>(ptr);
    ptr += sizeof(int64_t);

    int64_t mtime = MemAccess::get<int64_t>(ptr);
    ptr += sizeof(int64_t);

    MegaHandle nodehandle = MemAccess::get<MegaHandle>(ptr);
    ptr += sizeof(MegaHandle);

    MegaHandle parenthandle = MemAccess::get<MegaHandle>(ptr);
    ptr += sizeof(MegaHandle);

    unsigned short ll = MemAccess::get<unsigned short>(ptr);
    ptr += sizeof(ll);
    if (ptr + ll + sizeof(unsigned short) > end)
    {
        LOG_err << "MegaNode unserialization failed - attrstring too long";
        return NULL;
    }
    string attrstring;
    attrstring.assign(ptr, ll);
    ptr += ll;

    ll = MemAccess::get<unsigned short>(ptr);
    ptr += sizeof(ll);
    if (ptr + ll + sizeof(unsigned short) > end)
    {
        LOG_err << "MegaNode unserialization failed - nodekey too long";
        return NULL;
    }
    string nodekey;
    nodekey.assign(ptr, ll);
    ptr += ll;

    ll = MemAccess::get<unsigned short>(ptr);
    ptr += sizeof(ll);
    if (ptr + ll > end)
    {
        LOG_err << "MegaNode unserialization failed - auth too long";
        return NULL;
    }
    string auth;
    auth.assign(ptr, ll);
    ptr += ll;

    return new MegaNodePrivate(namelen ? name.c_str() : NULL, FILENODE, size, ctime,
                               mtime, nodehandle, &nodekey, &attrstring,
                               fingerprintlen ? fingerprint.c_str() : NULL,
                               parenthandle, auth.c_str());
}

char *MegaNodePrivate::getBase64Handle()
{
    char *base64Handle = new char[12];
    Base64::btoa((byte*)&(nodehandle),MegaClient::NODEHANDLE,base64Handle);
    return base64Handle;
}

int MegaNodePrivate::getType()
{
	return type;
}

const char* MegaNodePrivate::getName()
{
    if(type <= FOLDERNODE)
    {
        return name;
    }

    switch(type)
    {
        case ROOTNODE:
            return "Cloud Drive";
        case INCOMINGNODE:
            return "Inbox";
        case RUBBISHNODE:
            return "Rubbish Bin";
        default:
            return name;
    }
}

const char *MegaNodePrivate::getFingerprint()
{
    return fingerprint;
}

bool MegaNodePrivate::hasCustomAttrs()
{
    return customAttrs != NULL;
}

MegaStringList *MegaNodePrivate::getCustomAttrNames()
{
    if (!customAttrs)
    {
        return new MegaStringList();
    }

    vector<char*> names;
    char *buf;
    for (attr_map::iterator it = customAttrs->begin(); it != customAttrs->end(); it++)
    {
        buf = new char[10];
        AttrMap::nameid2string(it->first, buf);
        names.push_back(buf);
    }
    return new MegaStringListPrivate(names.data(), names.size());
}

const char *MegaNodePrivate::getCustomAttr(const char *attrName)
{
    if (!customAttrs)
    {
        return NULL;
    }

    nameid n = AttrMap::string2nameid(attrName);
    if (!n)
    {
        return NULL;
    }

    attr_map::iterator it = customAttrs->find(n);
    if (it == customAttrs->end())
    {
        return NULL;
    }

    return it->second.c_str();
}

int64_t MegaNodePrivate::getSize()
{
	return size;
}

int64_t MegaNodePrivate::getCreationTime()
{
	return ctime;
}

int64_t MegaNodePrivate::getModificationTime()
{
    return mtime;
}

MegaHandle MegaNodePrivate::getParentHandle()
{
    return parenthandle;
}

uint64_t MegaNodePrivate::getHandle()
{
	return nodehandle;
}

string *MegaNodePrivate::getNodeKey()
{
    return &nodekey;
}

char *MegaNodePrivate::getBase64Key()
{
    char *key = NULL;

    // the key
    if (type == FILENODE && nodekey.size() >= FILENODEKEYLENGTH)
    {
        key = new char[FILENODEKEYLENGTH*4/3+3];
        Base64::btoa((const byte*)nodekey.data(),FILENODEKEYLENGTH, key);
    }

    return key;
}

string *MegaNodePrivate::getAttrString()
{
	return &attrstring;
}

int MegaNodePrivate::getTag()
{
    return tag;
}

int64_t MegaNodePrivate::getExpirationTime()
{
    return plink ? plink->ets : -1;
}

MegaHandle MegaNodePrivate::getPublicHandle()
{
    return plink ? (MegaHandle) plink->ph : INVALID_HANDLE;
}

MegaNode* MegaNodePrivate::getPublicNode()
{
    if (!plink || plink->isExpired())
    {
        return NULL;
    }

    char *skey = getBase64Key();
    string key(skey);

    MegaNode *node = new MegaNodePrivate(
                name, type, size, ctime, mtime,
                plink->ph, &key, &attrstring, fingerprint,
                INVALID_HANDLE);

    delete [] skey;

    return node;
}

char *MegaNodePrivate::getPublicLink()
{
    if (!plink)
    {
        return NULL;
    }

    char *base64ph = new char[12];
    Base64::btoa((byte*)&(plink->ph), MegaClient::NODEHANDLE, base64ph);

    char *base64k = getBase64Key();

    string strlink = "https://mega.nz/#";
    strlink += (type ? "F" : "");
    strlink += "!";
    strlink += base64ph;
    strlink += "!";
    strlink += base64k;

    char *link = MegaApi::strdup(strlink.c_str());

    delete [] base64ph;
    delete [] base64k;

    return link;
}

bool MegaNodePrivate::isFile()
{
	return type == TYPE_FILE;
}

bool MegaNodePrivate::isFolder()
{
    return (type != TYPE_FILE) && (type != TYPE_UNKNOWN);
}

bool MegaNodePrivate::isRemoved()
{
    return hasChanged(MegaNode::CHANGE_TYPE_REMOVED);
}

bool MegaNodePrivate::hasChanged(int changeType)
{
    return (changed & changeType);
}

int MegaNodePrivate::getChanges()
{
    return changed;
}


const unsigned int MegaApiImpl::MAX_SESSION_LENGTH = 64;

#ifdef ENABLE_SYNC
bool MegaNodePrivate::isSyncDeleted()
{
    return syncdeleted;
}

string MegaNodePrivate::getLocalPath()
{
    return localPath;
}

bool WildcardMatch(const char *pszString, const char *pszMatch)
//  cf. http://www.planet-source-code.com/vb/scripts/ShowCode.asp?txtCodeId=1680&lngWId=3
{
    const char *cp;
    const char *mp;

    while ((*pszString) && (*pszMatch != '*'))
    {
        if ((*pszMatch != *pszString) && (*pszMatch != '?'))
        {
            return false;
        }
        pszMatch++;
        pszString++;
    }

    while (*pszString)
    {
        if (*pszMatch == '*')
        {
            if (!*++pszMatch)
            {
                return true;
            }
            mp = pszMatch;
            cp = pszString + 1;
        }
        else if ((*pszMatch == *pszString) || (*pszMatch == '?'))
        {
            pszMatch++;
            pszString++;
        }
        else
        {
            pszMatch = mp;
            pszString = cp++;
        }
    }
    while (*pszMatch == '*')
    {
        pszMatch++;
    }
    return !*pszMatch;
}

bool MegaApiImpl::is_syncable(const char *name)
{
    for(unsigned int i=0; i< excludedNames.size(); i++)
    {
        if(WildcardMatch(name, excludedNames[i].c_str()))
        {
            return false;
        }
    }

    return true;
}

bool MegaApiImpl::is_syncable(long long size)
{
    if (!syncLowerSizeLimit)
    {
        // No lower limit. Check upper limit only
        if (syncUpperSizeLimit && size > syncUpperSizeLimit)
        {
            return false;
        }
    }
    else if (!syncUpperSizeLimit)
    {
        // No upper limit. Check lower limit only
        if (syncLowerSizeLimit && size < syncLowerSizeLimit)
        {
            return false;
        }
    }
    else
    {
        //Upper and lower limit
        if(syncLowerSizeLimit < syncUpperSizeLimit)
        {
            // Normal use case:
            // Exclude files with a size lower than the lower limit
            // or greater than the upper limit
            if(size < syncLowerSizeLimit || size > syncUpperSizeLimit)
            {
                return false;
            }
        }
        else
        {
            // Special use case:
            // Exclude files with a size lower than the lower limit
            // AND greater than the upper limit
            if(size < syncLowerSizeLimit && size > syncUpperSizeLimit)
            {
                return false;
            }
        }
    }

    return true;
}

bool MegaApiImpl::isIndexing()
{
    if(!client || client->syncs.size() == 0)
    {
        return false;
    }

    if(client->syncscanstate)
    {
        return true;
    }

    bool indexing = false;
    sdkMutex.lock();
    sync_list::iterator it = client->syncs.begin();
    while(it != client->syncs.end())
    {
        Sync *sync = (*it);
        if(sync->state == SYNC_INITIALSCAN)
        {
            indexing = true;
            break;
        }
        it++;
    }
    sdkMutex.unlock();
    return indexing;
}
#endif

bool MegaNodePrivate::hasThumbnail()
{
	return thumbnailAvailable;
}

bool MegaNodePrivate::hasPreview()
{
    return previewAvailable;
}

bool MegaNodePrivate::isPublic()
{
    return isPublicNode;
}

bool MegaNodePrivate::isShared()
{
    return outShares || inShare;
}

bool MegaNodePrivate::isOutShare()
{
    return outShares;
}

bool MegaNodePrivate::isInShare()
{
    return inShare;
}

bool MegaNodePrivate::isExported()
{
    return plink;
}

bool MegaNodePrivate::isExpired()
{
    return plink ? (plink->isExpired()) : false;
}

bool MegaNodePrivate::isTakenDown()
{
    return plink ? plink->takendown : false;
}

bool MegaNodePrivate::isForeign()
{
    return foreign;
}

string *MegaNodePrivate::getPrivateAuth()
{
    return &privateAuth;
}

void MegaNodePrivate::setPrivateAuth(const char *privateAuth)
{
    if (!privateAuth || !privateAuth[0])
    {
        this->privateAuth.clear();
    }
    else
    {
        this->privateAuth = privateAuth;
    }
}

string *MegaNodePrivate::getPublicAuth()
{
    return &publicAuth;
}

MegaNodePrivate::~MegaNodePrivate()
{
    delete[] name;
    delete [] fingerprint;
    delete customAttrs;
    delete plink;
}

MegaUserPrivate::MegaUserPrivate(User *user) : MegaUser()
{
    email = MegaApi::strdup(user->email.c_str());
    handle = user->userhandle;
	visibility = user->show;
	ctime = user->ctime;
    changed = 0;
    if (user->changed.auth)
    {
        changed |= MegaUser::CHANGE_TYPE_AUTH;
    }
    if(user->changed.avatar)
    {
        changed |= MegaUser::CHANGE_TYPE_AVATAR;
    }
    if(user->changed.lstint)
    {
        changed |= MegaUser::CHANGE_TYPE_LSTINT;
    }
    if(user->changed.firstname)
    {
        changed |= MegaUser::CHANGE_TYPE_FIRSTNAME;
    }
    if(user->changed.lastname)
    {
        changed |= MegaUser::CHANGE_TYPE_LASTNAME;
    }
    if(user->changed.email)
    {
        changed |= MegaUser::CHANGE_TYPE_EMAIL;
    }
}

MegaUserPrivate::MegaUserPrivate(MegaUser *user) : MegaUser()
{
	email = MegaApi::strdup(user->getEmail());
    handle = user->getHandle();
	visibility = user->getVisibility();
	ctime = user->getTimestamp();
    changed = user->getChanges();
}

MegaUser *MegaUserPrivate::fromUser(User *user)
{
    if(!user)
    {
        return NULL;
    }
    return new MegaUserPrivate(user);
}

MegaUser *MegaUserPrivate::copy()
{
	return new MegaUserPrivate(this);
}

MegaUserPrivate::~MegaUserPrivate()
{
	delete[] email;
}

const char* MegaUserPrivate::getEmail()
{
	return email;
}

MegaHandle MegaUserPrivate::getHandle()
{
    return handle;
}

int MegaUserPrivate::getVisibility()
{
	return visibility;
}

int64_t MegaUserPrivate::getTimestamp()
{
	return ctime;
}

bool MegaUserPrivate::hasChanged(int changeType)
{
    return (changed & changeType);
}

int MegaUserPrivate::getChanges()
{
    return changed;
}


MegaNode *MegaNodePrivate::fromNode(Node *node)
{
    if(!node) return NULL;
    return new MegaNodePrivate(node);
}

MegaSharePrivate::MegaSharePrivate(MegaShare *share) : MegaShare()
{
	this->nodehandle = share->getNodeHandle();
	this->user = MegaApi::strdup(share->getUser());
	this->access = share->getAccess();
	this->ts = share->getTimestamp();
}

MegaShare *MegaSharePrivate::copy()
{
	return new MegaSharePrivate(this);
}

MegaSharePrivate::MegaSharePrivate(uint64_t handle, Share *share)
{
    this->nodehandle = handle;
    this->user = share->user ? MegaApi::strdup(share->user->email.c_str()) : NULL;
	this->access = share->access;
	this->ts = share->ts;
}

MegaShare *MegaSharePrivate::fromShare(uint64_t nodeuint64_t, Share *share)
{
    return new MegaSharePrivate(nodeuint64_t, share);
}

MegaSharePrivate::~MegaSharePrivate()
{
	delete[] user;
}

const char *MegaSharePrivate::getUser()
{
	return user;
}

uint64_t MegaSharePrivate::getNodeHandle()
{
    return nodehandle;
}

int MegaSharePrivate::getAccess()
{
	return access;
}

int64_t MegaSharePrivate::getTimestamp()
{
	return ts;
}


MegaTransferPrivate::MegaTransferPrivate(int type, MegaTransferListener *listener)
{
    this->type = type;
    this->tag = -1;
    this->path = NULL;
    this->nodeHandle = UNDEF;
    this->parentHandle = UNDEF;
    this->startPos = -1;
    this->endPos = -1;
    this->parentPath = NULL;
    this->listener = listener;
    this->retry = 0;
    this->maxRetries = 7;
    this->time = -1;
    this->startTime = 0;
    this->transferredBytes = 0;
    this->totalBytes = 0;
    this->fileName = NULL;
    this->transfer = NULL;
    this->speed = 0;
    this->deltaSize = 0;
    this->updateTime = 0;
    this->publicNode = NULL;
    this->lastBytes = NULL;
    this->syncTransfer = false;
    this->streamingTransfer = false;
    this->lastError = API_OK;
    this->folderTransferTag = 0;
}

MegaTransferPrivate::MegaTransferPrivate(const MegaTransferPrivate *transfer)
{
    path = NULL;
    parentPath = NULL;
    fileName = NULL;
    publicNode = NULL;
	lastBytes = NULL;

    this->listener = transfer->getListener();
    this->transfer = transfer->getTransfer();
    this->type = transfer->getType();
    this->setTag(transfer->getTag());
    this->setPath(transfer->getPath());
    this->setNodeHandle(transfer->getNodeHandle());
    this->setParentHandle(transfer->getParentHandle());
    this->setStartPos(transfer->getStartPos());
    this->setEndPos(transfer->getEndPos());
    this->setParentPath(transfer->getParentPath());
    this->setNumRetry(transfer->getNumRetry());
    this->setMaxRetries(transfer->getMaxRetries());
    this->setTime(transfer->getTime());
    this->setStartTime(transfer->getStartTime());
    this->setTransferredBytes(transfer->getTransferredBytes());
    this->setTotalBytes(transfer->getTotalBytes());
    this->setFileName(transfer->getFileName());
    this->setSpeed(transfer->getSpeed());
    this->setDeltaSize(transfer->getDeltaSize());
    this->setUpdateTime(transfer->getUpdateTime());
    this->setPublicNode(transfer->getPublicNode());
    this->setTransfer(transfer->getTransfer());
    this->setSyncTransfer(transfer->isSyncTransfer());
    this->setStreamingTransfer(transfer->isStreamingTransfer());
    this->setLastError(transfer->getLastError());
    this->setFolderTransferTag(transfer->getFolderTransferTag());
}

MegaTransfer* MegaTransferPrivate::copy()
{
    return new MegaTransferPrivate(this);
}

void MegaTransferPrivate::setTransfer(Transfer *transfer)
{
	this->transfer = transfer;
}

Transfer* MegaTransferPrivate::getTransfer() const
{
	return transfer;
}

int MegaTransferPrivate::getTag() const
{
	return tag;
}

long long MegaTransferPrivate::getSpeed() const
{
	return speed;
}

long long MegaTransferPrivate::getDeltaSize() const
{
	return deltaSize;
}

int64_t MegaTransferPrivate::getUpdateTime() const
{
	return updateTime;
}

MegaNode *MegaTransferPrivate::getPublicNode() const
{
	return publicNode;
}

MegaNode *MegaTransferPrivate::getPublicMegaNode() const
{
    if(publicNode)
    {
        return publicNode->copy();
    }

    return NULL;
}

bool MegaTransferPrivate::isSyncTransfer() const
{
	return syncTransfer;
}

bool MegaTransferPrivate::isStreamingTransfer() const
{
    return streamingTransfer;
}

int MegaTransferPrivate::getType() const
{
	return type;
}

int64_t MegaTransferPrivate::getStartTime() const
{
	return startTime;
}

long long MegaTransferPrivate::getTransferredBytes() const
{
	return transferredBytes;
}

long long MegaTransferPrivate::getTotalBytes() const
{
	return totalBytes;
}

const char* MegaTransferPrivate::getPath() const
{
	return path;
}

const char* MegaTransferPrivate::getParentPath() const
{
	return parentPath;
}

uint64_t MegaTransferPrivate::getNodeHandle() const
{
	return nodeHandle;
}

uint64_t MegaTransferPrivate::getParentHandle() const
{
	return parentHandle;
}

long long MegaTransferPrivate::getStartPos() const
{
	return startPos;
}

long long MegaTransferPrivate::getEndPos() const
{
	return endPos;
}

int MegaTransferPrivate::getNumRetry() const
{
	return retry;
}

int MegaTransferPrivate::getMaxRetries() const
{
	return maxRetries;
}

int64_t MegaTransferPrivate::getTime() const
{
	return time;
}

const char* MegaTransferPrivate::getFileName() const
{
	return fileName;
}

char * MegaTransferPrivate::getLastBytes() const
{
    return lastBytes;
}

MegaError MegaTransferPrivate::getLastError() const
{
    return this->lastError;
}

bool MegaTransferPrivate::isFolderTransfer() const
{
    return folderTransferTag < 0;
}

int MegaTransferPrivate::getFolderTransferTag() const
{
    return this->folderTransferTag;
}

bool MegaTransferPrivate::serialize(string *d)
{
    d->append((const char*)&type, sizeof(type));
    d->append((const char*)&nodeHandle, sizeof(nodeHandle));
    d->append((const char*)&parentHandle, sizeof(parentHandle));

    unsigned short ll;
    ll = path ? strlen(path) + 1 : 0;
    d->append((char*)&ll, sizeof(ll));
    d->append(path, ll);

    MegaNodePrivate *node = dynamic_cast<MegaNodePrivate *>(publicNode);
    bool isPublic = (node != NULL);
    d->append((const char*)&isPublic, sizeof(bool));
    if (isPublic)
    {
        node->serialize(d);
    }
    return true;
}

MegaTransferPrivate *MegaTransferPrivate::unserialize(string *d)
{
    const char* ptr = d->data();
    const char* end = ptr + d->size();

    if (ptr + sizeof(int) + sizeof(MegaHandle)
            + sizeof(MegaHandle) + sizeof(unsigned short) > end)
    {
        LOG_err << "MegaTransfer unserialization failed - data too short";
        return NULL;
    }

    int type = MemAccess::get<int>(ptr);
    ptr += sizeof(int);

    MegaTransferPrivate *transfer = new MegaTransferPrivate(type);
    transfer->nodeHandle = MemAccess::get<MegaHandle>(ptr);
    ptr += sizeof(MegaHandle);

    transfer->parentHandle = MemAccess::get<MegaHandle>(ptr);
    ptr += sizeof(MegaHandle);

    unsigned short pathlen = MemAccess::get<unsigned short>(ptr);
    ptr += sizeof(unsigned short);

    if (ptr + pathlen + sizeof(bool) > end)
    {
        LOG_err << "MegaTransfer unserialization failed - path too long";
        return NULL;
    }

    if (pathlen)
    {
        string path;
        path.assign(ptr, pathlen - 1);
        transfer->setPath(path.c_str());
    }
    ptr += pathlen;

    bool isPublic = MemAccess::get<bool>(ptr);
    ptr += sizeof(bool);

    if (isPublic)
    {
        string sn;
        sn.assign(ptr, end - ptr);
        MegaNodePrivate *publicNode = MegaNodePrivate::unserialize(&sn);
        transfer->setPublicNode(publicNode);
        delete publicNode;
    }

    return transfer;
}

void MegaTransferPrivate::setTag(int tag)
{
	this->tag = tag;
}

void MegaTransferPrivate::setSpeed(long long speed)
{
	this->speed = speed;
}

void MegaTransferPrivate::setDeltaSize(long long deltaSize)
{
	this->deltaSize = deltaSize;
}

void MegaTransferPrivate::setUpdateTime(int64_t updateTime)
{
	this->updateTime = updateTime;
}
void MegaTransferPrivate::setPublicNode(MegaNode *publicNode)
{
    if(this->publicNode)
    	delete this->publicNode;

    if(!publicNode)
    	this->publicNode = NULL;
    else
    	this->publicNode = publicNode->copy();
}

void MegaTransferPrivate::setSyncTransfer(bool syncTransfer)
{
    this->syncTransfer = syncTransfer;
}

void MegaTransferPrivate::setStreamingTransfer(bool streamingTransfer)
{
    this->streamingTransfer = streamingTransfer;
}

void MegaTransferPrivate::setStartTime(int64_t startTime)
{
	this->startTime = startTime;
}

void MegaTransferPrivate::setTransferredBytes(long long transferredBytes)
{
	this->transferredBytes = transferredBytes;
}

void MegaTransferPrivate::setTotalBytes(long long totalBytes)
{
	this->totalBytes = totalBytes;
}

void MegaTransferPrivate::setLastBytes(char *lastBytes)
{
    this->lastBytes = lastBytes;
}

void MegaTransferPrivate::setLastError(MegaError e)
{
    this->lastError = e;
}

void MegaTransferPrivate::setFolderTransferTag(int tag)
{
    this->folderTransferTag = tag;
}

void MegaTransferPrivate::setListener(MegaTransferListener *listener)
{
    this->listener = listener;
}

void MegaTransferPrivate::setPath(const char* path)
{
	if(this->path) delete [] this->path;
    this->path = MegaApi::strdup(path);
	if(!this->path) return;

	for(int i = strlen(path)-1; i>=0; i--)
	{
		if((path[i]=='\\') || (path[i]=='/'))
		{
			setFileName(&(path[i+1]));
            char *parentPath = MegaApi::strdup(path);
            parentPath[i+1] = '\0';
            setParentPath(parentPath);
            delete [] parentPath;
			return;
		}
	}
	setFileName(path);
}

void MegaTransferPrivate::setParentPath(const char* path)
{
	if(this->parentPath) delete [] this->parentPath;
    this->parentPath =  MegaApi::strdup(path);
}

void MegaTransferPrivate::setFileName(const char* fileName)
{
	if(this->fileName) delete [] this->fileName;
    this->fileName =  MegaApi::strdup(fileName);
}

void MegaTransferPrivate::setNodeHandle(uint64_t nodeHandle)
{
	this->nodeHandle = nodeHandle;
}

void MegaTransferPrivate::setParentHandle(uint64_t parentHandle)
{
	this->parentHandle = parentHandle;
}

void MegaTransferPrivate::setStartPos(long long startPos)
{
	this->startPos = startPos;
}

void MegaTransferPrivate::setEndPos(long long endPos)
{
	this->endPos = endPos;
}

void MegaTransferPrivate::setNumRetry(int retry)
{
	this->retry = retry;
}

void MegaTransferPrivate::setMaxRetries(int maxRetries)
{
	this->maxRetries = maxRetries;
}

void MegaTransferPrivate::setTime(int64_t time)
{
	this->time = time;
}

const char * MegaTransferPrivate::getTransferString() const
{
    switch(type)
    {
    case TYPE_UPLOAD:
        return "UPLOAD";
    case TYPE_DOWNLOAD:
        return "DOWNLOAD";
    case TYPE_LOCAL_HTTP_DOWNLOAD:
        return "LOCAL_HTTP_DOWNLOAD";
    }

    return "UNKNOWN";
}

MegaTransferListener* MegaTransferPrivate::getListener() const
{
	return listener;
}

MegaTransferPrivate::~MegaTransferPrivate()
{
	delete[] path;
	delete[] parentPath;
	delete [] fileName;
    delete publicNode;
}

const char * MegaTransferPrivate::toString() const
{
	return getTransferString();
}

const char * MegaTransferPrivate::__str__() const
{
	return getTransferString();
}

const char *MegaTransferPrivate::__toString() const
{
	return getTransferString();
}

MegaContactRequestPrivate::MegaContactRequestPrivate(PendingContactRequest *request)
{
    handle = request->id;
    sourceEmail = request->originatoremail.size() ? MegaApi::strdup(request->originatoremail.c_str()) : NULL;
    sourceMessage = request->msg.size() ? MegaApi::strdup(request->msg.c_str()) : NULL;
    targetEmail = request->targetemail.size() ? MegaApi::strdup(request->targetemail.c_str()) : NULL;
    creationTime = request->ts;
    modificationTime = request->uts;

    if(request->changed.accepted)
    {
        status = MegaContactRequest::STATUS_ACCEPTED;
    }
    else if(request->changed.deleted)
    {
        status = MegaContactRequest::STATUS_DELETED;
    }
    else if(request->changed.denied)
    {
        status = MegaContactRequest::STATUS_DENIED;
    }
    else if(request->changed.ignored)
    {
        status = MegaContactRequest::STATUS_IGNORED;
    }
    else if(request->changed.reminded)
    {
        status = MegaContactRequest::STATUS_REMINDED;
    }
    else
    {
        status = MegaContactRequest::STATUS_UNRESOLVED;
    }

    outgoing = request->isoutgoing;
}

MegaContactRequestPrivate::MegaContactRequestPrivate(const MegaContactRequest *request)
{
    handle = request->getHandle();
    sourceEmail = MegaApi::strdup(request->getSourceEmail());
    sourceMessage = MegaApi::strdup(request->getSourceMessage());
    targetEmail = MegaApi::strdup(request->getTargetEmail());
    creationTime = request->getCreationTime();
    modificationTime = request->getModificationTime();
    status = request->getStatus();
    outgoing = request->isOutgoing();
}

MegaContactRequestPrivate::~MegaContactRequestPrivate()
{
    delete [] sourceEmail;
    delete [] sourceMessage;
    delete [] targetEmail;
}

MegaContactRequest *MegaContactRequestPrivate::fromContactRequest(PendingContactRequest *request)
{
    return new MegaContactRequestPrivate(request);
}

MegaContactRequest *MegaContactRequestPrivate::copy() const
{
    return new MegaContactRequestPrivate(this);
}

MegaHandle MegaContactRequestPrivate::getHandle() const
{
    return handle;
}

char *MegaContactRequestPrivate::getSourceEmail() const
{
    return sourceEmail;
}

char *MegaContactRequestPrivate::getSourceMessage() const
{
    return sourceMessage;
}

char *MegaContactRequestPrivate::getTargetEmail() const
{
    return targetEmail;
}

int64_t MegaContactRequestPrivate::getCreationTime() const
{
    return creationTime;
}

int64_t MegaContactRequestPrivate::getModificationTime() const
{
    return modificationTime;
}

int MegaContactRequestPrivate::getStatus() const
{
    return status;
}

bool MegaContactRequestPrivate::isOutgoing() const
{
    return outgoing;
}


MegaAccountDetails *MegaAccountDetailsPrivate::fromAccountDetails(AccountDetails *details)
{
    return new MegaAccountDetailsPrivate(details);
}

MegaAccountDetailsPrivate::MegaAccountDetailsPrivate(AccountDetails *details)
{
    this->details = (*details);
}

MegaAccountDetailsPrivate::~MegaAccountDetailsPrivate()
{ }

MegaRequest *MegaRequestPrivate::copy()
{
    return new MegaRequestPrivate(this);
}

MegaRequestPrivate::MegaRequestPrivate(int type, MegaRequestListener *listener)
{
	this->type = type;
    this->tag = 0;
	this->transfer = 0;
	this->listener = listener;
#ifdef ENABLE_SYNC
    this->syncListener = NULL;
#endif
	this->nodeHandle = UNDEF;
	this->link = NULL;
	this->parentHandle = UNDEF;
    this->sessionKey = NULL;
	this->name = NULL;
	this->email = NULL;
    this->text = NULL;
	this->password = NULL;
	this->newPassword = NULL;
	this->privateKey = NULL;
	this->access = MegaShare::ACCESS_UNKNOWN;
	this->numRetry = 0;
	this->publicNode = NULL;
	this->numDetails = 0;
	this->file = NULL;
	this->attrType = 0;
    this->flag = false;
    this->totalBytes = -1;
    this->transferredBytes = 0;
    this->number = 0;

    if(type == MegaRequest::TYPE_ACCOUNT_DETAILS)
    {
        this->accountDetails = new AccountDetails();
    }
    else
    {
        this->accountDetails = NULL;
    }

    if((type == MegaRequest::TYPE_GET_PRICING) || (type == MegaRequest::TYPE_GET_PAYMENT_ID) || type == MegaRequest::TYPE_UPGRADE_ACCOUNT)
    {
        this->megaPricing = new MegaPricingPrivate();
    }
    else
    {
        megaPricing = NULL;
    }

#ifdef ENABLE_CHAT
    if(type == MegaRequest::TYPE_CHAT_CREATE)
    {
        this->chatPeerList = new MegaTextChatPeerListPrivate();
    }
    else
    {
        this->chatPeerList = NULL;
    }

    if(type == MegaRequest::TYPE_CHAT_FETCH)
    {
        this->chatList = new MegaTextChatListPrivate();
    }
    else
    {
        this->chatList = NULL;
    }
#endif
}

MegaRequestPrivate::MegaRequestPrivate(MegaRequestPrivate *request)
{
    this->link = NULL;
    this->sessionKey = NULL;
    this->name = NULL;
    this->email = NULL;
    this->text = NULL;
    this->password = NULL;
    this->newPassword = NULL;
    this->privateKey = NULL;
    this->access = MegaShare::ACCESS_UNKNOWN;
    this->publicNode = NULL;
    this->file = NULL;
    this->publicNode = NULL;

    this->type = request->getType();
    this->setTag(request->getTag());
    this->setNodeHandle(request->getNodeHandle());
    this->setLink(request->getLink());
    this->setParentHandle(request->getParentHandle());
    this->setSessionKey(request->getSessionKey());
    this->setName(request->getName());
    this->setEmail(request->getEmail());
    this->setPassword(request->getPassword());
    this->setNewPassword(request->getNewPassword());
    this->setPrivateKey(request->getPrivateKey());
    this->setAccess(request->getAccess());
    this->setNumRetry(request->getNumRetry());
	this->numDetails = 0;
    this->setFile(request->getFile());
    this->setParamType(request->getParamType());
    this->setText(request->getText());
    this->setNumber(request->getNumber());
    this->setPublicNode(request->getPublicNode());
    this->setFlag(request->getFlag());
    this->setTransferTag(request->getTransferTag());
    this->setTotalBytes(request->getTotalBytes());
    this->setTransferredBytes(request->getTransferredBytes());
    this->listener = request->getListener();
#ifdef ENABLE_SYNC
    this->syncListener = request->getSyncListener();
#endif
    this->megaPricing = (MegaPricingPrivate *)request->getPricing();

    this->accountDetails = NULL;
    if(request->getAccountDetails())
    {
		this->accountDetails = new AccountDetails();
        *(this->accountDetails) = *(request->getAccountDetails());
	}

#ifdef ENABLE_CHAT   
    this->chatPeerList = request->getMegaTextChatPeerList() ? request->chatPeerList->copy() : NULL;
    this->chatList = request->getMegaTextChatList() ? request->chatList->copy() : NULL;
#endif

}

AccountDetails *MegaRequestPrivate::getAccountDetails() const
{
    return accountDetails;
}

#ifdef ENABLE_CHAT
MegaTextChatPeerList *MegaRequestPrivate::getMegaTextChatPeerList() const
{
    return chatPeerList;
}

void MegaRequestPrivate::setMegaTextChatPeerList(MegaTextChatPeerList *chatPeers)
{
    if (this->chatPeerList)
        delete this->chatPeerList;

    this->chatPeerList = chatPeers->copy();
}

MegaTextChatList *MegaRequestPrivate::getMegaTextChatList() const
{
    return chatList;
}

void MegaRequestPrivate::setMegaTextChatList(MegaTextChatList *chatList)
{
    if (this->chatList)
        delete this->chatList;

    this->chatList = chatList->copy();
}
#endif

#ifdef ENABLE_SYNC
void MegaRequestPrivate::setSyncListener(MegaSyncListener *syncListener)
{
    this->syncListener = syncListener;
}

MegaSyncListener *MegaRequestPrivate::getSyncListener() const
{
    return syncListener;
}
#endif

MegaAccountDetails *MegaRequestPrivate::getMegaAccountDetails() const
{
    if(accountDetails)
    {
        return MegaAccountDetailsPrivate::fromAccountDetails(accountDetails);
    }
    return NULL;
}

MegaRequestPrivate::~MegaRequestPrivate()
{
	delete [] link;
	delete [] name;
	delete [] email;
	delete [] password;
	delete [] newPassword;
	delete [] privateKey;
    delete [] sessionKey;
	delete publicNode;
	delete [] file;
	delete accountDetails;
    delete megaPricing;
    delete [] text;

#ifdef ENABLE_CHAT
    delete chatPeerList;
    delete chatList;
#endif
}

int MegaRequestPrivate::getType() const
{
	return type;
}

uint64_t MegaRequestPrivate::getNodeHandle() const
{
	return nodeHandle;
}

const char* MegaRequestPrivate::getLink() const
{
	return link;
}

uint64_t MegaRequestPrivate::getParentHandle() const
{
	return parentHandle;
}

const char* MegaRequestPrivate::getSessionKey() const
{
	return sessionKey;
}

const char* MegaRequestPrivate::getName() const
{
	return name;
}

const char* MegaRequestPrivate::getEmail() const
{
	return email;
}

const char* MegaRequestPrivate::getPassword() const
{
	return password;
}

const char* MegaRequestPrivate::getNewPassword() const
{
	return newPassword;
}

const char* MegaRequestPrivate::getPrivateKey() const
{
	return privateKey;
}

int MegaRequestPrivate::getAccess() const
{
	return access;
}

const char* MegaRequestPrivate::getFile() const
{
	return file;
}

int MegaRequestPrivate::getParamType() const
{
	return attrType;
}

const char *MegaRequestPrivate::getText() const
{
    return text;
}

long long MegaRequestPrivate::getNumber() const
{
    return number;
}

bool MegaRequestPrivate::getFlag() const
{
	return flag;
}

long long MegaRequestPrivate::getTransferredBytes() const
{
	return transferredBytes;
}

long long MegaRequestPrivate::getTotalBytes() const
{
	return totalBytes;
}

int MegaRequestPrivate::getNumRetry() const
{
	return numRetry;
}

int MegaRequestPrivate::getNumDetails() const
{
    return numDetails;
}

int MegaRequestPrivate::getTag() const
{
    return tag;
}

MegaPricing *MegaRequestPrivate::getPricing() const
{
    return megaPricing ? megaPricing->copy() : NULL;
}

void MegaRequestPrivate::setNumDetails(int numDetails)
{
	this->numDetails = numDetails;
}

MegaNode *MegaRequestPrivate::getPublicNode() const
{
	return publicNode;
}

MegaNode *MegaRequestPrivate::getPublicMegaNode() const
{
    if(publicNode)
    {
        return publicNode->copy();
    }

    return NULL;
}

void MegaRequestPrivate::setNodeHandle(uint64_t nodeHandle)
{
	this->nodeHandle = nodeHandle;
}

void MegaRequestPrivate::setParentHandle(uint64_t parentHandle)
{
	this->parentHandle = parentHandle;
}

void MegaRequestPrivate::setSessionKey(const char* sessionKey)
{
    if(this->sessionKey) delete [] this->sessionKey;
    this->sessionKey = MegaApi::strdup(sessionKey);
}

void MegaRequestPrivate::setNumRetry(int numRetry)
{
	this->numRetry = numRetry;
}

void MegaRequestPrivate::setLink(const char* link)
{
	if(this->link)
		delete [] this->link;

    this->link = MegaApi::strdup(link);
}
void MegaRequestPrivate::setName(const char* name)
{
	if(this->name)
		delete [] this->name;

    this->name = MegaApi::strdup(name);
}
void MegaRequestPrivate::setEmail(const char* email)
{
	if(this->email)
		delete [] this->email;

    this->email = MegaApi::strdup(email);
}
void MegaRequestPrivate::setPassword(const char* password)
{
	if(this->password)
		delete [] this->password;

    this->password = MegaApi::strdup(password);
}
void MegaRequestPrivate::setNewPassword(const char* newPassword)
{
	if(this->newPassword)
		delete [] this->newPassword;

    this->newPassword = MegaApi::strdup(newPassword);
}
void MegaRequestPrivate::setPrivateKey(const char* privateKey)
{
	if(this->privateKey)
		delete [] this->privateKey;

    this->privateKey = MegaApi::strdup(privateKey);
}
void MegaRequestPrivate::setAccess(int access)
{
	this->access = access;
}

void MegaRequestPrivate::setFile(const char* file)
{
    if(this->file)
        delete [] this->file;

    this->file = MegaApi::strdup(file);
}

void MegaRequestPrivate::setParamType(int type)
{
    this->attrType = type;
}

void MegaRequestPrivate::setText(const char *text)
{
    if(this->text) delete [] this->text;
    this->text = MegaApi::strdup(text);
}

void MegaRequestPrivate::setNumber(long long number)
{
    this->number = number;
}

void MegaRequestPrivate::setFlag(bool flag)
{
    this->flag = flag;
}

void MegaRequestPrivate::setTransferTag(int transfer)
{
    this->transfer = transfer;
}

void MegaRequestPrivate::setListener(MegaRequestListener *listener)
{
    this->listener = listener;
}

void MegaRequestPrivate::setTotalBytes(long long totalBytes)
{
    this->totalBytes = totalBytes;
}

void MegaRequestPrivate::setTransferredBytes(long long transferredBytes)
{
    this->transferredBytes = transferredBytes;
}

void MegaRequestPrivate::setTag(int tag)
{
    this->tag = tag;
}

void MegaRequestPrivate::addProduct(handle product, int proLevel, int gbStorage, int gbTransfer, int months, int amount, const char *currency, const char* description, const char* iosid, const char* androidid)
{
    if(megaPricing)
    {
        megaPricing->addProduct(product, proLevel, gbStorage, gbTransfer, months, amount, currency, description, iosid, androidid);
    }
}

void MegaRequestPrivate::setProxy(Proxy *proxy)
{
    this->proxy = proxy;
}

Proxy *MegaRequestPrivate::getProxy()
{
    return proxy;
}

void MegaRequestPrivate::setPublicNode(MegaNode *publicNode)
{
    if(this->publicNode)
		delete this->publicNode;

    if(!publicNode)
		this->publicNode = NULL;
    else
		this->publicNode = publicNode->copy();
}

const char *MegaRequestPrivate::getRequestString() const
{
	switch(type)
	{
        case TYPE_LOGIN: return "LOGIN";
        case TYPE_CREATE_FOLDER: return "CREATE_FOLDER";
        case TYPE_MOVE: return "MOVE";
        case TYPE_COPY: return "COPY";
        case TYPE_RENAME: return "RENAME";
        case TYPE_REMOVE: return "REMOVE";
        case TYPE_SHARE: return "SHARE";
        case TYPE_IMPORT_LINK: return "IMPORT_LINK";
        case TYPE_EXPORT: return "EXPORT";
        case TYPE_FETCH_NODES: return "FETCH_NODES";
        case TYPE_ACCOUNT_DETAILS: return "ACCOUNT_DETAILS";
        case TYPE_CHANGE_PW: return "CHANGE_PW";
        case TYPE_UPLOAD: return "UPLOAD";
        case TYPE_LOGOUT: return "LOGOUT";
        case TYPE_GET_PUBLIC_NODE: return "GET_PUBLIC_NODE";
        case TYPE_GET_ATTR_FILE: return "GET_ATTR_FILE";
        case TYPE_SET_ATTR_FILE: return "SET_ATTR_FILE";
        case TYPE_GET_ATTR_USER: return "GET_ATTR_USER";
        case TYPE_SET_ATTR_USER: return "SET_ATTR_USER";
        case TYPE_RETRY_PENDING_CONNECTIONS: return "RETRY_PENDING_CONNECTIONS";
        case TYPE_ADD_CONTACT: return "ADD_CONTACT";
        case TYPE_REMOVE_CONTACT: return "REMOVE_CONTACT";
        case TYPE_CREATE_ACCOUNT: return "CREATE_ACCOUNT";
        case TYPE_CONFIRM_ACCOUNT: return "CONFIRM_ACCOUNT";
        case TYPE_QUERY_SIGNUP_LINK: return "QUERY_SIGNUP_LINK";
        case TYPE_ADD_SYNC: return "ADD_SYNC";
        case TYPE_REMOVE_SYNC: return "REMOVE_SYNC";
        case TYPE_REMOVE_SYNCS: return "REMOVE_SYNCS";
        case TYPE_PAUSE_TRANSFERS: return "PAUSE_TRANSFERS";
        case TYPE_CANCEL_TRANSFER: return "CANCEL_TRANSFER";
        case TYPE_CANCEL_TRANSFERS: return "CANCEL_TRANSFERS";
        case TYPE_DELETE: return "DELETE";
        case TYPE_REPORT_EVENT: return "REPORT_EVENT";
        case TYPE_CANCEL_ATTR_FILE: return "CANCEL_ATTR_FILE";
        case TYPE_GET_PRICING: return "GET_PRICING";
        case TYPE_GET_PAYMENT_ID: return "GET_PAYMENT_ID";
        case TYPE_UPGRADE_ACCOUNT: return "UPGRADE_ACCOUNT";
        case TYPE_GET_USER_DATA: return "GET_USER_DATA";
        case TYPE_LOAD_BALANCING: return "LOAD_BALANCING";
        case TYPE_KILL_SESSION: return "KILL_SESSION";
        case TYPE_SUBMIT_PURCHASE_RECEIPT: return "SUBMIT_PURCHASE_RECEIPT";
        case TYPE_CREDIT_CARD_STORE: return "CREDIT_CARD_STORE";
        case TYPE_CREDIT_CARD_QUERY_SUBSCRIPTIONS: return "CREDIT_CARD_QUERY_SUBSCRIPTIONS";
        case TYPE_CREDIT_CARD_CANCEL_SUBSCRIPTIONS: return "CREDIT_CARD_CANCEL_SUBSCRIPTIONS";
        case TYPE_GET_SESSION_TRANSFER_URL: return "GET_SESSION_TRANSFER_URL";
        case TYPE_GET_PAYMENT_METHODS: return "GET_PAYMENT_METHODS";
        case TYPE_INVITE_CONTACT: return "INVITE_CONTACT";
        case TYPE_REPLY_CONTACT_REQUEST: return "REPLY_CONTACT_REQUEST";
        case TYPE_SUBMIT_FEEDBACK: return "SUBMIT_FEEDBACK";
        case TYPE_SEND_EVENT: return "SEND_EVENT";
        case TYPE_CLEAN_RUBBISH_BIN: return "CLEAN_RUBBISH_BIN";
        case TYPE_SET_ATTR_NODE: return "SET_ATTR_NODE";
        case TYPE_CHAT_CREATE: return "CHAT_CREATE";
        case TYPE_CHAT_FETCH: return "CHAT_FETCH";
        case TYPE_CHAT_INVITE: return "CHAT_INVITE";
        case TYPE_CHAT_REMOVE: return "CHAT_REMOVE";
        case TYPE_CHAT_URL: return "CHAT_URL";
        case TYPE_CHAT_GRANT_ACCESS: return "CHAT_GRANT_ACCESS";
        case TYPE_CHAT_REMOVE_ACCESS: return "CHAT_REMOVE_ACCESS";
        case TYPE_USE_HTTPS_ONLY: return "USE_HTTPS_ONLY";
        case TYPE_SET_PROXY: return "SET_PROXY";
	}
    return "UNKNOWN";
}

MegaRequestListener *MegaRequestPrivate::getListener() const
{
	return listener;
}

int MegaRequestPrivate::getTransferTag() const
{
	return transfer;
}

const char *MegaRequestPrivate::toString() const
{
	return getRequestString();
}

const char *MegaRequestPrivate::__str__() const
{
	return getRequestString();
}

const char *MegaRequestPrivate::__toString() const
{
	return getRequestString();
}

MegaStringListPrivate::MegaStringListPrivate()
{
    list = NULL;
    s = 0;
}

MegaStringListPrivate::MegaStringListPrivate(MegaStringListPrivate *stringList)
{
    s = stringList->size();
    if (!s)
    {
        list = NULL;
        return;
    }

    list = new const char*[s];
    for (int i = 0; i < s; i++)
        list[i] = MegaApi::strdup(stringList->get(i));
}

MegaStringListPrivate::MegaStringListPrivate(char **newlist, int size)
{
    list = NULL;
    s = size;
    if (!size)
    {
        return;
    }

    list = new const char*[size];
    for (int i = 0; i < size; i++)
        list[i] = newlist[i];
}

MegaStringListPrivate::~MegaStringListPrivate()
{
    if(!list)
        return;

    for(int i=0; i<s; i++)
        delete [] list[i];
    delete [] list;
}

MegaStringList *MegaStringListPrivate::copy()
{
    return new MegaStringListPrivate(this);
}

const char *MegaStringListPrivate::get(int i)
{
    if(!list || (i < 0) || (i >= s))
        return NULL;

    return list[i];
}

int MegaStringListPrivate::size()
{
    return s;
}

MegaNodeListPrivate::MegaNodeListPrivate()
{
	list = NULL;
	s = 0;
}

MegaNodeListPrivate::MegaNodeListPrivate(Node** newlist, int size)
{
	list = NULL; s = size;
	if(!size) return;

	list = new MegaNode*[size];
	for(int i=0; i<size; i++)
		list[i] = MegaNodePrivate::fromNode(newlist[i]);
}

MegaNodeListPrivate::MegaNodeListPrivate(MegaNodeListPrivate *nodeList)
{
    s = nodeList->size();
	if (!s)
	{
		list = NULL;
		return;
	}

	list = new MegaNode*[s];
	for (int i = 0; i<s; i++)
        list[i] = new MegaNodePrivate(nodeList->get(i));
}

MegaNodeListPrivate::~MegaNodeListPrivate()
{
	if(!list)
		return;

	for(int i=0; i<s; i++)
		delete list[i];
	delete [] list;
}

MegaNodeList *MegaNodeListPrivate::copy()
{
    return new MegaNodeListPrivate(this);
}

MegaNode *MegaNodeListPrivate::get(int i)
{
	if(!list || (i < 0) || (i >= s))
		return NULL;

	return list[i];
}

int MegaNodeListPrivate::size()
{
	return s;
}

MegaUserListPrivate::MegaUserListPrivate()
{
	list = NULL;
	s = 0;
}

MegaUserListPrivate::MegaUserListPrivate(User** newlist, int size)
{
	list = NULL;
	s = size;

	if(!size)
		return;

	list = new MegaUser*[size];
	for(int i=0; i<size; i++)
		list[i] = MegaUserPrivate::fromUser(newlist[i]);
}

MegaUserListPrivate::MegaUserListPrivate(MegaUserListPrivate *userList)
{
    s = userList->size();
	if (!s)
	{
		list = NULL;
		return;
	}
	list = new MegaUser*[s];
	for (int i = 0; i<s; i++)
        list[i] = new MegaUserPrivate(userList->get(i));
}

MegaUserListPrivate::~MegaUserListPrivate()
{
	if(!list)
		return;

	for(int i=0; i<s; i++)
		delete list[i];

	delete [] list;
}

MegaUserList *MegaUserListPrivate::copy()
{
    return new MegaUserListPrivate(this);
}

MegaUser *MegaUserListPrivate::get(int i)
{
	if(!list || (i < 0) || (i >= s))
		return NULL;

	return list[i];
}

int MegaUserListPrivate::size()
{
	return s;
}


MegaShareListPrivate::MegaShareListPrivate()
{
	list = NULL;
	s = 0;
}

MegaShareListPrivate::MegaShareListPrivate(Share** newlist, uint64_t *uint64_tlist, int size)
{
	list = NULL; s = size;
	if(!size) return;

	list = new MegaShare*[size];
	for(int i=0; i<size; i++)
        list[i] = MegaSharePrivate::fromShare(uint64_tlist[i], newlist[i]);
}

MegaShareListPrivate::~MegaShareListPrivate()
{
	if(!list)
		return;

	for(int i=0; i<s; i++)
		delete list[i];

	delete [] list;
}

MegaShare *MegaShareListPrivate::get(int i)
{
	if(!list || (i < 0) || (i >= s))
		return NULL;

	return list[i];
}

int MegaShareListPrivate::size()
{
	return s;
}

MegaTransferListPrivate::MegaTransferListPrivate()
{
	list = NULL;
	s = 0;
}

MegaTransferListPrivate::MegaTransferListPrivate(MegaTransfer** newlist, int size)
{
    list = NULL;
    s = size;

    if(!size)
        return;

    list = new MegaTransfer*[size];
    for(int i=0; i<size; i++)
        list[i] = newlist[i]->copy();
}

MegaTransferListPrivate::~MegaTransferListPrivate()
{
	if(!list)
		return;

    for(int i=0; i < s; i++)
		delete list[i];

	delete [] list;
}

MegaTransfer *MegaTransferListPrivate::get(int i)
{
	if(!list || (i < 0) || (i >= s))
		return NULL;

	return list[i];
}

int MegaTransferListPrivate::size()
{
	return s;
}

MegaContactRequestListPrivate::MegaContactRequestListPrivate()
{
    list = NULL;
    s = 0;
}

MegaContactRequestListPrivate::MegaContactRequestListPrivate(PendingContactRequest **newlist, int size)
{
    list = NULL;
    s = size;

    if(!size)
        return;

    list = new MegaContactRequest*[size];
    for(int i=0; i<size; i++)
        list[i] = new MegaContactRequestPrivate(newlist[i]);
}

MegaContactRequestListPrivate::~MegaContactRequestListPrivate()
{
    if(!list)
        return;

    for(int i=0; i < s; i++)
        delete list[i];

    delete [] list;
}

MegaContactRequestList *MegaContactRequestListPrivate::copy()
{
    return new MegaContactRequestListPrivate(this);
}

MegaContactRequest *MegaContactRequestListPrivate::get(int i)
{
    if(!list || (i < 0) || (i >= s))
        return NULL;

    return list[i];
}

int MegaContactRequestListPrivate::size()
{
    return s;
}

MegaContactRequestListPrivate::MegaContactRequestListPrivate(MegaContactRequestListPrivate *requestList)
{
    s = requestList->size();
    if (!s)
    {
        list = NULL;
        return;
    }
    list = new MegaContactRequest*[s];
    for (int i = 0; i < s; i++)
        list[i] = new MegaContactRequestPrivate(requestList->get(i));
}

int MegaFile::nextseqno = 0;

bool MegaFile::failed(error e)
{
    return e != API_EKEY && e != API_EBLOCKED && transfer->failcount < 16;
}

MegaFile::MegaFile() : File()
{
    seqno = ++nextseqno;
    megaTransfer = NULL;
}

void MegaFile::setTransfer(MegaTransferPrivate *transfer)
{
    this->megaTransfer = transfer;
}

MegaTransferPrivate *MegaFile::getTransfer()
{
    return megaTransfer;
}

bool MegaFile::serialize(string *d)
{
    if (!megaTransfer)
    {
        return false;
    }

    if (!File::serialize(d))
    {
        return false;
    }

    return megaTransfer->serialize(d);
}

MegaFile *MegaFile::unserialize(string *d)
{
    File *file = File::unserialize(d);
    if (!file)
    {
        LOG_err << "Error unserializing MegaFile: Unable to unserialize File";
        return NULL;
    }

    MegaFile *megaFile = new MegaFile();
    *(File *)megaFile = *(File *)file;
    delete file;

    MegaTransferPrivate *transfer = MegaTransferPrivate::unserialize(d);
    if (!transfer)
    {
        delete megaFile;
        return NULL;
    }

    megaFile->setTransfer(transfer);
    return megaFile;
}

MegaFileGet::MegaFileGet(MegaClient *client, Node *n, string dstPath) : MegaFile()
{
    h = n->nodehandle;
    *(FileFingerprint*)this = *n;

    string securename = n->displayname();
    client->fsaccess->name2local(&securename);
    client->fsaccess->local2path(&securename, &name);

    string finalPath;
    if(dstPath.size())
    {
        char c = dstPath[dstPath.size()-1];
        if((c == '\\') || (c == '/')) finalPath = dstPath+name;
        else finalPath = dstPath;
    }
    else finalPath = name;

    size = n->size;
    mtime = n->mtime;

    if(n->nodekey.size()>=sizeof(filekey))
        memcpy(filekey,n->nodekey.data(),sizeof filekey);

    client->fsaccess->path2local(&finalPath, &localname);
    hprivate = true;
    hforeign = false;
}

MegaFileGet::MegaFileGet(MegaClient *client, MegaNode *n, string dstPath) : MegaFile()
{
    h = n->getHandle();
    name = n->getName();
	string finalPath;
	if(dstPath.size())
	{
		char c = dstPath[dstPath.size()-1];
		if((c == '\\') || (c == '/')) finalPath = dstPath+name;
		else finalPath = dstPath;
	}
	else finalPath = name;

    size = n->getSize();
    mtime = n->getModificationTime();

    if(n->getNodeKey()->size()>=sizeof(filekey))
        memcpy(filekey,n->getNodeKey()->data(),sizeof filekey);

    client->fsaccess->path2local(&finalPath, &localname);
    hprivate = !n->isPublic();
    hforeign = n->isForeign();

    if(n->getPrivateAuth()->size())
    {
        privauth = *n->getPrivateAuth();
    }

    if(n->getPublicAuth()->size())
    {
        pubauth = *n->getPublicAuth();
    }
}

MegaFileGet *MegaFileGet::unserialize(string *d)
{
    MegaFile *file = MegaFile::unserialize(d);
    if (!file)
    {
        LOG_err << "Error unserializing MegaFileGet: Unable to unserialize File";
        return NULL;
    }

    MegaFileGet *megaFile = new MegaFileGet();
    *(MegaFile *)megaFile = *(MegaFile *)file;
    delete file;

    return megaFile;
}

void MegaFileGet::prepare()
{
    if (!transfer->localfilename.size())
    {
        transfer->localfilename = localname;

        size_t index =  string::npos;
        while ((index = transfer->localfilename.rfind(transfer->client->fsaccess->localseparator, index)) != string::npos)
        {
            if(!(index % transfer->client->fsaccess->localseparator.size()))
            {
                break;
            }

            index--;
        }

        if(index != string::npos)
        {
            transfer->localfilename.resize(index + transfer->client->fsaccess->localseparator.size());
        }

        string suffix;
        transfer->client->fsaccess->tmpnamelocal(&suffix);
        transfer->localfilename.append(suffix);
    }
}

void MegaFileGet::updatelocalname()
{
#ifdef _WIN32
    transfer->localfilename.append("", 1);
    WIN32_FILE_ATTRIBUTE_DATA fad;
    if (GetFileAttributesExW((LPCWSTR)transfer->localfilename.data(), GetFileExInfoStandard, &fad))
        SetFileAttributesW((LPCWSTR)transfer->localfilename.data(), fad.dwFileAttributes & ~FILE_ATTRIBUTE_HIDDEN);
    transfer->localfilename.resize(transfer->localfilename.size()-1);
#endif
}

void MegaFileGet::progress()
{
#ifdef _WIN32
    if(transfer->slot && !transfer->slot->progressreported)
    {
        transfer->localfilename.append("", 1);
        WIN32_FILE_ATTRIBUTE_DATA fad;
        if (GetFileAttributesExW((LPCWSTR)transfer->localfilename.data(), GetFileExInfoStandard, &fad))
            SetFileAttributesW((LPCWSTR)transfer->localfilename.data(), fad.dwFileAttributes | FILE_ATTRIBUTE_HIDDEN);
        transfer->localfilename.resize(transfer->localfilename.size()-1);
    }
#endif
}

void MegaFileGet::completed(Transfer*, LocalNode*)
{
    delete this;
}

void MegaFileGet::terminated()
{
    delete this;
}

MegaFilePut::MegaFilePut(MegaClient *client, string* clocalname, string *filename, handle ch, const char* ctargetuser, int64_t mtime) : MegaFile()
{
    // full local path
    localname = *clocalname;

    // target parent node
    h = ch;

    // target user
    targetuser = ctargetuser;

    // new node name
    name = *filename;

    customMtime = mtime;
}

MegaFilePut *MegaFilePut::unserialize(string *d)
{
    MegaFile *file = MegaFile::unserialize(d);
    if (!file)
    {
        LOG_err << "Error unserializing MegaFilePut: Unable to unserialize File";
        return NULL;
    }

    MegaFilePut *megaFile = new MegaFilePut();
    *(MegaFile *)megaFile = *(MegaFile *)file;
    delete file;

    return megaFile;
}

void MegaFilePut::completed(Transfer* t, LocalNode*)
{
    if(customMtime >= 0)
        t->mtime = customMtime;

    File::completed(t,NULL);
    delete this;
}

void MegaFilePut::terminated()
{
    delete this;
}

bool TreeProcessor::processNode(Node*)
{
	return false; /* Stops the processing */
}

TreeProcessor::~TreeProcessor()
{ }


//Entry point for the blocking thread
void *MegaApiImpl::threadEntryPoint(void *param)
{
#ifndef _WIN32
    struct sigaction noaction;
    memset(&noaction, 0, sizeof(noaction));
    noaction.sa_handler = SIG_IGN;
    ::sigaction(SIGPIPE, &noaction, 0);
#endif

    MegaApiImpl *megaApiImpl = (MegaApiImpl *)param;
    megaApiImpl->loop();
	return 0;
}

ExternalLogger *MegaApiImpl::externalLogger = NULL;

MegaApiImpl::MegaApiImpl(MegaApi *api, const char *appKey, MegaGfxProcessor* processor, const char *basePath, const char *userAgent)
{
	init(api, appKey, processor, basePath, userAgent);
}

MegaApiImpl::MegaApiImpl(MegaApi *api, const char *appKey, const char *basePath, const char *userAgent)
{
	init(api, appKey, NULL, basePath, userAgent);
}

MegaApiImpl::MegaApiImpl(MegaApi *api, const char *appKey, const char *basePath, const char *userAgent, int fseventsfd)
{
	init(api, appKey, NULL, basePath, userAgent, fseventsfd);
}

void MegaApiImpl::init(MegaApi *api, const char *appKey, MegaGfxProcessor* processor, const char *basePath, const char *userAgent, int fseventsfd)
{
    this->api = api;

    sdkMutex.init(true);
    maxRetries = 7;
	currentTransfer = NULL;
    pendingUploads = 0;
    pendingDownloads = 0;
    totalUploads = 0;
    totalDownloads = 0;
    client = NULL;
    waiting = false;
    waitingRequest = false;
    totalDownloadedBytes = 0;
    totalUploadedBytes = 0;
    activeRequest = NULL;
    activeTransfer = NULL;
    activeError = NULL;
    activeNodes = NULL;
    activeUsers = NULL;
    syncLowerSizeLimit = 0;
    syncUpperSizeLimit = 0;
    downloadSpeed = 0;
    uploadSpeed = 0;
    uploadPartialBytes = 0;
    downloadPartialBytes = 0;

#ifdef HAVE_LIBUV
    httpServer = NULL;
    httpServerMaxBufferSize = 0;
    httpServerMaxOutputSize = 0;
    httpServerEnableFiles = true;
    httpServerEnableFolders = false;
    httpServerRestrictedMode = MegaApi::HTTP_SERVER_ALLOW_CREATED_LOCAL_LINKS;
    httpServerSubtitlesSupportEnabled = false;
#endif

    httpio = new MegaHttpIO();
    waiter = new MegaWaiter();

#ifndef __APPLE__
    (void)fseventsfd;
    fsAccess = new MegaFileSystemAccess();
#else
    fsAccess = new MegaFileSystemAccess(fseventsfd);
#endif

	if (basePath)
	{
		string sBasePath = basePath;
		int lastIndex = sBasePath.size() - 1;
		if (sBasePath[lastIndex] != '/' && sBasePath[lastIndex] != '\\')
		{
			string utf8Separator;
			fsAccess->local2path(&fsAccess->localseparator, &utf8Separator);
			sBasePath.append(utf8Separator);
		}
		dbAccess = new MegaDbAccess(&sBasePath);
	}
	else dbAccess = NULL;

	gfxAccess = NULL;
	if(processor)
	{
		GfxProcExternal *externalGfx = new GfxProcExternal();
		externalGfx->setProcessor(processor);
		gfxAccess = externalGfx;
	}
	else
	{
		gfxAccess = new MegaGfxProc();
	}

	if(!userAgent)
	{
		userAgent = "";
	}

    client = new MegaClient(this, waiter, httpio, fsAccess, dbAccess, gfxAccess, appKey, userAgent);

#if defined(_WIN32) && !defined(WINDOWS_PHONE)
    httpio->unlock();
#endif

    //Start blocking thread
	threadExit = 0;
    thread.start(threadEntryPoint, this);
}

MegaApiImpl::~MegaApiImpl()
{
    MegaRequestPrivate *request = new MegaRequestPrivate(MegaRequest::TYPE_DELETE);
    requestQueue.push(request);
    waiter->notify();
    thread.join();
}

int MegaApiImpl::isLoggedIn()
{
    sdkMutex.lock();
    int result = client->loggedin();
    sdkMutex.unlock();
	return result;
}

char* MegaApiImpl::getMyEmail()
{
	User* u;
    sdkMutex.lock();
	if (!client->loggedin() || !(u = client->finduser(client->me)))
	{
		sdkMutex.unlock();
		return NULL;
	}

    char *result = MegaApi::strdup(u->email.c_str());
    sdkMutex.unlock();
    return result;
}

char *MegaApiImpl::getMyUserHandle()
{
    sdkMutex.lock();
    if (ISUNDEF(client->me))
    {
        sdkMutex.unlock();
        return NULL;
    }

    char buf[12];
    Base64::btoa((const byte*)&client->me, MegaClient::USERHANDLE, buf);
    char *result = MegaApi::strdup(buf);
    sdkMutex.unlock();
    return result;
}

MegaUser *MegaApiImpl::getMyUser()
{
    sdkMutex.lock();
    MegaUser *user = MegaUserPrivate::fromUser(client->finduser(client->me));
    sdkMutex.unlock();
    return user;
}

char *MegaApiImpl::getMyXMPPJid()
{
    sdkMutex.lock();
    if (ISUNDEF(client->me))
    {
        sdkMutex.unlock();
        return NULL;
    }

    char jid[16];
    Base32::btoa((const byte *)&client->me, MegaClient::USERHANDLE, jid);
    char *result = MegaApi::strdup(jid);

    sdkMutex.unlock();
    return result;
}

void MegaApiImpl::setLogLevel(int logLevel)
{
    if(!externalLogger)
    {
        externalLogger = new ExternalLogger();
    }
    externalLogger->setLogLevel(logLevel);
}

void MegaApiImpl::setLoggerClass(MegaLogger *megaLogger)
{
    if(!externalLogger)
    {
        externalLogger = new ExternalLogger();
    }
    externalLogger->setMegaLogger(megaLogger);
}

void MegaApiImpl::log(int logLevel, const char *message, const char *filename, int line)
{
    if(!externalLogger)
    {
        return;
    }

    externalLogger->postLog(logLevel, message, filename, line);
}

char* MegaApiImpl::getBase64PwKey(const char *password)
{
	if(!password) return NULL;

	byte pwkey[SymmCipher::KEYLENGTH];
	error e = client->pw_key(password,pwkey);
	if(e)
		return NULL;

	char* buf = new char[SymmCipher::KEYLENGTH*4/3+4];
	Base64::btoa((byte *)pwkey, SymmCipher::KEYLENGTH, buf);
	return buf;
}

char* MegaApiImpl::getStringHash(const char* base64pwkey, const char* inBuf)
{
	if(!base64pwkey || !inBuf) return NULL;

	char pwkey[SymmCipher::KEYLENGTH];
	Base64::atob(base64pwkey, (byte *)pwkey, sizeof pwkey);

	SymmCipher key;
	key.setkey((byte*)pwkey);

    uint64_t strhash;
	string neBuf = inBuf;

    strhash = client->stringhash64(&neBuf, &key);

	char* buf = new char[8*4/3+4];
    Base64::btoa((byte*)&strhash, 8, buf);
    return buf;
}

void MegaApiImpl::getSessionTransferURL(const char *path, MegaRequestListener *listener)
{
    MegaRequestPrivate *request = new MegaRequestPrivate(MegaRequest::TYPE_GET_SESSION_TRANSFER_URL);
    request->setText(path);
    request->setListener(listener);
    requestQueue.push(request);
    waiter->notify();
}

MegaHandle MegaApiImpl::base32ToHandle(const char *base32Handle)
{
	if(!base32Handle) return INVALID_HANDLE;

	handle h = 0;
	Base32::atob(base32Handle,(byte*)&h, MegaClient::USERHANDLE);
	return h;
}

const char* MegaApiImpl::ebcEncryptKey(const char* encryptionKey, const char* plainKey)
{
	if(!encryptionKey || !plainKey) return NULL;

	char pwkey[SymmCipher::KEYLENGTH];
	Base64::atob(encryptionKey, (byte *)pwkey, sizeof pwkey);

	SymmCipher key;
	key.setkey((byte*)pwkey);

	char plkey[SymmCipher::KEYLENGTH];
	Base64::atob(plainKey, (byte*)plkey, sizeof plkey);
	key.ecb_encrypt((byte*)plkey);

	char* buf = new char[SymmCipher::KEYLENGTH*4/3+4];
	Base64::btoa((byte*)plkey, SymmCipher::KEYLENGTH, buf);
	return buf;
}

handle MegaApiImpl::base64ToHandle(const char* base64Handle)
{
	if(!base64Handle) return UNDEF;

	handle h = 0;
	Base64::atob(base64Handle,(byte*)&h,MegaClient::NODEHANDLE);
    return h;
}

char *MegaApiImpl::handleToBase64(MegaHandle handle)
{
    char *base64Handle = new char[12];
    Base64::btoa((byte*)&(handle),MegaClient::NODEHANDLE,base64Handle);
    return base64Handle;
}

char *MegaApiImpl::userHandleToBase64(MegaHandle handle)
{
    char *base64Handle = new char[14];
    Base64::btoa((byte*)&(handle),MegaClient::USERHANDLE,base64Handle);
    return base64Handle;
}

void MegaApiImpl::retryPendingConnections(bool disconnect, bool includexfers, MegaRequestListener *listener)
{
	MegaRequestPrivate *request = new MegaRequestPrivate(MegaRequest::TYPE_RETRY_PENDING_CONNECTIONS);
	request->setFlag(disconnect);
	request->setNumber(includexfers);
	request->setListener(listener);
	requestQueue.push(request);
    waiter->notify();
}

void MegaApiImpl::addEntropy(char *data, unsigned int size)
{
    if(PrnGen::rng.CanIncorporateEntropy())
        PrnGen::rng.IncorporateEntropy((const byte*)data, size);

#ifdef USE_SODIUM
    if(EdDSA::rng.CanIncorporateEntropy())
        EdDSA::rng.IncorporateEntropy((const byte*)data, size);
#endif

#if (!defined(_WIN32) && !defined(USE_CURL_PUBLIC_KEY_PINNING)) || defined(WINDOWS_PHONE)
    RAND_seed(data, size);
#endif
}

void MegaApiImpl::fastLogin(const char* email, const char *stringHash, const char *base64pwkey, MegaRequestListener *listener)
{
    MegaRequestPrivate *request = new MegaRequestPrivate(MegaRequest::TYPE_LOGIN, listener);
	request->setEmail(email);
	request->setPassword(stringHash);
	request->setPrivateKey(base64pwkey);
	requestQueue.push(request);
    waiter->notify();
}

void MegaApiImpl::fastLogin(const char *session, MegaRequestListener *listener)
{
    MegaRequestPrivate *request = new MegaRequestPrivate(MegaRequest::TYPE_LOGIN, listener);
    request->setSessionKey(session);
    requestQueue.push(request);
    waiter->notify();
}

void MegaApiImpl::killSession(MegaHandle sessionHandle, MegaRequestListener *listener)
{
    MegaRequestPrivate *request = new MegaRequestPrivate(MegaRequest::TYPE_KILL_SESSION, listener);
    request->setNodeHandle(sessionHandle);
    requestQueue.push(request);
    waiter->notify();
}

void MegaApiImpl::getUserData(MegaRequestListener *listener)
{
    MegaRequestPrivate *request = new MegaRequestPrivate(MegaRequest::TYPE_GET_USER_DATA, listener);
    requestQueue.push(request);
    waiter->notify();
}

void MegaApiImpl::getUserData(MegaUser *user, MegaRequestListener *listener)
{
    MegaRequestPrivate *request = new MegaRequestPrivate(MegaRequest::TYPE_GET_USER_DATA, listener);
    request->setFlag(true);
    if(user)
    {
        request->setEmail(user->getEmail());
    }

    requestQueue.push(request);
    waiter->notify();
}

void MegaApiImpl::getUserData(const char *user, MegaRequestListener *listener)
{
    MegaRequestPrivate *request = new MegaRequestPrivate(MegaRequest::TYPE_GET_USER_DATA, listener);
    request->setFlag(true);
    request->setEmail(user);
    requestQueue.push(request);
    waiter->notify();
}

void MegaApiImpl::login(const char *login, const char *password, MegaRequestListener *listener)
{
	MegaRequestPrivate *request = new MegaRequestPrivate(MegaRequest::TYPE_LOGIN, listener);
	request->setEmail(login);
	request->setPassword(password);
	requestQueue.push(request);
    waiter->notify();
}

char *MegaApiImpl::dumpSession()
{
    sdkMutex.lock();
    byte session[MAX_SESSION_LENGTH];
    char* buf = NULL;
    int size;
    size = client->dumpsession(session, sizeof session);
    if (size > 0)
    {
        buf = new char[sizeof(session) * 4 / 3 + 4];
        Base64::btoa(session, size, buf);
    }

    sdkMutex.unlock();
    return buf;
}

char *MegaApiImpl::dumpXMPPSession()
{
    sdkMutex.lock();
    char* buf = NULL;

    if (client->loggedin())
    {
        buf = new char[MAX_SESSION_LENGTH * 4 / 3 + 4];
        Base64::btoa((const byte *)client->sid.data(), client->sid.size(), buf);
    }

    sdkMutex.unlock();
    return buf;
}

char *MegaApiImpl::getAccountAuth()
{
    sdkMutex.lock();
    char* buf = NULL;

    if (client->loggedin())
    {
        buf = new char[MAX_SESSION_LENGTH * 4 / 3 + 4];
        Base64::btoa((const byte *)client->sid.data(), client->sid.size(), buf);
    }

    sdkMutex.unlock();
    return buf;
}

void MegaApiImpl::setAccountAuth(const char *auth)
{
    sdkMutex.lock();
    if (!auth)
    {
        client->accountauth.clear();
    }
    else
    {
        client->accountauth = auth;
    }

    handle h = client->getrootpublicfolder();
    if (h != UNDEF)
    {
        client->setrootnode(h);
    }
    sdkMutex.unlock();
}

void MegaApiImpl::createAccount(const char* email, const char* password, const char* name, MegaRequestListener *listener)
{
    MegaRequestPrivate *request = new MegaRequestPrivate(MegaRequest::TYPE_CREATE_ACCOUNT, listener);
	request->setEmail(email);
	request->setPassword(password);
	request->setName(name);
	requestQueue.push(request);
    waiter->notify();
}

void MegaApiImpl::createAccount(const char* email, const char* password, const char* firstname, const char* lastname, MegaRequestListener *listener)
{
    MegaRequestPrivate *request = new MegaRequestPrivate(MegaRequest::TYPE_CREATE_ACCOUNT, listener);
    request->setEmail(email);
    request->setPassword(password);
    request->setName(firstname);
    request->setText(lastname);
    requestQueue.push(request);
    waiter->notify();
}

void MegaApiImpl::fastCreateAccount(const char* email, const char *base64pwkey, const char* name, MegaRequestListener *listener)
{
    MegaRequestPrivate *request = new MegaRequestPrivate(MegaRequest::TYPE_CREATE_ACCOUNT, listener);
	request->setEmail(email);
	request->setPrivateKey(base64pwkey);
	request->setName(name);
	requestQueue.push(request);
    waiter->notify();
}

void MegaApiImpl::querySignupLink(const char* link, MegaRequestListener *listener)
{
	MegaRequestPrivate *request = new MegaRequestPrivate(MegaRequest::TYPE_QUERY_SIGNUP_LINK, listener);
	request->setLink(link);
	requestQueue.push(request);
    waiter->notify();
}

void MegaApiImpl::confirmAccount(const char* link, const char *password, MegaRequestListener *listener)
{
	MegaRequestPrivate *request = new MegaRequestPrivate(MegaRequest::TYPE_CONFIRM_ACCOUNT, listener);
	request->setLink(link);
	request->setPassword(password);
	requestQueue.push(request);
    waiter->notify();
}

void MegaApiImpl::fastConfirmAccount(const char* link, const char *base64pwkey, MegaRequestListener *listener)
{
    MegaRequestPrivate *request = new MegaRequestPrivate(MegaRequest::TYPE_CONFIRM_ACCOUNT, listener);
	request->setLink(link);
	request->setPrivateKey(base64pwkey);
	requestQueue.push(request);
    waiter->notify();
}

void MegaApiImpl::setProxySettings(MegaProxy *proxySettings)
{
    Proxy *localProxySettings = new Proxy();
    localProxySettings->setProxyType(proxySettings->getProxyType());

    string url;
    if(proxySettings->getProxyURL())
        url = proxySettings->getProxyURL();

    string localurl;

#if defined(WINDOWS_PHONE) || (defined(_WIN32) && defined(USE_CURL))
    localurl = url;
#else
    fsAccess->path2local(&url, &localurl);
#endif

    localProxySettings->setProxyURL(&localurl);

    if(proxySettings->credentialsNeeded())
    {
        string username;
        if(proxySettings->getUsername())
            username = proxySettings->getUsername();

        string localusername;

#if defined(WINDOWS_PHONE) || (defined(_WIN32) && defined(USE_CURL))
        localusername = username;
#else
        fsAccess->path2local(&username, &localusername);
#endif

        string password;
        if(proxySettings->getPassword())
            password = proxySettings->getPassword();

        string localpassword;

#if defined(WINDOWS_PHONE) || (defined(_WIN32) && defined(USE_CURL))
        localpassword = password;
#else
        fsAccess->path2local(&password, &localpassword);
#endif

        localProxySettings->setCredentials(&localusername, &localpassword);
    }

    MegaRequestPrivate *request = new MegaRequestPrivate(MegaRequest::TYPE_SET_PROXY);
    request->setProxy(localProxySettings);
    requestQueue.push(request);
    waiter->notify();
}

MegaProxy *MegaApiImpl::getAutoProxySettings()
{
    MegaProxy *proxySettings = new MegaProxy;
    sdkMutex.lock();
    Proxy *localProxySettings = httpio->getautoproxy();
    sdkMutex.unlock();
    proxySettings->setProxyType(localProxySettings->getProxyType());
    if(localProxySettings->getProxyType() == Proxy::CUSTOM)
    {
        string localProxyURL = localProxySettings->getProxyURL();
        string proxyURL;
        fsAccess->local2path(&localProxyURL, &proxyURL);
        LOG_debug << "Autodetected proxy: " << proxyURL;
        proxySettings->setProxyURL(proxyURL.c_str());
    }

    delete localProxySettings;
    return proxySettings;
}

void MegaApiImpl::loop()
{
#if (WINDOWS_PHONE || TARGET_OS_IPHONE)
    // Workaround to get the IP of valid DNS servers on Windows Phone/iOS
    string servers;

    while (true)
    {
    #ifdef WINDOWS_PHONE
        client->httpio->getMEGADNSservers(&servers);
    #else
        __res_state res;
        if(res_ninit(&res) == 0)
        {
            union res_sockaddr_union u[MAXNS];
            int nscount = res_getservers(&res, u, MAXNS);

            for(int i = 0; i < nscount; i++)
            {
                char straddr[INET6_ADDRSTRLEN];
                straddr[0] = 0;

                if(u[i].sin.sin_family == PF_INET)
                {
                    mega_inet_ntop(PF_INET, &u[i].sin.sin_addr, straddr, sizeof(straddr));
                }

                if(u[i].sin6.sin6_family == PF_INET6)
                {
                    mega_inet_ntop(PF_INET6, &u[i].sin6.sin6_addr, straddr, sizeof(straddr));
                }

                if(straddr[0])
                {
                    if (servers.size())
                    {
                        servers.append(",");
                    }
                    servers.append(straddr);
                }
            }

            res_ndestroy(&res);
        }
    #endif

        if (servers.size())
            break;

    #ifdef WINDOWS_PHONE
        std::this_thread::sleep_for(std::chrono::seconds(1));
    #else
        sleep(1);
    #endif
    }

    LOG_debug << "Using MEGA DNS servers " << servers;
    httpio->setdnsservers(servers.c_str());

#elif _WIN32
    httpio->lock();
#endif

    while(true)
	{
        sdkMutex.lock();
        int r = client->preparewait();
        sdkMutex.unlock();
        if (!r)
        {
            r = client->dowait();
        }

        if (r & Waiter::NEEDEXEC)
        {
            sendPendingTransfers();
            sendPendingRequests();
            if(threadExit)
                break;

            sdkMutex.lock();
            client->exec();
            sdkMutex.unlock();
        }
	}

    sdkMutex.lock();
    delete client;

	//It doesn't seem fully safe to delete those objects :-/
    // delete httpio;
    // delete waiter;
    // delete fsAccess;
    sdkMutex.unlock();
}


void MegaApiImpl::createFolder(const char *name, MegaNode *parent, MegaRequestListener *listener)
{
    MegaRequestPrivate *request = new MegaRequestPrivate(MegaRequest::TYPE_CREATE_FOLDER, listener);
    if(parent) request->setParentHandle(parent->getHandle());
	request->setName(name);
	requestQueue.push(request);
    waiter->notify();
}

void MegaApiImpl::moveNode(MegaNode *node, MegaNode *newParent, MegaRequestListener *listener)
{
	MegaRequestPrivate *request = new MegaRequestPrivate(MegaRequest::TYPE_MOVE, listener);
    if(node) request->setNodeHandle(node->getHandle());
    if(newParent) request->setParentHandle(newParent->getHandle());
	requestQueue.push(request);
    waiter->notify();
}

void MegaApiImpl::copyNode(MegaNode *node, MegaNode* target, MegaRequestListener *listener)
{
	MegaRequestPrivate *request = new MegaRequestPrivate(MegaRequest::TYPE_COPY, listener);
    if (node)
    {
        request->setPublicNode(node);
        request->setNodeHandle(node->getHandle());
    }
    if(target) request->setParentHandle(target->getHandle());
	requestQueue.push(request);
	waiter->notify();
}

void MegaApiImpl::copyNode(MegaNode *node, MegaNode *target, const char *newName, MegaRequestListener *listener)
{
    MegaRequestPrivate *request = new MegaRequestPrivate(MegaRequest::TYPE_COPY, listener);
    if (node)
    {
        request->setPublicNode(node);
        request->setNodeHandle(node->getHandle());
    }
    if(target) request->setParentHandle(target->getHandle());
    request->setName(newName);
    requestQueue.push(request);
    waiter->notify();
}

void MegaApiImpl::renameNode(MegaNode *node, const char *newName, MegaRequestListener *listener)
{
	MegaRequestPrivate *request = new MegaRequestPrivate(MegaRequest::TYPE_RENAME, listener);
    if(node) request->setNodeHandle(node->getHandle());
	request->setName(newName);
	requestQueue.push(request);
    waiter->notify();
}

void MegaApiImpl::remove(MegaNode *node, MegaRequestListener *listener)
{
	MegaRequestPrivate *request = new MegaRequestPrivate(MegaRequest::TYPE_REMOVE, listener);
    if(node) request->setNodeHandle(node->getHandle());
	requestQueue.push(request);
    waiter->notify();
}

void MegaApiImpl::cleanRubbishBin(MegaRequestListener *listener)
{
    MegaRequestPrivate *request = new MegaRequestPrivate(MegaRequest::TYPE_CLEAN_RUBBISH_BIN, listener);
    requestQueue.push(request);
    waiter->notify();
}

void MegaApiImpl::sendFileToUser(MegaNode *node, MegaUser *user, MegaRequestListener *listener)
{
	return sendFileToUser(node, user ? user->getEmail() : NULL, listener);
}

void MegaApiImpl::sendFileToUser(MegaNode *node, const char* email, MegaRequestListener *listener)
{
	MegaRequestPrivate *request = new MegaRequestPrivate(MegaRequest::TYPE_COPY, listener);
    if (node)
    {
        request->setPublicNode(node);
        request->setNodeHandle(node->getHandle());
    }
    request->setEmail(email);
	requestQueue.push(request);
    waiter->notify();
}

void MegaApiImpl::share(MegaNode* node, MegaUser *user, int access, MegaRequestListener *listener)
{
    return share(node, user ? user->getEmail() : NULL, access, listener);
}

void MegaApiImpl::share(MegaNode *node, const char* email, int access, MegaRequestListener *listener)
{
	MegaRequestPrivate *request = new MegaRequestPrivate(MegaRequest::TYPE_SHARE, listener);
    if(node) request->setNodeHandle(node->getHandle());
	request->setEmail(email);
	request->setAccess(access);
	requestQueue.push(request);
    waiter->notify();
}

void MegaApiImpl::loginToFolder(const char* megaFolderLink, MegaRequestListener *listener)
{
    MegaRequestPrivate *request = new MegaRequestPrivate(MegaRequest::TYPE_LOGIN, listener);
	request->setLink(megaFolderLink);
    request->setEmail("FOLDER");
	requestQueue.push(request);
    waiter->notify();
}

void MegaApiImpl::importFileLink(const char* megaFileLink, MegaNode *parent, MegaRequestListener *listener)
{
	MegaRequestPrivate *request = new MegaRequestPrivate(MegaRequest::TYPE_IMPORT_LINK, listener);
	if(parent) request->setParentHandle(parent->getHandle());
	request->setLink(megaFileLink);
	requestQueue.push(request);
    waiter->notify();
}

void MegaApiImpl::getPublicNode(const char* megaFileLink, MegaRequestListener *listener)
{
	MegaRequestPrivate *request = new MegaRequestPrivate(MegaRequest::TYPE_GET_PUBLIC_NODE, listener);
	request->setLink(megaFileLink);
	requestQueue.push(request);
    waiter->notify();
}

void MegaApiImpl::getThumbnail(MegaNode* node, const char *dstFilePath, MegaRequestListener *listener)
{
	getNodeAttribute(node, 0, dstFilePath, listener);
}

void MegaApiImpl::cancelGetThumbnail(MegaNode* node, MegaRequestListener *listener)
{
	cancelGetNodeAttribute(node, 0, listener);
}

void MegaApiImpl::setThumbnail(MegaNode* node, const char *srcFilePath, MegaRequestListener *listener)
{
	setNodeAttribute(node, 0, srcFilePath, listener);
}

void MegaApiImpl::getPreview(MegaNode* node, const char *dstFilePath, MegaRequestListener *listener)
{
	getNodeAttribute(node, 1, dstFilePath, listener);
}

void MegaApiImpl::cancelGetPreview(MegaNode* node, MegaRequestListener *listener)
{
	cancelGetNodeAttribute(node, 1, listener);
}

void MegaApiImpl::setPreview(MegaNode* node, const char *srcFilePath, MegaRequestListener *listener)
{
	setNodeAttribute(node, 1, srcFilePath, listener);
}

void MegaApiImpl::getUserAvatar(MegaUser* user, const char *dstFilePath, MegaRequestListener *listener)
{
    const char *email = NULL;
    if (user)
    {
        email = user->getEmail();
    }
    getUserAttr(email, MegaApi::USER_ATTR_AVATAR, dstFilePath, listener);
}

void MegaApiImpl::getUserAvatar(const char* email_or_handle, const char *dstFilePath, MegaRequestListener *listener)
{
    getUserAttr(email_or_handle, MegaApi::USER_ATTR_AVATAR, dstFilePath, listener);
}

void MegaApiImpl::setAvatar(const char *dstFilePath, MegaRequestListener *listener)
{
    setUserAttr(MegaApi::USER_ATTR_AVATAR, dstFilePath, listener);
}

void MegaApiImpl::getUserAttribute(MegaUser* user, int type, MegaRequestListener *listener)
{
    const char *email = NULL;
    if (user)
    {
        email = user->getEmail();
    }
    getUserAttr(email, type ? type : -1, NULL, listener);
}

void MegaApiImpl::getUserAttribute(const char* email_or_handle, int type, MegaRequestListener *listener)
{
    getUserAttr(email_or_handle, type ? type : -1, NULL, listener);
}

void MegaApiImpl::setUserAttribute(int type, const char *value, MegaRequestListener *listener)
{
    setUserAttr(type ? type : -1, value, listener);
}

void MegaApiImpl::setCustomNodeAttribute(MegaNode *node, const char *attrName, const char *value, MegaRequestListener *listener)
{
    MegaRequestPrivate *request = new MegaRequestPrivate(MegaRequest::TYPE_SET_ATTR_NODE, listener);
    if(node) request->setNodeHandle(node->getHandle());
    request->setName(attrName);
    request->setText(value);
    requestQueue.push(request);
    waiter->notify();
}

void MegaApiImpl::exportNode(MegaNode *node, int64_t expireTime, MegaRequestListener *listener)
{
    MegaRequestPrivate *request = new MegaRequestPrivate(MegaRequest::TYPE_EXPORT, listener);
    if(node) request->setNodeHandle(node->getHandle());
    request->setNumber(expireTime);
    request->setAccess(1);
    requestQueue.push(request);
    waiter->notify();
}

void MegaApiImpl::disableExport(MegaNode *node, MegaRequestListener *listener)
{
    MegaRequestPrivate *request = new MegaRequestPrivate(MegaRequest::TYPE_EXPORT, listener);
    if(node) request->setNodeHandle(node->getHandle());
    request->setAccess(0);
    requestQueue.push(request);
    waiter->notify();
}

void MegaApiImpl::fetchNodes(MegaRequestListener *listener)
{
	MegaRequestPrivate *request = new MegaRequestPrivate(MegaRequest::TYPE_FETCH_NODES, listener);
	requestQueue.push(request);
    waiter->notify();
}

void MegaApiImpl::getPricing(MegaRequestListener *listener)
{
    MegaRequestPrivate *request = new MegaRequestPrivate(MegaRequest::TYPE_GET_PRICING, listener);
    requestQueue.push(request);
    waiter->notify();
}

void MegaApiImpl::getPaymentId(handle productHandle, MegaRequestListener *listener)
{
    MegaRequestPrivate *request = new MegaRequestPrivate(MegaRequest::TYPE_GET_PAYMENT_ID, listener);
    request->setNodeHandle(productHandle);
    requestQueue.push(request);
    waiter->notify();
}

void MegaApiImpl::upgradeAccount(MegaHandle productHandle, int paymentMethod, MegaRequestListener *listener)
{
    MegaRequestPrivate *request = new MegaRequestPrivate(MegaRequest::TYPE_UPGRADE_ACCOUNT, listener);
    request->setNodeHandle(productHandle);
    request->setNumber(paymentMethod);
    requestQueue.push(request);
    waiter->notify();
}

void MegaApiImpl::submitPurchaseReceipt(int gateway, const char *receipt, MegaRequestListener *listener)
{
    MegaRequestPrivate *request = new MegaRequestPrivate(MegaRequest::TYPE_SUBMIT_PURCHASE_RECEIPT, listener);
    request->setNumber(gateway);
    request->setText(receipt);
    requestQueue.push(request);
    waiter->notify();
}

void MegaApiImpl::creditCardStore(const char* address1, const char* address2, const char* city,
                                  const char* province, const char* country, const char *postalcode,
                                  const char* firstname, const char* lastname, const char* creditcard,
                                  const char* expire_month, const char* expire_year, const char* cv2,
                                  MegaRequestListener *listener)
{
    MegaRequestPrivate *request = new MegaRequestPrivate(MegaRequest::TYPE_CREDIT_CARD_STORE, listener);
    string email;

    sdkMutex.lock();
    User *u = client->finduser(client->me);
    if (u)
    {
        email = u->email;
    }
    sdkMutex.unlock();

    if (email.size())
    {
        string saddress1, saddress2, scity, sprovince, scountry, spostalcode;
        string sfirstname, slastname, screditcard, sexpire_month, sexpire_year, scv2;

        if (address1)
        {
           saddress1 = address1;
        }

        if (address2)
        {
            saddress2 = address2;
        }

        if (city)
        {
            scity = city;
        }

        if (province)
        {
            sprovince = province;
        }

        if (country)
        {
            scountry = country;
        }

        if (postalcode)
        {
            spostalcode = postalcode;
        }

        if (firstname)
        {
            sfirstname = firstname;
        }

        if (lastname)
        {
            slastname = lastname;
        }

        if (creditcard)
        {
            screditcard = creditcard;
            screditcard.erase(remove_if(screditcard.begin(), screditcard.end(),
                                     not1(ptr_fun(static_cast<int(*)(int)>(isdigit)))), screditcard.end());
        }

        if (expire_month)
        {
            sexpire_month = expire_month;
        }

        if (expire_year)
        {
            sexpire_year = expire_year;
        }

        if (cv2)
        {
            scv2 = cv2;
        }

        int tam = 256 + sfirstname.size() + slastname.size() + screditcard.size()
                + sexpire_month.size() + sexpire_year.size() + scv2.size() + saddress1.size()
                + saddress2.size() + scity.size() + sprovince.size() + spostalcode.size()
                + scountry.size() + email.size();

        char *ccplain = new char[tam];
        snprintf(ccplain, tam, "{\"first_name\":\"%s\",\"last_name\":\"%s\","
                "\"card_number\":\"%s\","
                "\"expiry_date_month\":\"%s\",\"expiry_date_year\":\"%s\","
                "\"cv2\":\"%s\",\"address1\":\"%s\","
                "\"address2\":\"%s\",\"city\":\"%s\","
                "\"province\":\"%s\",\"postal_code\":\"%s\","
                "\"country_code\":\"%s\",\"email_address\":\"%s\"}", sfirstname.c_str(), slastname.c_str(),
                 screditcard.c_str(), sexpire_month.c_str(), sexpire_year.c_str(), scv2.c_str(), saddress1.c_str(),
                 saddress2.c_str(), scity.c_str(), sprovince.c_str(), spostalcode.c_str(), scountry.c_str(), email.c_str());

        request->setText((const char* )ccplain);
        delete [] ccplain;
    }

    requestQueue.push(request);
    waiter->notify();
}

void MegaApiImpl::creditCardQuerySubscriptions(MegaRequestListener *listener)
{
    MegaRequestPrivate *request = new MegaRequestPrivate(MegaRequest::TYPE_CREDIT_CARD_QUERY_SUBSCRIPTIONS, listener);
    requestQueue.push(request);
    waiter->notify();
}

void MegaApiImpl::creditCardCancelSubscriptions(const char* reason, MegaRequestListener *listener)
{
    MegaRequestPrivate *request = new MegaRequestPrivate(MegaRequest::TYPE_CREDIT_CARD_CANCEL_SUBSCRIPTIONS, listener);
    request->setText(reason);
    requestQueue.push(request);
    waiter->notify();
}

void MegaApiImpl::getPaymentMethods(MegaRequestListener *listener)
{
    MegaRequestPrivate *request = new MegaRequestPrivate(MegaRequest::TYPE_GET_PAYMENT_METHODS, listener);
    requestQueue.push(request);
    waiter->notify();
}

char *MegaApiImpl::exportMasterKey()
{
    sdkMutex.lock();
    char* buf = NULL;

    if(client->loggedin())
    {
        buf = new char[SymmCipher::KEYLENGTH * 4 / 3 + 4];
        Base64::btoa(client->key.key, SymmCipher::KEYLENGTH, buf);
    }

    sdkMutex.unlock();
    return buf;
}

void MegaApiImpl::getAccountDetails(bool storage, bool transfer, bool pro, bool sessions, bool purchases, bool transactions, MegaRequestListener *listener)
{
	MegaRequestPrivate *request = new MegaRequestPrivate(MegaRequest::TYPE_ACCOUNT_DETAILS, listener);
	int numDetails = 0;
	if(storage) numDetails |= 0x01;
    if(transfer) numDetails |= 0x02;
	if(pro) numDetails |= 0x04;
	if(transactions) numDetails |= 0x08;
	if(purchases) numDetails |= 0x10;
	if(sessions) numDetails |= 0x20;
	request->setNumDetails(numDetails);

	requestQueue.push(request);
    waiter->notify();
}

void MegaApiImpl::changePassword(const char *oldPassword, const char *newPassword, MegaRequestListener *listener)
{
	MegaRequestPrivate *request = new MegaRequestPrivate(MegaRequest::TYPE_CHANGE_PW, listener);
	request->setPassword(oldPassword);
	request->setNewPassword(newPassword);
	requestQueue.push(request);
    waiter->notify();
}

void MegaApiImpl::logout(MegaRequestListener *listener)
{
	MegaRequestPrivate *request = new MegaRequestPrivate(MegaRequest::TYPE_LOGOUT, listener);
    request->setFlag(true);
	requestQueue.push(request);
    waiter->notify();
}

void MegaApiImpl::localLogout(MegaRequestListener *listener)
{
    MegaRequestPrivate *request = new MegaRequestPrivate(MegaRequest::TYPE_LOGOUT, listener);
    request->setFlag(false);
    requestQueue.push(request);
    waiter->notify();
}

void MegaApiImpl::submitFeedback(int rating, const char *comment, MegaRequestListener *listener)
{
    MegaRequestPrivate *request = new MegaRequestPrivate(MegaRequest::TYPE_SUBMIT_FEEDBACK, listener);
    request->setText(comment);
    request->setNumber(rating);
    requestQueue.push(request);
    waiter->notify();
}

void MegaApiImpl::reportEvent(const char *details, MegaRequestListener *listener)
{
    MegaRequestPrivate *request = new MegaRequestPrivate(MegaRequest::TYPE_REPORT_EVENT, listener);
    request->setText(details);
    requestQueue.push(request);
    waiter->notify();
}

void MegaApiImpl::sendEvent(int eventType, const char *message, MegaRequestListener *listener)
{
    MegaRequestPrivate *request = new MegaRequestPrivate(MegaRequest::TYPE_SEND_EVENT, listener);
    request->setNumber(eventType);
    request->setText(message);
    requestQueue.push(request);
    waiter->notify();
}

void MegaApiImpl::useHttpsOnly(bool usehttps)
{
    MegaRequestPrivate *request = new MegaRequestPrivate(MegaRequest::TYPE_USE_HTTPS_ONLY);
    request->setFlag(usehttps);
    requestQueue.push(request);
    waiter->notify();
}

bool MegaApiImpl::usingHttpsOnly()
{
    return client->usehttps;
}

void MegaApiImpl::getNodeAttribute(MegaNode *node, int type, const char *dstFilePath, MegaRequestListener *listener)
{
	MegaRequestPrivate *request = new MegaRequestPrivate(MegaRequest::TYPE_GET_ATTR_FILE, listener);
    if(dstFilePath)
    {
        string path(dstFilePath);
#if defined(_WIN32) && !defined(WINDOWS_PHONE)
        if(!PathIsRelativeA(path.c_str()) && ((path.size()<2) || path.compare(0, 2, "\\\\")))
            path.insert(0, "\\\\?\\");
#endif

        int c = path[path.size()-1];
        if((c=='/') || (c == '\\'))
        {
            const char *base64Handle = node->getBase64Handle();
            path.append(base64Handle);
            path.push_back('0' + type);
            path.append(".jpg");
            delete [] base64Handle;
        }

        request->setFile(path.c_str());
    }

    request->setParamType(type);
    if(node) request->setNodeHandle(node->getHandle());
	requestQueue.push(request);
    waiter->notify();
}

void MegaApiImpl::cancelGetNodeAttribute(MegaNode *node, int type, MegaRequestListener *listener)
{
	MegaRequestPrivate *request = new MegaRequestPrivate(MegaRequest::TYPE_CANCEL_ATTR_FILE, listener);
	request->setParamType(type);
	if (node) request->setNodeHandle(node->getHandle());
	requestQueue.push(request);
	waiter->notify();
}

void MegaApiImpl::setNodeAttribute(MegaNode *node, int type, const char *srcFilePath, MegaRequestListener *listener)
{
	MegaRequestPrivate *request = new MegaRequestPrivate(MegaRequest::TYPE_SET_ATTR_FILE, listener);
	request->setFile(srcFilePath);
    request->setParamType(type);
    if(node) request->setNodeHandle(node->getHandle());
	requestQueue.push(request);
    waiter->notify();
}

void MegaApiImpl::getUserAttr(const char *email_or_handle, int type, const char *dstFilePath, MegaRequestListener *listener)
{
    MegaRequestPrivate *request = new MegaRequestPrivate(MegaRequest::TYPE_GET_ATTR_USER, listener);

    if (type == MegaApi::USER_ATTR_AVATAR && dstFilePath)
    {
        string path(dstFilePath);
#if defined(_WIN32) && !defined(WINDOWS_PHONE)
        if(!PathIsRelativeA(path.c_str()) && ((path.size()<2) || path.compare(0, 2, "\\\\")))
            path.insert(0, "\\\\?\\");
#endif

        int c = path[path.size()-1];
        if((c=='/') || (c == '\\'))
        {
            path.append(email_or_handle);
            path.push_back('0' + type);
            path.append(".jpg");
        }

        request->setFile(path.c_str());
    }

    request->setParamType(type);
    if(email_or_handle)
    {
        request->setEmail(email_or_handle);
    }
    requestQueue.push(request);
    waiter->notify();
}

void MegaApiImpl::setUserAttr(int type, const char *srcFilePath, MegaRequestListener *listener)
{
    MegaRequestPrivate *request = new MegaRequestPrivate(MegaRequest::TYPE_SET_ATTR_USER, listener);
    if(type == MegaApi::USER_ATTR_AVATAR)
    {
        request->setFile(srcFilePath);
    }
    else
    {
        request->setText(srcFilePath);
    }

    request->setParamType(type);
    requestQueue.push(request);
    waiter->notify();
}

void MegaApiImpl::addContact(const char* email, MegaRequestListener* listener)
{
	MegaRequestPrivate *request = new MegaRequestPrivate(MegaRequest::TYPE_ADD_CONTACT, listener);
	request->setEmail(email);
	requestQueue.push(request);
    waiter->notify();
}

void MegaApiImpl::inviteContact(const char *email, const char *message,int action, MegaRequestListener *listener)
{
    MegaRequestPrivate *request = new MegaRequestPrivate(MegaRequest::TYPE_INVITE_CONTACT, listener);
    request->setNumber(action);
    request->setEmail(email);
    request->setText(message);
    requestQueue.push(request);
    waiter->notify();
}

void MegaApiImpl::replyContactRequest(MegaContactRequest *r, int action, MegaRequestListener *listener)
{
    MegaRequestPrivate *request = new MegaRequestPrivate(MegaRequest::TYPE_REPLY_CONTACT_REQUEST, listener);
    if(r)
    {
        request->setNodeHandle(r->getHandle());
    }

    request->setNumber(action);
    requestQueue.push(request);
    waiter->notify();
}

void MegaApiImpl::removeContact(MegaUser *user, MegaRequestListener* listener)
{
	MegaRequestPrivate *request = new MegaRequestPrivate(MegaRequest::TYPE_REMOVE_CONTACT, listener);
    if(user)
    {
        request->setEmail(user->getEmail());
    }

	requestQueue.push(request);
    waiter->notify();
}

void MegaApiImpl::pauseTransfers(bool pause, int direction, MegaRequestListener* listener)
{
    MegaRequestPrivate *request = new MegaRequestPrivate(MegaRequest::TYPE_PAUSE_TRANSFERS, listener);
    request->setFlag(pause);
    request->setNumber(direction);
    requestQueue.push(request);
    waiter->notify();
}

void MegaApiImpl::enableTransferResumption(const char *loggedOutKey)
{
    sdkMutex.lock();
    client->enabletransferresumption(loggedOutKey);
    sdkMutex.unlock();
}

void MegaApiImpl::disableTransferResumption(const char *loggedOutKey)
{
    sdkMutex.lock();
    client->disabletransferresumption(loggedOutKey);
    sdkMutex.unlock();
}

bool MegaApiImpl::areTransfersPaused(int direction)
{
    if(direction != MegaTransfer::TYPE_DOWNLOAD && direction != MegaTransfer::TYPE_UPLOAD)
    {
        return false;
    }

    bool result;
    sdkMutex.lock();
    if(direction == MegaTransfer::TYPE_DOWNLOAD)
    {
        result = client->xferpaused[GET];
    }
    else
    {
        result = client->xferpaused[PUT];
    }
    sdkMutex.unlock();
    return result;
}

//-1 -> AUTO, 0 -> NONE, >0 -> b/s
void MegaApiImpl::setUploadLimit(int bpslimit)
{
    client->putmbpscap = bpslimit;
}

void MegaApiImpl::setDownloadMethod(int method)
{
    switch(method)
    {
        case MegaApi::TRANSFER_METHOD_NORMAL:
            client->usealtdownport = false;
            client->autodownport = false;
            break;
        case MegaApi::TRANSFER_METHOD_ALTERNATIVE_PORT:
            client->usealtdownport = true;
            client->autodownport = false;
            break;
        case MegaApi::TRANSFER_METHOD_AUTO:
            client->autodownport = true;
            break;
        case MegaApi::TRANSFER_METHOD_AUTO_NORMAL:
            client->usealtdownport = false;
            client->autodownport = true;
            break;
        case MegaApi::TRANSFER_METHOD_AUTO_ALTERNATIVE:
            client->usealtdownport = true;
            client->autodownport = true;
            break;
        default:
            break;
    }
}

void MegaApiImpl::setUploadMethod(int method)
{
    switch(method)
    {
        case MegaApi::TRANSFER_METHOD_NORMAL:
            client->usealtupport = false;
            client->autoupport = false;
            break;
        case MegaApi::TRANSFER_METHOD_ALTERNATIVE_PORT:
            client->usealtupport = true;
            client->autoupport = false;
            break;
        case MegaApi::TRANSFER_METHOD_AUTO:
            client->autoupport = true;
            break;
        case MegaApi::TRANSFER_METHOD_AUTO_NORMAL:
            client->usealtupport = false;
            client->autoupport = true;
            break;
        case MegaApi::TRANSFER_METHOD_AUTO_ALTERNATIVE:
            client->usealtupport = true;
            client->autoupport = true;
            break;
        default:
            break;
    }
}

int MegaApiImpl::getDownloadMethod()
{
    if (client->autodownport)
    {
        if(client->usealtdownport)
        {
            return MegaApi::TRANSFER_METHOD_AUTO_ALTERNATIVE;
        }
        else
        {
            return MegaApi::TRANSFER_METHOD_AUTO_NORMAL;
        }
    }

    if (client->usealtdownport)
    {
        return MegaApi::TRANSFER_METHOD_ALTERNATIVE_PORT;
    }

    return MegaApi::TRANSFER_METHOD_NORMAL;
}

int MegaApiImpl::getUploadMethod()
{
    if (client->autoupport)
    {
        if(client->usealtupport)
        {
            return MegaApi::TRANSFER_METHOD_AUTO_ALTERNATIVE;
        }
        else
        {
            return MegaApi::TRANSFER_METHOD_AUTO_NORMAL;
        }
    }

    if (client->usealtupport)
    {
        return MegaApi::TRANSFER_METHOD_ALTERNATIVE_PORT;
    }

    return MegaApi::TRANSFER_METHOD_NORMAL;
}

MegaTransferList *MegaApiImpl::getTransfers()
{
    sdkMutex.lock();

    vector<MegaTransfer *> transfers;
    for (int d = GET; d == GET || d == PUT; d += PUT - GET)
    {
        for (transfer_map::iterator it = client->transfers[d].begin(); it != client->transfers[d].end(); it++)
        {
            Transfer *t = it->second;
            if(transferMap.find(t->tag) == transferMap.end())
            {
                continue;
            }
            MegaTransferPrivate* transfer = transferMap.at(t->tag);
            transfers.push_back(transfer);
        }
    }

    MegaTransferList *result = new MegaTransferListPrivate(transfers.data(), transfers.size());

    sdkMutex.unlock();
    return result;
}

MegaTransferList *MegaApiImpl::getStreamingTransfers()
{
    sdkMutex.lock();

    vector<MegaTransfer *> transfers;
    for (std::map<int, MegaTransferPrivate *>::iterator it = transferMap.begin(); it != transferMap.end(); it++)
    {
        MegaTransferPrivate *transfer = it->second;
        if (transfer->isStreamingTransfer())
        {
            transfers.push_back(transfer);
        }
    }
    MegaTransferList *result = new MegaTransferListPrivate(transfers.data(), transfers.size());

    sdkMutex.unlock();
    return result;
}

MegaTransfer *MegaApiImpl::getTransferByTag(int transferTag)
{
    MegaTransfer* value = NULL;
    sdkMutex.lock();

    if(transferMap.find(transferTag) == transferMap.end())
    {
        sdkMutex.unlock();
        return NULL;
    }

    value = transferMap.at(transferTag)->copy();
    sdkMutex.unlock();
    return value;
}

MegaTransferList *MegaApiImpl::getTransfers(int type)
{
    if(type != MegaTransfer::TYPE_DOWNLOAD && type != MegaTransfer::TYPE_UPLOAD)
    {
        return new MegaTransferListPrivate();
    }

    sdkMutex.lock();

    vector<MegaTransfer *> transfers;
    for (transfer_map::iterator it = client->transfers[type].begin(); it != client->transfers[type].end(); it++)
    {
        Transfer *t = it->second;
        if(transferMap.find(t->tag) == transferMap.end())
        {
            continue;
        }
        MegaTransferPrivate* transfer = transferMap.at(t->tag);
        transfers.push_back(transfer);
    }

    MegaTransferList *result = new MegaTransferListPrivate(transfers.data(), transfers.size());

    sdkMutex.unlock();
    return result;
}

MegaTransferList *MegaApiImpl::getChildTransfers(int transferTag)
{
    sdkMutex.lock();

    if(transferMap.find(transferTag) == transferMap.end())
    {
        sdkMutex.unlock();
        return new MegaTransferListPrivate();
    }

    MegaTransfer *transfer = transferMap.at(transferTag);
    if(!transfer->isFolderTransfer())
    {
        sdkMutex.unlock();
        return new MegaTransferListPrivate();
    }

    vector<MegaTransfer *> transfers;
    for(std::map<int, MegaTransferPrivate *>::iterator it = transferMap.begin(); it != transferMap.end(); it++)
    {
        MegaTransferPrivate *t = it->second;
        if(t->getFolderTransferTag() == transferTag)
        {
            transfers.push_back(transfer);
        }
    }

    MegaTransferList *result = new MegaTransferListPrivate(transfers.data(), transfers.size());

    sdkMutex.unlock();
    return result;
}

void MegaApiImpl::startUpload(const char *localPath, MegaNode *parent, const char *fileName, int64_t mtime, int folderTransferTag, MegaTransferListener *listener)
{
    MegaTransferPrivate* transfer = new MegaTransferPrivate(MegaTransfer::TYPE_UPLOAD, listener);
    if(localPath)
    {
        string path(localPath);
#if defined(_WIN32) && !defined(WINDOWS_PHONE)
        if(!PathIsRelativeA(path.c_str()) && ((path.size()<2) || path.compare(0, 2, "\\\\")))
            path.insert(0, "\\\\?\\");
#endif
        transfer->setPath(path.data());
    }

    if(parent)
    {
        transfer->setParentHandle(parent->getHandle());
    }

    transfer->setMaxRetries(maxRetries);

    if(fileName)
    {
        transfer->setFileName(fileName);
    }

    transfer->setTime(mtime);

    if(folderTransferTag)
    {
        transfer->setFolderTransferTag(folderTransferTag);
    }

	transferQueue.push(transfer);
    waiter->notify();
}

void MegaApiImpl::startUpload(const char* localPath, MegaNode* parent, MegaTransferListener *listener)
{ return startUpload(localPath, parent, (const char *)NULL, -1, 0, listener); }

void MegaApiImpl::startUpload(const char *localPath, MegaNode *parent, int64_t mtime, MegaTransferListener *listener)
{ return startUpload(localPath, parent, (const char *)NULL, mtime, 0, listener); }

void MegaApiImpl::startUpload(const char* localPath, MegaNode* parent, const char* fileName, MegaTransferListener *listener)
{ return startUpload(localPath, parent, fileName, -1, 0, listener); }

<<<<<<< HEAD
void MegaApiImpl::startDownload(MegaNode *node, const char* localPath, MegaTransferListener *listener)
=======
void MegaApiImpl::startDownload(MegaNode *node, const char* localPath, long startPos, long endPos, int folderTransferTag, MegaTransferListener *listener)
>>>>>>> d05222b8
{
	MegaTransferPrivate* transfer = new MegaTransferPrivate(MegaTransfer::TYPE_DOWNLOAD, listener);

    if(localPath)
    {
#if defined(_WIN32) && !defined(WINDOWS_PHONE)
        string path(localPath);
        if(!PathIsRelativeA(path.c_str()) && ((path.size()<2) || path.compare(0, 2, "\\\\")))
            path.insert(0, "\\\\?\\");
        localPath = path.data();
#endif

        int c = localPath[strlen(localPath)-1];
        if((c=='/') || (c == '\\')) transfer->setParentPath(localPath);
        else transfer->setPath(localPath);
    }

    if(node)
    {
        transfer->setNodeHandle(node->getHandle());
        if (node->isPublic() || node->isForeign())
        {
            transfer->setPublicNode(node);
        }
    }

	transfer->setMaxRetries(maxRetries);

    if (folderTransferTag)
    {
        transfer->setFolderTransferTag(folderTransferTag);
    }

	transferQueue.push(transfer);
	waiter->notify();
}

<<<<<<< HEAD
=======
void MegaApiImpl::startDownload(MegaNode *node, const char* localFolder, MegaTransferListener *listener)
{ startDownload(node, localFolder, 0, 0, 0, listener); }

>>>>>>> d05222b8
void MegaApiImpl::cancelTransfer(MegaTransfer *t, MegaRequestListener *listener)
{
    MegaRequestPrivate *request = new MegaRequestPrivate(MegaRequest::TYPE_CANCEL_TRANSFER, listener);
    if(t)
    {
        request->setTransferTag(t->getTag());
    }
    requestQueue.push(request);
    waiter->notify();
}

void MegaApiImpl::cancelTransferByTag(int transferTag, MegaRequestListener *listener)
{
    MegaRequestPrivate *request = new MegaRequestPrivate(MegaRequest::TYPE_CANCEL_TRANSFER, listener);
    request->setTransferTag(transferTag);
    requestQueue.push(request);
    waiter->notify();
}

void MegaApiImpl::cancelTransfers(int direction, MegaRequestListener *listener)
{
    MegaRequestPrivate *request = new MegaRequestPrivate(MegaRequest::TYPE_CANCEL_TRANSFERS, listener);
    request->setParamType(direction);
    requestQueue.push(request);
    waiter->notify();
}

void MegaApiImpl::startStreaming(MegaNode* node, m_off_t startPos, m_off_t size, MegaTransferListener *listener)
{
	MegaTransferPrivate* transfer = new MegaTransferPrivate(MegaTransfer::TYPE_DOWNLOAD, listener);
    if(node && !node->isPublic() && !node->isForeign())
	{
		transfer->setNodeHandle(node->getHandle());
	}
	else
	{
		transfer->setPublicNode(node);
	}

    transfer->setStreamingTransfer(true);
	transfer->setStartPos(startPos);
	transfer->setEndPos(startPos + size - 1);
	transfer->setMaxRetries(maxRetries);
	transferQueue.push(transfer);
	waiter->notify();
}

#ifdef ENABLE_SYNC

//Move local files inside synced folders to the "Rubbish" folder.
bool MegaApiImpl::moveToLocalDebris(const char *path)
{
    sdkMutex.lock();

    string utf8path = path;
#if defined(_WIN32) && !defined(WINDOWS_PHONE)
        if(!PathIsRelativeA(utf8path.c_str()) && ((utf8path.size()<2) || utf8path.compare(0, 2, "\\\\")))
            utf8path.insert(0, "\\\\?\\");
#endif

    string localpath;
    fsAccess->path2local(&utf8path, &localpath);

    Sync *sync = NULL;
    for (sync_list::iterator it = client->syncs.begin(); it != client->syncs.end(); it++)
    {
        string *localroot = &((*it)->localroot.localname);
        if(((localroot->size()+fsAccess->localseparator.size())<localpath.size()) &&
            !memcmp(localroot->data(), localpath.data(), localroot->size()) &&
            !memcmp(fsAccess->localseparator.data(), localpath.data()+localroot->size(), fsAccess->localseparator.size()))
        {
            sync = (*it);
            break;
        }
    }

    if(!sync)
    {
        sdkMutex.unlock();
        return false;
    }

    bool result = sync->movetolocaldebris(&localpath);
    sdkMutex.unlock();

    return result;
}

int MegaApiImpl::syncPathState(string* path)
{
#if defined(_WIN32) && !defined(WINDOWS_PHONE)
    string prefix("\\\\?\\");
    string localPrefix;
    fsAccess->path2local(&prefix, &localPrefix);
    path->append("", 1);
    if(!PathIsRelativeW((LPCWSTR)path->data()) && (path->size()<4 || memcmp(path->data(), localPrefix.data(), 4)))
    {
        path->insert(0, localPrefix);
    }
    path->resize(path->size() - 1);
#endif

    int state = MegaApi::STATE_NONE;
    sdkMutex.lock();
    for (sync_list::iterator it = client->syncs.begin(); it != client->syncs.end(); it++)
    {
        Sync *sync = (*it);
        unsigned int ssize = sync->localroot.localname.size();
        if(path->size() < ssize || memcmp(path->data(), sync->localroot.localname.data(), ssize))
            continue;

        if(path->size() == ssize)
        {
            state = sync->localroot.ts;
            break;
        }
        else if(!memcmp(path->data()+ssize, client->fsaccess->localseparator.data(), client->fsaccess->localseparator.size()))
        {
            LocalNode* l = sync->localnodebypath(NULL, path);
            if(l)
                state = l->ts;
            else
                state = MegaApi::STATE_IGNORED;
            break;
        }
    }
    sdkMutex.unlock();
    return state;
}


MegaNode *MegaApiImpl::getSyncedNode(string *path)
{
    sdkMutex.lock();
    MegaNode *node = NULL;
    for (sync_list::iterator it = client->syncs.begin(); (it != client->syncs.end()) && (node == NULL); it++)
    {
        Sync *sync = (*it);
        if(path->size() == sync->localroot.localname.size() &&
                !memcmp(path->data(), sync->localroot.localname.data(), path->size()))
        {
            node = MegaNodePrivate::fromNode(sync->localroot.node);
            break;
        }

        LocalNode * localNode = sync->localnodebypath(NULL, path);
        if(localNode) node = MegaNodePrivate::fromNode(localNode->node);
    }
    sdkMutex.unlock();
    return node;
}

void MegaApiImpl::syncFolder(const char *localFolder, MegaNode *megaFolder, MegaRequestListener *listener)
{
    MegaRequestPrivate *request = new MegaRequestPrivate(MegaRequest::TYPE_ADD_SYNC);
    if(megaFolder) request->setNodeHandle(megaFolder->getHandle());
    if(localFolder)
    {
        string path(localFolder);
#if defined(_WIN32) && !defined(WINDOWS_PHONE)
        if(!PathIsRelativeA(path.c_str()) && ((path.size()<2) || path.compare(0, 2, "\\\\")))
            path.insert(0, "\\\\?\\");
#endif
        request->setFile(path.data());
    }

    request->setListener(listener);
    requestQueue.push(request);
    waiter->notify();
}

void MegaApiImpl::resumeSync(const char *localFolder, long long localfp, MegaNode *megaFolder, MegaRequestListener* listener)
{
    sdkMutex.lock();

#ifdef __APPLE__
    localfp = 0;
#endif

    LOG_debug << "Resume sync";

    MegaRequestPrivate *request = new MegaRequestPrivate(MegaRequest::TYPE_ADD_SYNC);
    request->setListener(listener);
    if(megaFolder) request->setNodeHandle(megaFolder->getHandle());
    if(localFolder)
    {
        string path(localFolder);
#if defined(_WIN32) && !defined(WINDOWS_PHONE)
        if(!PathIsRelativeA(path.c_str()) && ((path.size()<2) || path.compare(0, 2, "\\\\")))
            path.insert(0, "\\\\?\\");
#endif
        request->setFile(path.data());
    }
    request->setNumber(localfp);

    int nextTag = client->nextreqtag();
    request->setTag(nextTag);
    requestMap[nextTag]=request;
    error e = API_OK;
    fireOnRequestStart(request);

    const char *localPath = request->getFile();
    Node *node = client->nodebyhandle(request->getNodeHandle());
    if(!node || (node->type==FILENODE) || !localPath)
    {
        e = API_EARGS;
    }
    else
    {
        string utf8name(localPath);
        string localname;
        client->fsaccess->path2local(&utf8name, &localname);
        e = client->addsync(&localname, DEBRISFOLDER, NULL, node, localfp, -nextTag);
        if(!e)
        {
            MegaSyncPrivate *sync = new MegaSyncPrivate(client->syncs.back());
            sync->setListener(request->getSyncListener());
            syncMap[-nextTag] = sync;

            request->setNumber(client->syncs.back()->fsfp);
        }
    }

    fireOnRequestFinish(request, MegaError(e));
    sdkMutex.unlock();
}

void MegaApiImpl::removeSync(handle nodehandle, MegaRequestListener* listener)
{
    MegaRequestPrivate *request = new MegaRequestPrivate(MegaRequest::TYPE_REMOVE_SYNC, listener);
    request->setNodeHandle(nodehandle);
    request->setFlag(true);
    requestQueue.push(request);
    waiter->notify();
}

void MegaApiImpl::disableSync(handle nodehandle, MegaRequestListener *listener)
{
    MegaRequestPrivate *request = new MegaRequestPrivate(MegaRequest::TYPE_REMOVE_SYNC, listener);
    request->setNodeHandle(nodehandle);
    request->setFlag(false);
    requestQueue.push(request);
    waiter->notify();
}

int MegaApiImpl::getNumActiveSyncs()
{
    sdkMutex.lock();
    int num = client->syncs.size();
    sdkMutex.unlock();
    return num;
}

void MegaApiImpl::stopSyncs(MegaRequestListener *listener)
{
    MegaRequestPrivate *request = new MegaRequestPrivate(MegaRequest::TYPE_REMOVE_SYNCS, listener);
    requestQueue.push(request);
    waiter->notify();
}

bool MegaApiImpl::isSynced(MegaNode *n)
{
    if(!n) return false;
    sdkMutex.lock();
    Node *node = client->nodebyhandle(n->getHandle());
    if(!node)
    {
        sdkMutex.unlock();
        return false;
    }

    bool result = (node->localnode!=NULL);
    sdkMutex.unlock();
    return result;
}

void MegaApiImpl::setExcludedNames(vector<string> *excludedNames)
{
    sdkMutex.lock();
    if(!excludedNames)
    {
        this->excludedNames.clear();
        sdkMutex.unlock();
        return;
    }

    for(unsigned int i=0; i<excludedNames->size(); i++)
    {
        LOG_debug << "Excluded name: " << excludedNames->at(i);
    }

    this->excludedNames = *excludedNames;
    sdkMutex.unlock();
}

void MegaApiImpl::setExclusionLowerSizeLimit(long long limit)
{
    syncLowerSizeLimit = limit;
}

void MegaApiImpl::setExclusionUpperSizeLimit(long long limit)
{
    syncUpperSizeLimit = limit;
}

string MegaApiImpl::getLocalPath(MegaNode *n)
{
    if(!n) return string();
    sdkMutex.lock();
    Node *node = client->nodebyhandle(n->getHandle());
    if(!node || !node->localnode)
    {
        sdkMutex.unlock();
        return string();
    }

    string result;
    node->localnode->getlocalpath(&result, true);
    result.append("", 1);
    sdkMutex.unlock();
    return result;
}

#endif

int MegaApiImpl::getNumPendingUploads()
{
    return pendingUploads;
}

int MegaApiImpl::getNumPendingDownloads()
{
    return pendingDownloads;
}

int MegaApiImpl::getTotalUploads()
{
    return totalUploads;
}

int MegaApiImpl::getTotalDownloads()
{
    return totalDownloads;
}

void MegaApiImpl::resetTotalDownloads()
{
    totalDownloads = 0;
}

void MegaApiImpl::resetTotalUploads()
{
    totalUploads = 0;
}

MegaNode *MegaApiImpl::getRootNode()
{
    sdkMutex.lock();
    MegaNode *result = MegaNodePrivate::fromNode(client->nodebyhandle(client->rootnodes[0]));
    sdkMutex.unlock();
	return result;
}

MegaNode* MegaApiImpl::getInboxNode()
{
    sdkMutex.lock();
    MegaNode *result = MegaNodePrivate::fromNode(client->nodebyhandle(client->rootnodes[1]));
    sdkMutex.unlock();
	return result;
}

MegaNode* MegaApiImpl::getRubbishNode()
{
    sdkMutex.lock();
    MegaNode *result = MegaNodePrivate::fromNode(client->nodebyhandle(client->rootnodes[2]));
    sdkMutex.unlock();
    return result;
}

void MegaApiImpl::setDefaultFilePermissions(int permissions)
{
    fsAccess->setdefaultfilepermissions(permissions);
}

int MegaApiImpl::getDefaultFilePermissions()
{
    return fsAccess->getdefaultfilepermissions();
}

void MegaApiImpl::setDefaultFolderPermissions(int permissions)
{
    fsAccess->setdefaultfolderpermissions(permissions);
}

int MegaApiImpl::getDefaultFolderPermissions()
{
    return fsAccess->getdefaultfolderpermissions();
}

long long MegaApiImpl::getBandwidthOverquotaDelay()
{
    long long result = client->overquotauntil;
    return result > Waiter::ds ? (result - Waiter::ds) / 10 : 0;
}

bool MegaApiImpl::userComparatorDefaultASC (User *i, User *j)
{
	if(strcasecmp(i->email.c_str(), j->email.c_str())<=0) return 1;
    return 0;
}

char *MegaApiImpl::escapeFsIncompatible(const char *filename)
{
    if(!filename)
    {
        return NULL;
    }
    string name = filename;
    client->fsaccess->escapefsincompatible(&name);
    return MegaApi::strdup(name.c_str());
}

char *MegaApiImpl::unescapeFsIncompatible(const char *name)
{
    if(!name)
    {
        return NULL;
    }
    string filename = name;
    client->fsaccess->unescapefsincompatible(&filename);
    return MegaApi::strdup(filename.c_str());
}

bool MegaApiImpl::createThumbnail(const char *imagePath, const char *dstPath)
{
    if (!gfxAccess)
    {
        return false;
    }

    string utf8ImagePath = imagePath;
    string localImagePath;
    fsAccess->path2local(&utf8ImagePath, &localImagePath);

    string utf8DstPath = dstPath;
    string localDstPath;
    fsAccess->path2local(&utf8DstPath, &localDstPath);

    sdkMutex.lock();
    bool result = gfxAccess->savefa(&localImagePath, GfxProc::THUMBNAIL120X120, &localDstPath);
    sdkMutex.unlock();

    return result;
}

bool MegaApiImpl::createPreview(const char *imagePath, const char *dstPath)
{
    if (!gfxAccess)
    {
        return false;
    }

    string utf8ImagePath = imagePath;
    string localImagePath;
    fsAccess->path2local(&utf8ImagePath, &localImagePath);

    string utf8DstPath = dstPath;
    string localDstPath;
    fsAccess->path2local(&utf8DstPath, &localDstPath);

    sdkMutex.lock();
    bool result = gfxAccess->savefa(&localImagePath, GfxProc::PREVIEW1000x1000, &localDstPath);
    sdkMutex.unlock();

    return result;
}

bool MegaApiImpl::isOnline()
{
    return !client->httpio->noinetds;
}

#ifdef HAVE_LIBUV
bool MegaApiImpl::httpServerStart(bool localOnly, int port)
{
    sdkMutex.lock();
    if (httpServer && httpServer->getPort() == port && httpServer->isLocalOnly() == localOnly)
    {
        httpServer->clearAllowedHandles();
        sdkMutex.unlock();
        return true;
    }

    httpServerStop();
    httpServer = new MegaHTTPServer(this);
    httpServer->setMaxBufferSize(httpServerMaxBufferSize);
    httpServer->setMaxOutputSize(httpServerMaxOutputSize);
    httpServer->enableFileServer(httpServerEnableFiles);
    httpServer->enableFolderServer(httpServerEnableFolders);
    httpServer->setRestrictedMode(httpServerRestrictedMode);
    httpServer->enableSubtitlesSupport(httpServerRestrictedMode);

    bool result = httpServer->start(port, localOnly);
    if (!result)
    {
        MegaHTTPServer *server = httpServer;
        httpServer = NULL;
        sdkMutex.unlock();
        delete server;
    }
    else
    {
        sdkMutex.unlock();
    }
    return result;
}

void MegaApiImpl::httpServerStop()
{
    sdkMutex.lock();
    if (httpServer)
    {
        MegaHTTPServer *server = httpServer;
        httpServer = NULL;
        sdkMutex.unlock();
        delete server;
    }
    else
    {
        sdkMutex.unlock();
    }
}

int MegaApiImpl::httpServerIsRunning()
{
    bool result = false;
    sdkMutex.lock();
    if (httpServer)
    {
        result = httpServer->getPort();
    }
    sdkMutex.unlock();
    return result;
}

char *MegaApiImpl::httpServerGetLocalLink(MegaNode *node)
{
    if (!node)
    {
        return NULL;
    }

    sdkMutex.lock();
    if (!httpServer)
    {
        sdkMutex.unlock();
        return NULL;
    }

    char *result = httpServer->getLink(node);
    sdkMutex.unlock();
    return result;
}

void MegaApiImpl::httpServerSetMaxBufferSize(int bufferSize)
{
    sdkMutex.lock();
    httpServerMaxBufferSize = bufferSize <= 0 ? 0 : bufferSize;
    if (httpServer)
    {
        httpServer->setMaxBufferSize(httpServerMaxBufferSize);
    }
    sdkMutex.unlock();
}

int MegaApiImpl::httpServerGetMaxBufferSize()
{
    int value;
    sdkMutex.lock();
    if (httpServerMaxBufferSize)
    {
        value = httpServerMaxBufferSize;
    }
    else
    {
        value = StreamingBuffer::MAX_BUFFER_SIZE;
    }
    sdkMutex.unlock();
    return value;
}

void MegaApiImpl::httpServerSetMaxOutputSize(int outputSize)
{
    sdkMutex.lock();
    httpServerMaxOutputSize = outputSize <= 0 ? 0 : outputSize;
    if (httpServer)
    {
        httpServer->setMaxOutputSize(httpServerMaxOutputSize);
    }
    sdkMutex.unlock();
}

int MegaApiImpl::httpServerGetMaxOutputSize()
{
    int value;
    sdkMutex.lock();
    if (httpServerMaxOutputSize)
    {
        value = httpServerMaxOutputSize;
    }
    else
    {
        value = StreamingBuffer::MAX_OUTPUT_SIZE;
    }
    sdkMutex.unlock();
    return value;
}

void MegaApiImpl::httpServerEnableFileServer(bool enable)
{
    sdkMutex.lock();
    this->httpServerEnableFiles = enable;
    if (httpServer)
    {
        httpServer->enableFileServer(enable);
    }
    sdkMutex.unlock();
}

bool MegaApiImpl::httpServerIsFileServerEnabled()
{
    return httpServerEnableFiles;
}

void MegaApiImpl::httpServerEnableFolderServer(bool enable)
{
    sdkMutex.lock();
    this->httpServerEnableFolders = enable;
    if (httpServer)
    {
        httpServer->enableFolderServer(enable);
    }
    sdkMutex.unlock();
}

bool MegaApiImpl::httpServerIsFolderServerEnabled()
{
    return httpServerEnableFolders;
}

void MegaApiImpl::httpServerSetRestrictedMode(int mode)
{
    if (mode != MegaApi::HTTP_SERVER_DENY_ALL
            && mode != MegaApi::HTTP_SERVER_ALLOW_ALL
            && mode != MegaApi::HTTP_SERVER_ALLOW_CREATED_LOCAL_LINKS
            && mode != MegaApi::HTTP_SERVER_ALLOW_LAST_LOCAL_LINK)
    {
        return;
    }

    sdkMutex.lock();
    httpServerRestrictedMode = mode;
    if (httpServer)
    {
        httpServer->setRestrictedMode(httpServerRestrictedMode);
    }
    sdkMutex.unlock();
}

int MegaApiImpl::httpServerGetRestrictedMode()
{
    return httpServerRestrictedMode;
}

void MegaApiImpl::httpServerEnableSubtitlesSupport(bool enable)
{
    sdkMutex.lock();
    httpServerSubtitlesSupportEnabled = enable;
    if (httpServer)
    {
        httpServer->enableSubtitlesSupport(httpServerSubtitlesSupportEnabled);
    }
    sdkMutex.unlock();
}

bool MegaApiImpl::httpServerIsSubtitlesSupportEnabled()
{
    return httpServerSubtitlesSupportEnabled;
}

bool MegaApiImpl::httpServerIsLocalOnly()
{
    bool localOnly = true;
    sdkMutex.lock();
    if (httpServer)
    {
        localOnly = httpServer->isLocalOnly();
    }
    sdkMutex.unlock();
    return localOnly;
}

void MegaApiImpl::httpServerAddListener(MegaTransferListener *listener)
{
    if (!listener)
    {
        return;
    }

    sdkMutex.lock();
    httpServerListeners.insert(listener);
    sdkMutex.unlock();
}

void MegaApiImpl::httpServerRemoveListener(MegaTransferListener *listener)
{
    if (!listener)
    {
        return;
    }

    sdkMutex.lock();
    httpServerListeners.erase(listener);
    sdkMutex.unlock();
}

void MegaApiImpl::fireOnStreamingStart(MegaTransferPrivate *transfer)
{
    for(set<MegaTransferListener *>::iterator it = httpServerListeners.begin(); it != httpServerListeners.end() ; it++)
        (*it)->onTransferStart(api, transfer);
}

void MegaApiImpl::fireOnStreamingTemporaryError(MegaTransferPrivate *transfer, MegaError e)
{
    for(set<MegaTransferListener *>::iterator it = httpServerListeners.begin(); it != httpServerListeners.end() ; it++)
        (*it)->onTransferTemporaryError(api, transfer, &e);
}

void MegaApiImpl::fireOnStreamingFinish(MegaTransferPrivate *transfer, MegaError e)
{
    if(e.getErrorCode())
    {
        LOG_warn << "Streaming request finished with error: " << e.getErrorString();
    }
    else
    {
        LOG_info << "Streaming request finished";
    }

    for(set<MegaTransferListener *>::iterator it = httpServerListeners.begin(); it != httpServerListeners.end() ; it++)
        (*it)->onTransferFinish(api, transfer, &e);

    delete transfer;
}
#endif

#ifdef ENABLE_CHAT
void MegaApiImpl::createChat(bool group, MegaTextChatPeerList *peers, MegaRequestListener *listener)
{
    MegaRequestPrivate *request = new MegaRequestPrivate(MegaRequest::TYPE_CHAT_CREATE, listener);
    request->setFlag(group);
    request->setMegaTextChatPeerList(peers);
    requestQueue.push(request);
    waiter->notify();
}

void MegaApiImpl::fetchChats(MegaRequestListener *listener)
{
    MegaRequestPrivate *request = new MegaRequestPrivate(MegaRequest::TYPE_CHAT_FETCH, listener);
    requestQueue.push(request);
    waiter->notify();
}

void MegaApiImpl::inviteToChat(MegaHandle chatid, MegaHandle uh, int privilege, MegaRequestListener *listener)
{
    MegaRequestPrivate *request = new MegaRequestPrivate(MegaRequest::TYPE_CHAT_INVITE, listener);
    request->setNodeHandle(chatid);
    request->setParentHandle(uh);
    request->setAccess(privilege);
    requestQueue.push(request);
    waiter->notify();
}

void MegaApiImpl::removeFromChat(MegaHandle chatid, MegaHandle uh, MegaRequestListener *listener)
{
    MegaRequestPrivate *request = new MegaRequestPrivate(MegaRequest::TYPE_CHAT_REMOVE, listener);
    request->setNodeHandle(chatid);
    if (uh != INVALID_HANDLE)   // if not provided, it removes oneself from the chat
    {
        request->setParentHandle(uh);
    }
    requestQueue.push(request);
    waiter->notify();
}

void MegaApiImpl::getUrlChat(MegaHandle chatid, MegaRequestListener *listener)
{
    MegaRequestPrivate *request = new MegaRequestPrivate(MegaRequest::TYPE_CHAT_URL, listener);
    request->setNodeHandle(chatid);
    requestQueue.push(request);
    waiter->notify();
}

void MegaApiImpl::grantAccessInChat(MegaHandle chatid, MegaNode *n, MegaHandle uh, MegaRequestListener *listener)
{
    MegaRequestPrivate *request = new MegaRequestPrivate(MegaRequest::TYPE_CHAT_GRANT_ACCESS, listener);
    request->setParentHandle(chatid);
    request->setNodeHandle(n->getHandle());

    char uid[12];
    Base64::btoa((byte*)&uh, MegaClient::CHATHANDLE, uid);
    uid[11] = 0;

    request->setEmail(uid);
    requestQueue.push(request);
    waiter->notify();
}

void MegaApiImpl::removeAccessInChat(MegaHandle chatid, MegaNode *n, MegaHandle uh, MegaRequestListener *listener)
{
    MegaRequestPrivate *request = new MegaRequestPrivate(MegaRequest::TYPE_CHAT_REMOVE_ACCESS, listener);
    request->setParentHandle(chatid);
    request->setNodeHandle(n->getHandle());

    char uid[12];
    Base64::btoa((byte*)&uh, MegaClient::CHATHANDLE, uid);
    uid[11] = 0;

    request->setEmail(uid);
    waiter->notify();
}
#endif

MegaUserList* MegaApiImpl::getContacts()
{
    sdkMutex.lock();

	vector<User*> vUsers;
	for (user_map::iterator it = client->users.begin() ; it != client->users.end() ; it++ )
	{
		User *u = &(it->second);
        if (u->userhandle == client->me)
        {
            continue;
        }
        vector<User *>::iterator i = std::lower_bound(vUsers.begin(), vUsers.end(), u, MegaApiImpl::userComparatorDefaultASC);
		vUsers.insert(i, u);
	}
    MegaUserList *userList = new MegaUserListPrivate(vUsers.data(), vUsers.size());

    sdkMutex.unlock();

	return userList;
}


MegaUser* MegaApiImpl::getContact(const char* email)
{
    sdkMutex.lock();
	MegaUser *user = MegaUserPrivate::fromUser(client->finduser(email, 0));

    if (user && user->getHandle() == client->me)
    {
        delete user;
        user = NULL;    // it's not a contact
    }

    sdkMutex.unlock();
	return user;
}


MegaNodeList* MegaApiImpl::getInShares(MegaUser *megaUser)
{
    if (!megaUser)
    {
        return new MegaNodeListPrivate();
    }

    sdkMutex.lock();
    vector<Node*> vNodes;
    User *user = client->finduser(megaUser->getEmail(), 0);
    if (!user || user->show != VISIBLE)
    {
        sdkMutex.unlock();
        return new MegaNodeListPrivate();
    }

    for (handle_set::iterator sit = user->sharing.begin(); sit != user->sharing.end(); sit++)
    {
        Node *n;
        if ((n = client->nodebyhandle(*sit)) && !n->parent)
        {
            vNodes.push_back(n);
        }
    }

    MegaNodeList *nodeList;
    if (vNodes.size())
    {
        nodeList = new MegaNodeListPrivate(vNodes.data(), vNodes.size());
    }
    else
    {
        nodeList = new MegaNodeListPrivate();
    }

    sdkMutex.unlock();
    return nodeList;
}

MegaNodeList* MegaApiImpl::getInShares()
{
    sdkMutex.lock();

    vector<Node*> vNodes;
    for (user_map::iterator it = client->users.begin(); it != client->users.end(); it++)
    {
        User *user = &(it->second);
        if (user->show != VISIBLE)
        {
            continue;
        }

        Node *n;
        for (handle_set::iterator sit = user->sharing.begin(); sit != user->sharing.end(); sit++)
        {
            if ((n = client->nodebyhandle(*sit)) && !n->parent)
            {
                vNodes.push_back(n);
            }
        }
    }

    MegaNodeList *nodeList = new MegaNodeListPrivate(vNodes.data(), vNodes.size());
    sdkMutex.unlock();
    return nodeList;
}

MegaShareList* MegaApiImpl::getInSharesList()
{
    sdkMutex.lock();

    vector<Share*> vShares;
    handle_vector vHandles;

    for(user_map::iterator it = client->users.begin(); it != client->users.end(); it++)
    {
        User *user = &(it->second);
        if (user->show != VISIBLE)
        {
            continue;
        }

        Node *n;

        for (handle_set::iterator sit = user->sharing.begin(); sit != user->sharing.end(); sit++)
        {
            if ((n = client->nodebyhandle(*sit)) && !n->parent)
            {
                vShares.push_back(n->inshare);
                vHandles.push_back(n->nodehandle);
            }
        }
    }

    MegaShareList *shareList = new MegaShareListPrivate(vShares.data(), vHandles.data(), vShares.size());
    sdkMutex.unlock();
    return shareList;
}

bool MegaApiImpl::isPendingShare(MegaNode *megaNode)
{
    if(!megaNode) return false;

    sdkMutex.lock();
    Node *node = client->nodebyhandle(megaNode->getHandle());
    if(!node)
    {
        sdkMutex.unlock();
        return false;
    }

    bool result = (node->pendingshares != NULL);
    sdkMutex.unlock();

    return result;
}

MegaShareList *MegaApiImpl::getOutShares()
{
    sdkMutex.lock();

    OutShareProcessor shareProcessor;
    processTree(client->nodebyhandle(client->rootnodes[0]), &shareProcessor, true);
    MegaShareList *shareList = new MegaShareListPrivate(shareProcessor.getShares().data(), shareProcessor.getHandles().data(), shareProcessor.getShares().size());

	sdkMutex.unlock();
	return shareList;
}

MegaShareList* MegaApiImpl::getOutShares(MegaNode *megaNode)
{
    if(!megaNode) return new MegaShareListPrivate();

    sdkMutex.lock();
	Node *node = client->nodebyhandle(megaNode->getHandle());
	if(!node)
	{
        sdkMutex.unlock();
        return new MegaShareListPrivate();
	}

    if(!node->outshares)
    {
        sdkMutex.unlock();
        return new MegaShareListPrivate();
    }

	vector<Share*> vShares;
	vector<handle> vHandles;

    for (share_map::iterator it = node->outshares->begin(); it != node->outshares->end(); it++)
	{
        Share *share = it->second;
        if (share->user && (share->user->show == VISIBLE))
        {
            vShares.push_back(share);
            vHandles.push_back(node->nodehandle);
        }
	}

    MegaShareList *shareList = new MegaShareListPrivate(vShares.data(), vHandles.data(), vShares.size());
    sdkMutex.unlock();
    return shareList;
}

MegaShareList *MegaApiImpl::getPendingOutShares()
{
    sdkMutex.lock();

    PendingOutShareProcessor shareProcessor;
    processTree(client->nodebyhandle(client->rootnodes[0]), &shareProcessor, true);
    MegaShareList *shareList = new MegaShareListPrivate(shareProcessor.getShares().data(), shareProcessor.getHandles().data(), shareProcessor.getShares().size());

    sdkMutex.unlock();
    return shareList;
}

MegaShareList *MegaApiImpl::getPendingOutShares(MegaNode *megaNode)
{
    if(!megaNode)
    {
        return new MegaShareListPrivate();
    }

    sdkMutex.lock();
    Node *node = client->nodebyhandle(megaNode->getHandle());
    if(!node || !node->pendingshares)
    {
        sdkMutex.unlock();
        return new MegaShareListPrivate();
    }

    vector<Share*> vShares;
    vector<handle> vHandles;

    for (share_map::iterator it = node->pendingshares->begin(); it != node->pendingshares->end(); it++)
    {
        vShares.push_back(it->second);
        vHandles.push_back(node->nodehandle);
    }

    MegaShareList *shareList = new MegaShareListPrivate(vShares.data(), vHandles.data(), vShares.size());
    sdkMutex.unlock();
    return shareList;
}

MegaNodeList *MegaApiImpl::getPublicLinks()
{
    sdkMutex.lock();

    PublicLinkProcessor linkProcessor;
    processTree(client->nodebyhandle(client->rootnodes[0]), &linkProcessor, true);
    MegaNodeList *nodeList = new MegaNodeListPrivate(linkProcessor.getNodes().data(), linkProcessor.getNodes().size());

    sdkMutex.unlock();
    return nodeList;
}

MegaContactRequestList *MegaApiImpl::getIncomingContactRequests()
{
    sdkMutex.lock();
    vector<PendingContactRequest*> vContactRequests;
    for (handlepcr_map::iterator it = client->pcrindex.begin(); it != client->pcrindex.end(); it++)
    {
        if(!it->second->isoutgoing)
        {
            vContactRequests.push_back(it->second);
        }
    }

    MegaContactRequestList *requestList = new MegaContactRequestListPrivate(vContactRequests.data(), vContactRequests.size());
    sdkMutex.unlock();

    return requestList;
}

MegaContactRequestList *MegaApiImpl::getOutgoingContactRequests()
{
    sdkMutex.lock();
    vector<PendingContactRequest*> vContactRequests;
    for (handlepcr_map::iterator it = client->pcrindex.begin(); it != client->pcrindex.end(); it++)
    {
        if(it->second->isoutgoing)
        {
            vContactRequests.push_back(it->second);
        }
    }

    MegaContactRequestList *requestList = new MegaContactRequestListPrivate(vContactRequests.data(), vContactRequests.size());
    sdkMutex.unlock();

    return requestList;
}

int MegaApiImpl::getAccess(MegaNode* megaNode)
{
    if(!megaNode) return MegaShare::ACCESS_UNKNOWN;

    sdkMutex.lock();
    Node *node = client->nodebyhandle(megaNode->getHandle());
    if(!node)
    {
        sdkMutex.unlock();
        return MegaShare::ACCESS_UNKNOWN;
    }

    if (!client->loggedin())
    {
        sdkMutex.unlock();
        return MegaShare::ACCESS_READ;
    }

    if(node->type > FOLDERNODE)
    {
        sdkMutex.unlock();
        return MegaShare::ACCESS_OWNER;
    }

    Node *n = node;
    accesslevel_t a = OWNER;
    while (n)
    {
        if (n->inshare) { a = n->inshare->access; break; }
        n = n->parent;
    }

    sdkMutex.unlock();

    switch(a)
    {
        case RDONLY: return MegaShare::ACCESS_READ;
        case RDWR: return MegaShare::ACCESS_READWRITE;
        case FULL: return MegaShare::ACCESS_FULL;
        default: return MegaShare::ACCESS_OWNER;
    }
}

bool MegaApiImpl::processMegaTree(MegaNode* n, MegaTreeProcessor* processor, bool recursive)
{
	if(!n) return true;
	if(!processor) return false;

    sdkMutex.lock();
	Node *node = client->nodebyhandle(n->getHandle());
	if(!node)
	{
        sdkMutex.unlock();
		return true;
	}

	if (node->type != FILENODE)
	{
		for (node_list::iterator it = node->children.begin(); it != node->children.end(); )
		{
			MegaNode *megaNode = MegaNodePrivate::fromNode(*it++);
			if(recursive)
			{
				if(!processMegaTree(megaNode,processor))
				{
					delete megaNode;
                    sdkMutex.unlock();
					return 0;
				}
			}
			else
			{
				if(!processor->processMegaNode(megaNode))
				{
					delete megaNode;
                    sdkMutex.unlock();
					return 0;
				}
			}
			delete megaNode;
		}
	}
	bool result = processor->processMegaNode(n);

    sdkMutex.unlock();
    return result;
}

MegaNodeList *MegaApiImpl::search(const char *searchString)
{
    if(!searchString)
    {
        return new MegaNodeListPrivate();
    }

    sdkMutex.lock();

    node_vector result;
    Node *node;

    // rootnodes
    for (int i = 0; i < sizeof client->rootnodes; i++)
    {
        node = client->nodebyhandle(client->rootnodes[i]);

        SearchTreeProcessor searchProcessor(searchString);
        processTree(node, &searchProcessor);
        node_vector& vNodes = searchProcessor.getResults();

        result.insert(result.end(), vNodes.begin(), vNodes.end());
    }

    // inshares
    MegaShareList *shares = getInSharesList();
    for (int i = 0; i < shares->size(); i++)
    {
        node = client->nodebyhandle(shares->get(i)->getNodeHandle());

        SearchTreeProcessor searchProcessor(searchString);
        processTree(node, &searchProcessor);
        vector<Node *>& vNodes  = searchProcessor.getResults();

        result.insert(result.end(), vNodes.begin(), vNodes.end());
    }
    delete shares;

    MegaNodeList *nodeList = new MegaNodeListPrivate(result.data(), result.size());
    
    sdkMutex.unlock();

    return nodeList;
}

MegaNode *MegaApiImpl::createForeignFileNode(MegaHandle handle, const char *key, const char *name, m_off_t size, m_off_t mtime,
                                            MegaHandle parentHandle, const char* privateauth, const char *publicauth)
{
    string nodekey;
    string attrstring;
    nodekey.resize(strlen(key) * 3 / 4 + 3);
    nodekey.resize(Base64::atob(key, (byte *)nodekey.data(), nodekey.size()));
    return new MegaNodePrivate(name, FILENODE, size, mtime, mtime, handle, &nodekey, &attrstring, NULL, parentHandle,
                               privateauth, publicauth, false, true);
}

MegaNode *MegaApiImpl::createForeignFolderNode(MegaHandle handle, const char *name, MegaHandle parentHandle, const char *privateauth, const char *publicauth)
{
    string nodekey;
    string attrstring;
    return new MegaNodePrivate(name, FOLDERNODE, 0, 0, 0, handle, &nodekey, &attrstring, NULL, parentHandle,
                               privateauth, publicauth, false, true);
}

void MegaApiImpl::loadBalancing(const char* service, MegaRequestListener *listener)
{
    MegaRequestPrivate *request = new MegaRequestPrivate(MegaRequest::TYPE_LOAD_BALANCING, listener);
    request->setName(service);
    requestQueue.push(request);
    waiter->notify();
}

const char *MegaApiImpl::getVersion()
{
    return client->version();
}

const char *MegaApiImpl::getUserAgent()
{
    return client->useragent.c_str();
}

void MegaApiImpl::changeApiUrl(const char *apiURL, bool disablepkp)
{
    sdkMutex.lock();
    MegaClient::APIURL = apiURL;
    if(disablepkp)
    {
        MegaClient::disablepkp = true;
    }

    client->abortbackoff();
    client->disconnect();
    sdkMutex.unlock();
}

void MegaApiImpl::retrySSLerrors(bool enable)
{
    sdkMutex.lock();
    client->retryessl = enable;
    sdkMutex.unlock();
}

void MegaApiImpl::setPublicKeyPinning(bool enable)
{
    sdkMutex.lock();
    client->disablepkp = !enable;
    sdkMutex.unlock();
}

bool MegaApiImpl::processTree(Node* node, TreeProcessor* processor, bool recursive)
{
	if(!node) return 1;
	if(!processor) return 0;

    sdkMutex.lock();
	node = client->nodebyhandle(node->nodehandle);
	if(!node)
	{
        sdkMutex.unlock();
		return 1;
	}

	if (node->type != FILENODE)
	{
		for (node_list::iterator it = node->children.begin(); it != node->children.end(); )
		{
			if(recursive)
			{
				if(!processTree(*it++,processor))
				{
                    sdkMutex.unlock();
					return 0;
				}
			}
			else
			{
				if(!processor->processNode(*it++))
				{
                    sdkMutex.unlock();
					return 0;
				}
			}
		}
	}
	bool result = processor->processNode(node);

    sdkMutex.unlock();
	return result;
}

MegaNodeList* MegaApiImpl::search(MegaNode* n, const char* searchString, bool recursive)
{
    if (!n || !searchString)
    {
    	return new MegaNodeListPrivate();
    }
    
    sdkMutex.lock();
    
    Node *node = client->nodebyhandle(n->getHandle());
    if (!node)
    {
        sdkMutex.unlock();
        return new MegaNodeListPrivate();
    }

    SearchTreeProcessor searchProcessor(searchString);
    processTree(node, &searchProcessor, recursive);
    vector<Node *>& vNodes = searchProcessor.getResults();

    MegaNodeList *nodeList = new MegaNodeListPrivate(vNodes.data(), vNodes.size());

    sdkMutex.unlock();

    return nodeList;
}

long long MegaApiImpl::getSize(MegaNode *n)
{
    if(!n) return 0;

    sdkMutex.lock();
    Node *node = client->nodebyhandle(n->getHandle());
    if(!node)
    {
        sdkMutex.unlock();
        return 0;
    }
    SizeProcessor sizeProcessor;
    processTree(node, &sizeProcessor);
    long long result = sizeProcessor.getTotalBytes();
    sdkMutex.unlock();

    return result;
}

char *MegaApiImpl::getFingerprint(const char *filePath)
{
    if(!filePath) return NULL;

    string path = filePath;
    string localpath;
    fsAccess->path2local(&path, &localpath);

    FileAccess *fa = fsAccess->newfileaccess();
    if(!fa->fopen(&localpath, true, false))
        return NULL;

    FileFingerprint fp;
    fp.genfingerprint(fa);
    m_off_t size = fa->size;
    delete fa;
    if(fp.size < 0)
        return NULL;

    string fingerprint;
    fp.serializefingerprint(&fingerprint);

    char bsize[sizeof(size)+1];
    int l = Serialize64::serialize((byte *)bsize, size);
    char *buf = new char[l * 4 / 3 + 4];
    char ssize = 'A' + Base64::btoa((const byte *)bsize, l, buf);

    string result(1, ssize);
    result.append(buf);
    result.append(fingerprint);
    delete [] buf;

    return MegaApi::strdup(result.c_str());
}

char *MegaApiImpl::getFingerprint(MegaNode *n)
{
    if(!n) return NULL;

    return MegaApi::strdup(n->getFingerprint());
}

void MegaApiImpl::transfer_failed(Transfer* tr, error e, dstime timeleft)
{
    if(transferMap.find(tr->tag) == transferMap.end()) return;
    MegaError megaError(e, timeleft / 10);
    MegaTransferPrivate* transfer = transferMap.at(tr->tag);
    transfer->setUpdateTime(Waiter::ds);
    transfer->setDeltaSize(0);
    transfer->setSpeed(0);
    transfer->setLastError(megaError);

    if (e == API_EOVERQUOTA && timeleft)
    {
        LOG_warn << "Bandwidth overquota";
        for (int d = GET; d == GET || d == PUT; d += PUT - GET)
        {
            for (transfer_map::iterator it = client->transfers[d].begin(); it != client->transfers[d].end(); it++)
            {
                Transfer *t = it->second;
                t->bt.backoff(timeleft);
                if (t->slot)
                {
                    t->slot->retrybt.backoff(timeleft);
                    t->slot->retrying = true;
                }
            }
        }
    }

    fireOnTransferTemporaryError(transfer, megaError);
}

char *MegaApiImpl::getFingerprint(MegaInputStream *inputStream, int64_t mtime)
{
    if(!inputStream) return NULL;

    ExternalInputStream is(inputStream);
    m_off_t size = is.size();
    if(size < 0)
        return NULL;

    FileFingerprint fp;
    fp.genfingerprint(&is, mtime);

    if(fp.size < 0)
        return NULL;

    string fingerprint;
    fp.serializefingerprint(&fingerprint);

    char bsize[sizeof(size)+1];
    int l = Serialize64::serialize((byte *)bsize, size);
    char *buf = new char[l * 4 / 3 + 4];
    char ssize = 'A' + Base64::btoa((const byte *)bsize, l, buf);

    string result(1, ssize);
    result.append(buf);
    result.append(fingerprint);
    delete [] buf;

    return MegaApi::strdup(result.c_str());
}

MegaNode *MegaApiImpl::getNodeByFingerprint(const char *fingerprint)
{
    if(!fingerprint) return NULL;

    MegaNode *result;
    sdkMutex.lock();
    result = MegaNodePrivate::fromNode(getNodeByFingerprintInternal(fingerprint));
    sdkMutex.unlock();
    return result;
}

MegaNodeList *MegaApiImpl::getNodesByFingerprint(const char *fingerprint)
{
    FileFingerprint *fp = getFileFingerprintInternal(fingerprint);
    if (!fp)
    {
        return new MegaNodeListPrivate();
    }

    sdkMutex.lock();
    node_vector *nodes = client->nodesbyfingerprint(fp);
    MegaNodeList *result = new MegaNodeListPrivate(nodes->data(), nodes->size());
    delete fp;
    delete nodes;
    sdkMutex.unlock();
    return result;
}

MegaNode *MegaApiImpl::getExportableNodeByFingerprint(const char *fingerprint, const char *name)
{
    MegaNode *result = NULL;

    FileFingerprint *fp = getFileFingerprintInternal(fingerprint);
    if (!fp)
    {
        return NULL;
    }

    sdkMutex.lock();
    node_vector *nodes = client->nodesbyfingerprint(fp);
    for (unsigned int i = 0; i < nodes->size(); i++)
    {
        Node *node = nodes->at(i);
        if ((!name || !strcmp(name, node->displayname())) &&
                client->checkaccess(node, OWNER))
        {
            Node *n = node;
            while (n)
            {
                if (n->type == RUBBISHNODE)
                {
                    node = NULL;
                    break;
                }
                n = n->parent;
            }

            if (!node)
            {
                continue;
            }

            result = MegaNodePrivate::fromNode(node);
            break;
        }
    }

    delete fp;
    delete nodes;
    sdkMutex.unlock();
    return result;
}

MegaNode *MegaApiImpl::getNodeByFingerprint(const char *fingerprint, MegaNode* parent)
{
    if(!fingerprint) return NULL;

    MegaNode *result;
    sdkMutex.lock();
    Node *p = NULL;
    if(parent)
    {
        p = client->nodebyhandle(parent->getHandle());
    }

    result = MegaNodePrivate::fromNode(getNodeByFingerprintInternal(fingerprint, p));
    sdkMutex.unlock();
    return result;
}

bool MegaApiImpl::hasFingerprint(const char *fingerprint)
{
    return (getNodeByFingerprintInternal(fingerprint) != NULL);
}

char *MegaApiImpl::getCRC(const char *filePath)
{
    if(!filePath) return NULL;

    string path = filePath;
    string localpath;
    fsAccess->path2local(&path, &localpath);

    FileAccess *fa = fsAccess->newfileaccess();
    if(!fa->fopen(&localpath, true, false))
        return NULL;

    FileFingerprint fp;
    fp.genfingerprint(fa);
    delete fa;
    if(fp.size < 0)
        return NULL;

    string result;
    result.resize((sizeof fp.crc) * 4 / 3 + 4);
    result.resize(Base64::btoa((const byte *)fp.crc, sizeof fp.crc, (char*)result.c_str()));
    return MegaApi::strdup(result.c_str());
}

char *MegaApiImpl::getCRCFromFingerprint(const char *fingerprint)
{    
    FileFingerprint *fp = getFileFingerprintInternal(fingerprint);
    if (!fp)
    {
        return NULL;
    }
    
    string result;
    result.resize((sizeof fp->crc) * 4 / 3 + 4);
    result.resize(Base64::btoa((const byte *)fp->crc, sizeof fp->crc,(char*)result.c_str()));
    delete fp;

    return MegaApi::strdup(result.c_str());
}

char *MegaApiImpl::getCRC(MegaNode *n)
{
    if(!n) return NULL;

    sdkMutex.lock();
    Node *node = client->nodebyhandle(n->getHandle());
    if(!node || node->type != FILENODE || node->size < 0 || !node->isvalid)
    {
        sdkMutex.unlock();
        return NULL;
    }

    string result;
    result.resize((sizeof node->crc) * 4 / 3 + 4);
    result.resize(Base64::btoa((const byte *)node->crc, sizeof node->crc, (char*)result.c_str()));

    sdkMutex.unlock();
    return MegaApi::strdup(result.c_str());
}

MegaNode *MegaApiImpl::getNodeByCRC(const char *crc, MegaNode *parent)
{
    if(!parent) return NULL;

    sdkMutex.lock();
    Node *node = client->nodebyhandle(parent->getHandle());
    if(!node || node->type == FILENODE)
    {
        sdkMutex.unlock();
        return NULL;
    }

    byte binarycrc[sizeof(node->crc)];
    Base64::atob(crc, binarycrc, sizeof(binarycrc));

    for (node_list::iterator it = node->children.begin(); it != node->children.end(); it++)
    {
        Node *child = (*it);
        if(!memcmp(child->crc, binarycrc, sizeof(node->crc)))
        {
            MegaNode *result = MegaNodePrivate::fromNode(child);
            sdkMutex.unlock();
            return result;
        }
    }

    sdkMutex.unlock();
    return NULL;
}

SearchTreeProcessor::SearchTreeProcessor(const char *search) { this->search = search; }

#if defined(_WIN32) || defined(__APPLE__)

char *strcasestr(const char *string, const char *substring)
{
	int i, j;
	for (i = 0; string[i]; i++)
	{
		for (j = 0; substring[j]; j++)
		{
			unsigned char c1 = string[i + j];
			if (!c1)
				return NULL;

			unsigned char c2 = substring[j];
			if (toupper(c1) != toupper(c2))
				break;
		}

		if (!substring[j])
			return (char *)string + i;
	}
	return NULL;
}

#endif

bool SearchTreeProcessor::processNode(Node* node)
{
	if(!node) return true;
	if(!search) return false;

	if(strcasestr(node->displayname(), search)!=NULL)
		results.push_back(node);

	return true;
}

vector<Node *> &SearchTreeProcessor::getResults()
{
	return results;
}

SizeProcessor::SizeProcessor()
{
    totalBytes=0;
}

bool SizeProcessor::processNode(Node *node)
{
    if(node->type == FILENODE)
        totalBytes += node->size;
    return true;
}

long long SizeProcessor::getTotalBytes()
{
    return totalBytes;
}

void MegaApiImpl::transfer_added(Transfer *t)
{
	MegaTransferPrivate *transfer = currentTransfer;
    if(!transfer)
    {
        transfer = new MegaTransferPrivate(t->type);
        transfer->setSyncTransfer(true);
    }

	currentTransfer = NULL;
    transfer->setTransfer(t);
    transfer->setTotalBytes(t->size);
    transfer->setTag(t->tag);
	transferMap[t->tag]=transfer;

    if (t->type == GET)
    {
        totalDownloads++;
        pendingDownloads++;
    }
    else
    {
        totalUploads++;
        pendingUploads++;
    }

    fireOnTransferStart(transfer);
}

void MegaApiImpl::transfer_removed(Transfer *t)
{
    if(transferMap.find(t->tag) == transferMap.end()) return;
    MegaTransferPrivate* transfer = transferMap.at(t->tag);
    if(!transfer)
    {
        return;
    }

    if (t->type == GET)
    {
        if(pendingDownloads > 0)
            pendingDownloads--;

        if(totalDownloads > 0)
            totalDownloads--;
    }
    else
    {
        if(pendingUploads > 0)
            pendingUploads--;

        if(totalUploads > 0)
            totalUploads--;
    }

    fireOnTransferFinish(transfer, transfer->getLastError());
}

void MegaApiImpl::transfer_prepare(Transfer *t)
{
    if(transferMap.find(t->tag) == transferMap.end()) return;
    MegaTransferPrivate* transfer = transferMap.at(t->tag);

	if (t->type == GET)
		transfer->setNodeHandle(t->files.back()->h);

    string path;
    fsAccess->local2path(&(t->files.back()->localname), &path);
    transfer->setPath(path.c_str());
    transfer->setTotalBytes(t->size);

    LOG_info << "Transfer (" << transfer->getTransferString() << ") starting. File: " << transfer->getFileName();
}

void MegaApiImpl::transfer_update(Transfer *tr)
{
    if(transferMap.find(tr->tag) == transferMap.end()) return;
    MegaTransferPrivate* transfer = transferMap.at(tr->tag);
    if(!transfer)
    {
        return;
    }

    if(tr->slot)
    {
        if((transfer->getUpdateTime() != Waiter::ds) || !tr->slot->progressreported || (tr->slot->progressreported == tr->size))
        {
            if(!transfer->getStartTime())
            {
                transfer->setStartTime(Waiter::ds);
            }

            m_off_t deltaSize = tr->slot->progressreported - transfer->getTransferredBytes();
            transfer->setDeltaSize(deltaSize);

            dstime currentTime = Waiter::ds;
            long long speed = 0;
            if(tr->type == GET)
            {
                totalDownloadedBytes += deltaSize;

                while(downloadBytes.size())
                {
                    dstime deltaTime = currentTime - downloadTimes[0];
                    if(deltaTime <= 50)
                    {
                        break;
                    }

                    downloadPartialBytes -= downloadBytes[0];
                    downloadBytes.erase(downloadBytes.begin());
                    downloadTimes.erase(downloadTimes.begin());
                }

                downloadBytes.push_back(deltaSize);
                downloadTimes.push_back(currentTime);
                downloadPartialBytes += deltaSize;

                downloadSpeed = (downloadPartialBytes * 10) / 50;
                speed = downloadSpeed;
            }
            else
            {
                totalUploadedBytes += deltaSize;

                while(uploadBytes.size())
                {
                    dstime deltaTime = currentTime - uploadTimes[0];
                    if(deltaTime <= 50)
                    {
                        break;
                    }

                    uploadPartialBytes -= uploadBytes[0];
                    uploadBytes.erase(uploadBytes.begin());
                    uploadTimes.erase(uploadTimes.begin());
                }

                uploadBytes.push_back(deltaSize);
                uploadTimes.push_back(currentTime);
                uploadPartialBytes += deltaSize;

                uploadSpeed = (uploadPartialBytes * 10) / 50;
                speed = uploadSpeed;
            }

            transfer->setTransferredBytes(tr->slot->progressreported);

            if(currentTime < transfer->getStartTime())
                transfer->setStartTime(currentTime);

            transfer->setSpeed(speed);
            transfer->setUpdateTime(currentTime);

            fireOnTransferUpdate(transfer);
        }
	}
}

void MegaApiImpl::transfer_complete(Transfer* tr)
{
    if(transferMap.find(tr->tag) == transferMap.end()) return;
    MegaTransferPrivate* transfer = transferMap.at(tr->tag);

    dstime currentTime = Waiter::ds;
    if(!transfer->getStartTime())
        transfer->setStartTime(currentTime);
    if(currentTime<transfer->getStartTime())
        transfer->setStartTime(currentTime);

    transfer->setUpdateTime(currentTime);

    if(tr->size != transfer->getTransferredBytes())
    {
        long long speed = 0;
        long long deltaTime = currentTime-transfer->getStartTime();
        if(deltaTime<=0)
            deltaTime = 1;
        if(transfer->getTotalBytes()>0)
            speed = (10*transfer->getTotalBytes())/deltaTime;

        transfer->setSpeed(speed);
        transfer->setDeltaSize(tr->size - transfer->getTransferredBytes());
        if(tr->type == GET)
            totalDownloadedBytes += transfer->getDeltaSize();
        else
            totalUploadedBytes += transfer->getDeltaSize();

        transfer->setTransferredBytes(tr->size);
    }

    if (tr->type == GET)
    {
        if(pendingDownloads > 0)
            pendingDownloads--;

        string path;
        fsAccess->local2path(&tr->localfilename, &path);
        transfer->setPath(path.c_str());

        fireOnTransferFinish(transfer, MegaError(API_OK));
    }
    else
    {
        if(tr->size != transfer->getTransferredBytes())
        {
            fireOnTransferUpdate(transfer);
        }
    }
}

<<<<<<< HEAD
void MegaApiImpl::transfer_resume(string *d)
{
    MegaFileGet *file = MegaFileGet::unserialize(d);
    if (!file)
    {
        return;
    }

    MegaTransferPrivate* transfer = file->getTransfer();
    currentTransfer = transfer;
    client->nextreqtag();
    client->startxfer(GET, file);
    waiter->notify();
}

dstime MegaApiImpl::pread_failure(error e, int retry, void* param)
=======
dstime MegaApiImpl::pread_failure(error e, int retry, void* param, dstime timeLeft)
>>>>>>> d05222b8
{
    MegaTransferPrivate *transfer = (MegaTransferPrivate *)param;
    transfer->setUpdateTime(Waiter::ds);
    transfer->setDeltaSize(0);
    transfer->setSpeed(0);
    transfer->setLastBytes(NULL);
    if (retry <= transfer->getMaxRetries() && e != API_EINCOMPLETE)
    {	
        fireOnTransferTemporaryError(transfer, MegaError(e, timeLeft / 10));
        LOG_debug << "Streaming temporarily failed " << retry;
        if (retry <= 1)
        {
            return 0;
        }

        return (dstime)(1 << (retry - 1));
    }
    else
    {
        fireOnTransferFinish(transfer, MegaError(e));
        return NEVER;
    }
}

bool MegaApiImpl::pread_data(byte *buffer, m_off_t len, m_off_t, void* param)
{
    MegaTransferPrivate *transfer = (MegaTransferPrivate *)param;

    if(!transfer->getStartTime())
    {
        transfer->setStartTime(Waiter::ds);
    }

    m_off_t deltaSize = len;
    transfer->setDeltaSize(deltaSize);

    dstime currentTime = Waiter::ds;
    long long speed = 0;

    totalDownloadedBytes += deltaSize;
    while(downloadBytes.size())
    {
        dstime deltaTime = currentTime - downloadTimes[0];
        if(deltaTime <= 50)
        {
            break;
        }

        downloadPartialBytes -= downloadBytes[0];
        downloadBytes.erase(downloadBytes.begin());
        downloadTimes.erase(downloadTimes.begin());
    }

    downloadBytes.push_back(deltaSize);
    downloadTimes.push_back(currentTime);
    downloadPartialBytes += deltaSize;

    downloadSpeed = (downloadPartialBytes * 10) / 50;
    speed = downloadSpeed;

    if(currentTime < transfer->getStartTime())
        transfer->setStartTime(currentTime);

    transfer->setSpeed(speed);
    transfer->setUpdateTime(currentTime);
    transfer->setLastBytes((char *)buffer);
    transfer->setDeltaSize(len);
    transfer->setTransferredBytes(transfer->getTransferredBytes()+len);

    bool end = (transfer->getTransferredBytes() == transfer->getTotalBytes());
    fireOnTransferUpdate(transfer);
    if(!fireOnTransferData(transfer) || end)
    {
        fireOnTransferFinish(transfer, end ? MegaError(API_OK) : MegaError(API_EINCOMPLETE));
		return end;
    }
    return true;
}

void MegaApiImpl::reportevent_result(error e)
{
    MegaError megaError(e);
    if(requestMap.find(client->restag) == requestMap.end()) return;
    MegaRequestPrivate* request = requestMap.at(client->restag);
    if(!request || (request->getType() != MegaRequest::TYPE_REPORT_EVENT)) return;

    fireOnRequestFinish(request, megaError);
}

void MegaApiImpl::loadbalancing_result(string *servers, error e)
{
    MegaError megaError(e);
    if(requestMap.find(client->restag) == requestMap.end()) return;
    MegaRequestPrivate* request = requestMap.at(client->restag);
    if(!request || (request->getType() != MegaRequest::TYPE_LOAD_BALANCING)) return;

    if(!e)
    {
        request->setText(servers->c_str());
    }
    fireOnRequestFinish(request, megaError);
}

void MegaApiImpl::sessions_killed(handle, error e)
{
    MegaError megaError(e);

    if(requestMap.find(client->restag) == requestMap.end()) return;
    MegaRequestPrivate* request = requestMap.at(client->restag);
    if(!request || (request->getType() != MegaRequest::TYPE_KILL_SESSION)) return;

    fireOnRequestFinish(request, megaError);
}

void MegaApiImpl::cleanrubbishbin_result(error e)
{
    MegaError megaError(e);

    if(requestMap.find(client->restag) == requestMap.end()) return;
    MegaRequestPrivate* request = requestMap.at(client->restag);
    if(!request || (request->getType() != MegaRequest::TYPE_CLEAN_RUBBISH_BIN)) return;

    fireOnRequestFinish(request, megaError);
}

#ifdef ENABLE_CHAT

void MegaApiImpl::chatcreate_result(TextChat *chat, error e)
{
    MegaError megaError(e);
    if(requestMap.find(client->restag) == requestMap.end()) return;
    MegaRequestPrivate* request = requestMap.at(client->restag);
    if(!request || (request->getType() != MegaRequest::TYPE_CHAT_CREATE)) return;

    if (!e)
    {
        // encapsulate the chat in a list for the request
        textchat_vector chatList;
        chatList.push_back(chat);

        MegaTextChatListPrivate *megaChatList = new MegaTextChatListPrivate(&chatList);
        request->setMegaTextChatList(megaChatList);
    }

    fireOnRequestFinish(request, megaError);
}

void MegaApiImpl::chatfetch_result(textchat_vector *chatList, error e)
{
    MegaError megaError(e);
    if(requestMap.find(client->restag) == requestMap.end()) return;
    MegaRequestPrivate* request = requestMap.at(client->restag);
    if(!request || (request->getType() != MegaRequest::TYPE_CHAT_FETCH)) return;

    if (!e)
    {
        MegaTextChatListPrivate *megaChatList = new MegaTextChatListPrivate(chatList);
        request->setMegaTextChatList(megaChatList);
    }

    fireOnRequestFinish(request, megaError);
}

void MegaApiImpl::chatinvite_result(error e)
{
    MegaError megaError(e);
    if(requestMap.find(client->restag) == requestMap.end()) return;
    MegaRequestPrivate* request = requestMap.at(client->restag);
    if(!request || (request->getType() != MegaRequest::TYPE_CHAT_INVITE)) return;

    fireOnRequestFinish(request, megaError);
}

void MegaApiImpl::chatremove_result(error e)
{
    MegaError megaError(e);
    if(requestMap.find(client->restag) == requestMap.end()) return;
    MegaRequestPrivate* request = requestMap.at(client->restag);
    if(!request || (request->getType() != MegaRequest::TYPE_CHAT_REMOVE)) return;

    fireOnRequestFinish(request, megaError);
}

void MegaApiImpl::chaturl_result(error e)
{
    MegaError megaError(e);
    if(requestMap.find(client->restag) == requestMap.end()) return;
    MegaRequestPrivate* request = requestMap.at(client->restag);
    if(!request || (request->getType() != MegaRequest::TYPE_CHAT_URL)) return;

    fireOnRequestFinish(request, megaError);
}

void MegaApiImpl::chaturl_result(string *url, error e)
{
    MegaError megaError(e);
    if(requestMap.find(client->restag) == requestMap.end()) return;
    MegaRequestPrivate* request = requestMap.at(client->restag);
    if(!request || (request->getType() != MegaRequest::TYPE_CHAT_URL)) return;

    if (!e)
    {
        request->setLink(url->c_str());
    }

    fireOnRequestFinish(request, megaError);
}

void MegaApiImpl::chatgrantaccess_result(error e)
{
    MegaError megaError(e);
    if(requestMap.find(client->restag) == requestMap.end()) return;
    MegaRequestPrivate* request = requestMap.at(client->restag);
    if(!request || (request->getType() != MegaRequest::TYPE_CHAT_GRANT_ACCESS)) return;

    fireOnRequestFinish(request, megaError);
}

void MegaApiImpl::chatremoveaccess_result(error e)
{
    MegaError megaError(e);
    if(requestMap.find(client->restag) == requestMap.end()) return;
    MegaRequestPrivate* request = requestMap.at(client->restag);
    if(!request || (request->getType() != MegaRequest::TYPE_CHAT_REMOVE_ACCESS)) return;

    fireOnRequestFinish(request, megaError);
}

void MegaApiImpl::chats_updated(textchat_vector *chats)
{
    if (!chats || !chats->size())
    {
        return;
    }

    MegaTextChatList *chatList = new MegaTextChatListPrivate(chats);
    fireOnChatsUpdate(chatList);
    delete chatList;
}
#endif

#ifdef ENABLE_SYNC
void MegaApiImpl::syncupdate_state(Sync *sync, syncstate_t newstate)
{
    LOG_debug << "Sync state change: " << newstate << " Path: " << sync->localroot.name;
    client->abortbackoff(false);

    if(newstate == SYNC_FAILED)
    {
        MegaRequestPrivate *request = new MegaRequestPrivate(MegaRequest::TYPE_ADD_SYNC);

        if(sync->localroot.node)
        {
            request->setNodeHandle(sync->localroot.node->nodehandle);
        }

        int nextTag = client->nextreqtag();
        request->setTag(nextTag);
        requestMap[nextTag]=request;
        fireOnRequestFinish(request, MegaError(sync->errorcode));
    }

    if(syncMap.find(sync->tag) == syncMap.end()) return;
    MegaSyncPrivate* megaSync = syncMap.at(sync->tag);
    megaSync->setState(newstate);

    fireOnSyncStateChanged(megaSync);
}

void MegaApiImpl::syncupdate_scanning(bool scanning)
{
    if(client)
    {
        client->abortbackoff(false);
        client->syncscanstate = scanning;
    }
    fireOnGlobalSyncStateChanged();
}

void MegaApiImpl::syncupdate_local_folder_addition(Sync *sync, LocalNode *localNode, const char* path)
{
    LOG_debug << "Sync - local folder addition detected: " << path;
    client->abortbackoff(false);

    if(syncMap.find(sync->tag) == syncMap.end()) return;
    MegaSyncPrivate* megaSync = syncMap.at(sync->tag);

    MegaSyncEventPrivate *event = new MegaSyncEventPrivate(MegaSyncEvent::TYPE_LOCAL_FOLDER_ADITION);
    event->setPath(path);
    fireOnSyncEvent(megaSync, event);
}

void MegaApiImpl::syncupdate_local_folder_deletion(Sync *sync, LocalNode *localNode)
{
    client->abortbackoff(false);

    string local;
    string path;
    localNode->getlocalpath(&local, true);
    fsAccess->local2path(&local, &path);
    LOG_debug << "Sync - local folder deletion detected: " << path.c_str();

    if(syncMap.find(sync->tag) == syncMap.end()) return;
    MegaSyncPrivate* megaSync = syncMap.at(sync->tag);


    MegaSyncEventPrivate *event = new MegaSyncEventPrivate(MegaSyncEvent::TYPE_LOCAL_FOLDER_DELETION);
    event->setPath(path.c_str());
    fireOnSyncEvent(megaSync, event);
}

void MegaApiImpl::syncupdate_local_file_addition(Sync *sync, LocalNode *localNode, const char* path)
{
    LOG_debug << "Sync - local file addition detected: " << path;
    client->abortbackoff(false);

    if(syncMap.find(sync->tag) == syncMap.end()) return;
    MegaSyncPrivate* megaSync = syncMap.at(sync->tag);

    MegaSyncEventPrivate *event = new MegaSyncEventPrivate(MegaSyncEvent::TYPE_LOCAL_FILE_ADDITION);
    event->setPath(path);
    fireOnSyncEvent(megaSync, event);
}

void MegaApiImpl::syncupdate_local_file_deletion(Sync *sync, LocalNode *localNode)
{
    client->abortbackoff(false);

    string local;
    string path;
    localNode->getlocalpath(&local, true);
    fsAccess->local2path(&local, &path);
    LOG_debug << "Sync - local file deletion detected: " << path.c_str();

    if(syncMap.find(sync->tag) == syncMap.end()) return;
    MegaSyncPrivate* megaSync = syncMap.at(sync->tag);

    MegaSyncEventPrivate *event = new MegaSyncEventPrivate(MegaSyncEvent::TYPE_LOCAL_FILE_DELETION);
    event->setPath(path.c_str());
    fireOnSyncEvent(megaSync, event);
}

void MegaApiImpl::syncupdate_local_file_change(Sync *sync, LocalNode *localNode, const char* path)
{
    LOG_debug << "Sync - local file change detected: " << path;
    client->abortbackoff(false);

    if(syncMap.find(sync->tag) == syncMap.end()) return;
    MegaSyncPrivate* megaSync = syncMap.at(sync->tag);

    MegaSyncEventPrivate *event = new MegaSyncEventPrivate(MegaSyncEvent::TYPE_LOCAL_FILE_CHANGED);
    event->setPath(path);
    fireOnSyncEvent(megaSync, event);
}

void MegaApiImpl::syncupdate_local_move(Sync *sync, LocalNode *localNode, const char *to)
{
    client->abortbackoff(false);

    string local;
    string path;
    localNode->getlocalpath(&local, true);
    fsAccess->local2path(&local, &path);
    LOG_debug << "Sync - local rename/move " << path.c_str() << " -> " << to;

    if(syncMap.find(sync->tag) == syncMap.end()) return;
    MegaSyncPrivate* megaSync = syncMap.at(sync->tag);

    MegaSyncEventPrivate *event = new MegaSyncEventPrivate(MegaSyncEvent::TYPE_LOCAL_MOVE);
    event->setPath(path.c_str());
    event->setNewPath(to);
    fireOnSyncEvent(megaSync, event);
}

void MegaApiImpl::syncupdate_get(Sync *sync, Node* node, const char *path)
{
    LOG_debug << "Sync - requesting file " << path;

    if(syncMap.find(sync->tag) == syncMap.end()) return;
    MegaSyncPrivate* megaSync = syncMap.at(sync->tag);

    MegaSyncEventPrivate *event = new MegaSyncEventPrivate(MegaSyncEvent::TYPE_FILE_GET);
    event->setNodeHandle(node->nodehandle);
    event->setPath(path);
    fireOnSyncEvent(megaSync, event);
}

void MegaApiImpl::syncupdate_put(Sync *sync, LocalNode *localNode, const char *path)
{
    LOG_debug << "Sync - sending file " << path;

    if(syncMap.find(sync->tag) == syncMap.end()) return;
    MegaSyncPrivate* megaSync = syncMap.at(sync->tag);

    MegaSyncEventPrivate *event = new MegaSyncEventPrivate(MegaSyncEvent::TYPE_FILE_PUT);
    event->setPath(path);
    fireOnSyncEvent(megaSync, event);
}

void MegaApiImpl::syncupdate_remote_file_addition(Sync *sync, Node *n)
{
    LOG_debug << "Sync - remote file addition detected " << n->displayname() << " Nhandle: " << LOG_NODEHANDLE(n->nodehandle);
    client->abortbackoff(false);

    if(syncMap.find(sync->tag) == syncMap.end()) return;
    MegaSyncPrivate* megaSync = syncMap.at(sync->tag);

    MegaSyncEventPrivate *event = new MegaSyncEventPrivate(MegaSyncEvent::TYPE_REMOTE_FILE_ADDITION);
    event->setNodeHandle(n->nodehandle);
    fireOnSyncEvent(megaSync, event);
}

void MegaApiImpl::syncupdate_remote_file_deletion(Sync *sync, Node *n)
{
    LOG_debug << "Sync - remote file deletion detected " << n->displayname();
    client->abortbackoff(false);

    if(syncMap.find(sync->tag) == syncMap.end()) return;
    MegaSyncPrivate* megaSync = syncMap.at(sync->tag);

    MegaSyncEventPrivate *event = new MegaSyncEventPrivate(MegaSyncEvent::TYPE_REMOTE_FILE_DELETION);
    event->setNodeHandle(n->nodehandle);
    fireOnSyncEvent(megaSync, event);
}

void MegaApiImpl::syncupdate_remote_folder_addition(Sync *sync, Node *n)
{
    LOG_debug << "Sync - remote folder addition detected " << n->displayname();
    client->abortbackoff(false);

    if(syncMap.find(sync->tag) == syncMap.end()) return;
    MegaSyncPrivate* megaSync = syncMap.at(sync->tag);

    MegaSyncEventPrivate *event = new MegaSyncEventPrivate(MegaSyncEvent::TYPE_REMOTE_FOLDER_ADDITION);
    event->setNodeHandle(n->nodehandle);
    fireOnSyncEvent(megaSync, event);
}

void MegaApiImpl::syncupdate_remote_folder_deletion(Sync *sync, Node *n)
{
    LOG_debug << "Sync - remote folder deletion detected " << n->displayname();
    client->abortbackoff(false);

    if(syncMap.find(sync->tag) == syncMap.end()) return;
    MegaSyncPrivate* megaSync = syncMap.at(sync->tag);

    MegaSyncEventPrivate *event = new MegaSyncEventPrivate(MegaSyncEvent::TYPE_REMOTE_FOLDER_DELETION);
    event->setNodeHandle(n->nodehandle);
    fireOnSyncEvent(megaSync, event);
}

void MegaApiImpl::syncupdate_remote_copy(Sync *, const char *name)
{
    LOG_debug << "Sync - creating remote file " << name << " by copying existing remote file";
    client->abortbackoff(false);
}

void MegaApiImpl::syncupdate_remote_move(Sync *sync, Node *n, Node *prevparent)
{
    LOG_debug << "Sync - remote move " << n->displayname() <<
                 " from " << (prevparent ? prevparent->displayname() : "?") <<
                 " to " << (n->parent ? n->parent->displayname() : "?");
    client->abortbackoff(false);

    if(syncMap.find(sync->tag) == syncMap.end()) return;
    MegaSyncPrivate* megaSync = syncMap.at(sync->tag);

    MegaSyncEventPrivate *event = new MegaSyncEventPrivate(MegaSyncEvent::TYPE_REMOTE_MOVE);
    event->setNodeHandle(n->nodehandle);
    event->setPrevParent(prevparent ? prevparent->nodehandle : UNDEF);
    fireOnSyncEvent(megaSync, event);
}

void MegaApiImpl::syncupdate_remote_rename(Sync *sync, Node *n, const char *prevname)
{
    LOG_debug << "Sync - remote rename from " << prevname << " to " << n->displayname();
    client->abortbackoff(false);

    if(syncMap.find(sync->tag) == syncMap.end()) return;
    MegaSyncPrivate* megaSync = syncMap.at(sync->tag);

    MegaSyncEventPrivate *event = new MegaSyncEventPrivate(MegaSyncEvent::TYPE_REMOTE_RENAME);
    event->setNodeHandle(n->nodehandle);
    event->setPrevName(prevname);
    fireOnSyncEvent(megaSync, event);
}

void MegaApiImpl::syncupdate_treestate(LocalNode *l)
{
    string local;
    string path;
    l->getlocalpath(&local, true);
    fsAccess->local2path(&local, &path);

    if(syncMap.find(l->sync->tag) == syncMap.end()) return;
    MegaSyncPrivate* megaSync = syncMap.at(l->sync->tag);

    fireOnFileSyncStateChanged(megaSync, path.data(), (int)l->ts);
}

bool MegaApiImpl::sync_syncable(Node *node)
{
    if(node->type == FILENODE && !is_syncable(node->size))
    {
        return false;
    }

    const char *name = node->displayname();
    sdkMutex.unlock();
    bool result = is_syncable(name);
    sdkMutex.lock();
    return result;
}

bool MegaApiImpl::sync_syncable(const char *name, string *localpath, string *)
{
    static FileAccess* f = fsAccess->newfileaccess();
    if(f->fopen(localpath) && !is_syncable(f->size))
    {
        return false;
    }

    sdkMutex.unlock();
    bool result =  is_syncable(name);
    sdkMutex.lock();
    return result;
}

void MegaApiImpl::syncupdate_local_lockretry(bool waiting)
{
    if (waiting)
    {
        LOG_debug << "Sync - waiting for local filesystem lock";
    }
    else
    {
        LOG_debug << "Sync - local filesystem lock issue resolved, continuing...";
        client->abortbackoff(false);
    }

    this->waiting = waiting;
    this->fireOnGlobalSyncStateChanged();
}
#endif


// user addition/update (users never get deleted)
void MegaApiImpl::users_updated(User** u, int count)
{
    if(!count)
    {
        return;
    }

    MegaUserList *userList = NULL;
    if(u != NULL)
    {
        userList = new MegaUserListPrivate(u, count);
        fireOnUsersUpdate(userList);
    }
    else
    {
        fireOnUsersUpdate(NULL);
    }
    delete userList;
}

void MegaApiImpl::account_updated()
{
    fireOnAccountUpdate();
}

void MegaApiImpl::pcrs_updated(PendingContactRequest **r, int count)
{
    if(!count)
    {
        return;
    }

    MegaContactRequestList *requestList = NULL;
    if(r != NULL)
    {
        requestList = new MegaContactRequestListPrivate(r, count);
        fireOnContactRequestsUpdate(requestList);
    }
    else
    {
        fireOnContactRequestsUpdate(NULL);
    }
    delete requestList;
}

void MegaApiImpl::setattr_result(handle h, error e)
{
	MegaError megaError(e);
    if(requestMap.find(client->restag) == requestMap.end()) return;
    MegaRequestPrivate* request = requestMap.at(client->restag);
    if (!request || ((request->getType() != MegaRequest::TYPE_RENAME)
            && request->getType() != MegaRequest::TYPE_SET_ATTR_NODE))
    {
        return;
    }

	request->setNodeHandle(h);
    fireOnRequestFinish(request, megaError);
}

void MegaApiImpl::rename_result(handle h, error e)
{
	MegaError megaError(e);
    if(requestMap.find(client->restag) == requestMap.end()) return;
    MegaRequestPrivate* request = requestMap.at(client->restag);
    if(!request || (request->getType() != MegaRequest::TYPE_MOVE)) return;

    request->setNodeHandle(h);
    fireOnRequestFinish(request, megaError);
}

void MegaApiImpl::unlink_result(handle h, error e)
{
	MegaError megaError(e);
    if(requestMap.find(client->restag) == requestMap.end()) return;
    MegaRequestPrivate* request = requestMap.at(client->restag);
    if(!request || ((request->getType() != MegaRequest::TYPE_REMOVE) &&
                    (request->getType() != MegaRequest::TYPE_MOVE)))
    {
        return;
    }

    if (request->getType() != MegaRequest::TYPE_MOVE)
    {
        request->setNodeHandle(h);
    }

    fireOnRequestFinish(request, megaError);
}

void MegaApiImpl::fetchnodes_result(error e)
{    
    MegaError megaError(e);
    MegaRequestPrivate* request;
    if (!client->restag)
    {
        request = new MegaRequestPrivate(MegaRequest::TYPE_FETCH_NODES);
        fireOnRequestFinish(request, megaError);
        return;
    }

    if (requestMap.find(client->restag) == requestMap.end())
    {
        return;
    }
    request = requestMap.at(client->restag);
    if(!request || (request->getType() != MegaRequest::TYPE_FETCH_NODES))
    {
        return;
    }

    if (e == API_OK)
    {
        // check if we fetched a folder link and the key is invalid
        handle h = client->getrootpublicfolder();
        if (h != UNDEF)
        {
            Node *n = client->nodebyhandle(h);
            if (n && (n->attrs.map.find('n') == n->attrs.map.end()))
            {
                request->setFlag(true);
            }
        }
    }

    fireOnRequestFinish(request, megaError);
}

void MegaApiImpl::putnodes_result(error e, targettype_t t, NewNode* nn)
{
    handle h = UNDEF;
    Node *n = NULL;

    if(!e && t != USER_HANDLE)
    {
        if(client->nodenotify.size())
        {
            n = client->nodenotify.back();
        }

        if(n)
        {
            n->applykey();
            n->setattr();
            h = n->nodehandle;
        }
    }

	MegaError megaError(e);
    if(transferMap.find(client->restag) != transferMap.end())
    {
        MegaTransferPrivate* transfer = transferMap.at(client->restag);
        if(transfer->getType() == MegaTransfer::TYPE_DOWNLOAD)
        {
            return;
        }

        if(pendingUploads > 0)
        {
            pendingUploads--;
        }

        transfer->setNodeHandle(h);
        fireOnTransferFinish(transfer, megaError);
        delete [] nn;
        return;
    }

	if(requestMap.find(client->restag) == requestMap.end()) return;
	MegaRequestPrivate* request = requestMap.at(client->restag);
    if(!request || ((request->getType() != MegaRequest::TYPE_IMPORT_LINK) &&
                    (request->getType() != MegaRequest::TYPE_CREATE_FOLDER) &&
                    (request->getType() != MegaRequest::TYPE_COPY) &&
                    (request->getType() != MegaRequest::TYPE_MOVE))) return;

    delete [] nn;

    if (request->getType() != MegaRequest::TYPE_MOVE)
    {
        request->setNodeHandle(h);
        fireOnRequestFinish(request, megaError);
    }
    else
    {
        if (!e)
        {
            Node * node = client->nodebyhandle(request->getNodeHandle());
            if (!node)
            {
                e = API_ENOENT;
            }
            else
            {
                request->setNodeHandle(h);
                int creqtag = client->reqtag;
                client->reqtag = request->getTag();
                e = client->unlink(node);
                client->reqtag = creqtag;
            }
        }

        if (e)
        {
            fireOnRequestFinish(request, MegaError(e));
        }
    }
}

void MegaApiImpl::share_result(error e)
{
	MegaError megaError(e);

    if(requestMap.find(client->restag) == requestMap.end()) return;
    MegaRequestPrivate* request = requestMap.at(client->restag);
    if(!request || ((request->getType() != MegaRequest::TYPE_EXPORT) &&
                    (request->getType() != MegaRequest::TYPE_SHARE))) return;

    //exportnode_result will be called to end the request.
	if(request->getType() == MegaRequest::TYPE_EXPORT)
		return;

    fireOnRequestFinish(request, megaError);
}

void MegaApiImpl::share_result(int, error)
{
    //The other callback will be called at the end of the request
}

void MegaApiImpl::setpcr_result(handle h, error e, opcactions_t action)
{
    MegaError megaError(e);
    if(requestMap.find(client->restag) == requestMap.end()) return;
    MegaRequestPrivate* request = requestMap.at(client->restag);
    if(!request || request->getType() != MegaRequest::TYPE_INVITE_CONTACT) return;

    if (e)
    {
        LOG_debug << "Outgoing pending contact request failed (" << megaError.getErrorString() << ")";
    }
    else
    {
        if (h == UNDEF)
        {
            // must have been deleted
            LOG_debug << "Outgoing pending contact request " << (action == OPCA_DELETE ? "deleted" : "reminded") << " successfully";
        }
        else
        {
            char buffer[12];
            Base64::btoa((byte*)&h, sizeof(h), buffer);
            LOG_debug << "Outgoing pending contact request succeeded, id: " << buffer;
        }
    }

    request->setNodeHandle(h);
    request->setNumber(action);
    fireOnRequestFinish(request, megaError);
}

void MegaApiImpl::updatepcr_result(error e, ipcactions_t action)
{
    MegaError megaError(e);
    if(requestMap.find(client->restag) == requestMap.end()) return;
    MegaRequestPrivate* request = requestMap.at(client->restag);
    if(!request || request->getType() != MegaRequest::TYPE_REPLY_CONTACT_REQUEST) return;

    if (e)
    {
        LOG_debug << "Incoming pending contact request update failed (" << megaError.getErrorString() << ")";
    }
    else
    {
        string labels[3] = {"accepted", "denied", "ignored"};
        LOG_debug << "Incoming pending contact request successfully " << labels[(int)action];
    }

    request->setNumber(action);
    fireOnRequestFinish(request, megaError);
}

void MegaApiImpl::fa_complete(Node* n, fatype type, const char* data, uint32_t len)
{
    int tag = client->restag;
    while(tag)
    {
        if(requestMap.find(tag) == requestMap.end()) return;
        MegaRequestPrivate* request = requestMap.at(tag);
        if(!request || (request->getType() != MegaRequest::TYPE_GET_ATTR_FILE)) return;

        tag = request->getNumber();

        FileAccess *f = client->fsaccess->newfileaccess();
        string filePath(request->getFile());
        string localPath;
        fsAccess->path2local(&filePath, &localPath);

        totalDownloadedBytes += len;

        fsAccess->unlinklocal(&localPath);
        if(!f->fopen(&localPath, false, true))
        {
            delete f;
            fireOnRequestFinish(request, MegaError(API_EWRITE));
            continue;
        }

        if(!f->fwrite((const byte*)data, len, 0))
        {
            delete f;
            fireOnRequestFinish(request, MegaError(API_EWRITE));
            continue;
        }

        delete f;
        fireOnRequestFinish(request, MegaError(API_OK));
    }
}

int MegaApiImpl::fa_failed(handle, fatype, int retries, error e)
{
    int tag = client->restag;
    while(tag)
    {
        if(requestMap.find(tag) == requestMap.end()) return 1;
        MegaRequestPrivate* request = requestMap.at(tag);
        if(!request || (request->getType() != MegaRequest::TYPE_GET_ATTR_FILE))
            return 1;

        tag = request->getNumber();
        if(retries >= 2)
        {
            fireOnRequestFinish(request, MegaError(e));
        }
        else
        {
            fireOnRequestTemporaryError(request, MegaError(e));
        }
    }

    return (retries >= 2);
}

void MegaApiImpl::putfa_result(handle, fatype, error e)
{
    MegaError megaError(e);
    if(requestMap.find(client->restag) == requestMap.end()) return;
    MegaRequestPrivate* request = requestMap.at(client->restag);
    if(!request || request->getType() != MegaRequest::TYPE_SET_ATTR_FILE)
        return;

    fireOnRequestFinish(request, megaError);
}

void MegaApiImpl::putfa_result(handle, fatype, const char *)
{
    MegaError megaError(API_OK);
    if(requestMap.find(client->restag) == requestMap.end()) return;
    MegaRequestPrivate* request = requestMap.at(client->restag);
    if(!request || request->getType() != MegaRequest::TYPE_SET_ATTR_FILE)
        return;

    fireOnRequestFinish(request, megaError);
}

void MegaApiImpl::enumeratequotaitems_result(handle product, unsigned prolevel, unsigned gbstorage, unsigned gbtransfer, unsigned months, unsigned amount, const char* currency, const char* description, const char* iosid, const char* androidid)
{
    if(requestMap.find(client->restag) == requestMap.end()) return;
    MegaRequestPrivate* request = requestMap.at(client->restag);
    if(!request || ((request->getType() != MegaRequest::TYPE_GET_PRICING) &&
                    (request->getType() != MegaRequest::TYPE_GET_PAYMENT_ID) &&
                    (request->getType() != MegaRequest::TYPE_UPGRADE_ACCOUNT)))
    {
        return;
    }

    request->addProduct(product, prolevel, gbstorage, gbtransfer, months, amount, currency, description, iosid, androidid);
}

void MegaApiImpl::enumeratequotaitems_result(error e)
{
    if(requestMap.find(client->restag) == requestMap.end()) return;
    MegaRequestPrivate* request = requestMap.at(client->restag);
    if(!request || ((request->getType() != MegaRequest::TYPE_GET_PRICING) &&
                    (request->getType() != MegaRequest::TYPE_GET_PAYMENT_ID) &&
                    (request->getType() != MegaRequest::TYPE_UPGRADE_ACCOUNT)))
    {
        return;
    }

    if(request->getType() == MegaRequest::TYPE_GET_PRICING)
    {
        fireOnRequestFinish(request, MegaError(e));
    }
    else
    {
        MegaPricing *pricing = request->getPricing();
        int i;
        for(i = 0; i < pricing->getNumProducts(); i++)
        {
            if(pricing->getHandle(i) == request->getNodeHandle())
            {
                requestMap.erase(request->getTag());
                int nextTag = client->nextreqtag();
                request->setTag(nextTag);
                requestMap[nextTag]=request;
                client->purchase_additem(0, request->getNodeHandle(), pricing->getAmount(i),
                                         pricing->getCurrency(i), 0, NULL, NULL);
                break;
            }
        }

        if(i == pricing->getNumProducts())
        {
            fireOnRequestFinish(request, MegaError(API_ENOENT));
        }
        delete pricing;
    }
}

void MegaApiImpl::additem_result(error e)
{
    if(requestMap.find(client->restag) == requestMap.end()) return;
    MegaRequestPrivate* request = requestMap.at(client->restag);
    if(!request || ((request->getType() != MegaRequest::TYPE_GET_PAYMENT_ID) &&
                    (request->getType() != MegaRequest::TYPE_UPGRADE_ACCOUNT))) return;

    if(e != API_OK)
    {
        client->purchase_begin();
        fireOnRequestFinish(request, MegaError(e));
        return;
    }

    if(request->getType() == MegaRequest::TYPE_GET_PAYMENT_ID)
    {
        char saleid[16];
        Base64::btoa((byte *)&client->purchase_basket.back(), 8, saleid);
        request->setLink(saleid);
        client->purchase_begin();
        fireOnRequestFinish(request, MegaError(API_OK));
        return;
    }

    //MegaRequest::TYPE_UPGRADE_ACCOUNT
    int method = request->getNumber();
    client->purchase_checkout(method);
}

void MegaApiImpl::checkout_result(const char *errortype, error e)
{
    if(requestMap.find(client->restag) == requestMap.end()) return;
    MegaRequestPrivate* request = requestMap.at(client->restag);
    if(!request || (request->getType() != MegaRequest::TYPE_UPGRADE_ACCOUNT)) return;

    if(!errortype)
    {
        fireOnRequestFinish(request, MegaError(e));
        return;
    }

    if(!strcmp(errortype, "FP"))
    {
        fireOnRequestFinish(request, MegaError(e - 100));
        return;
    }

    fireOnRequestFinish(request, MegaError(MegaError::PAYMENT_EGENERIC));
    return;
}

void MegaApiImpl::submitpurchasereceipt_result(error e)
{
    if(requestMap.find(client->restag) == requestMap.end()) return;
    MegaRequestPrivate* request = requestMap.at(client->restag);
    if(!request || (request->getType() != MegaRequest::TYPE_SUBMIT_PURCHASE_RECEIPT)) return;

    fireOnRequestFinish(request, MegaError(e));
}

void MegaApiImpl::creditcardquerysubscriptions_result(int number, error e)
{
    if(requestMap.find(client->restag) == requestMap.end()) return;
    MegaRequestPrivate* request = requestMap.at(client->restag);
    if(!request || (request->getType() != MegaRequest::TYPE_CREDIT_CARD_QUERY_SUBSCRIPTIONS)) return;

    request->setNumber(number);
    fireOnRequestFinish(request, MegaError(e));
}

void MegaApiImpl::creditcardcancelsubscriptions_result(error e)
{
    if(requestMap.find(client->restag) == requestMap.end()) return;
    MegaRequestPrivate* request = requestMap.at(client->restag);
    if(!request || (request->getType() != MegaRequest::TYPE_CREDIT_CARD_CANCEL_SUBSCRIPTIONS)) return;

    fireOnRequestFinish(request, MegaError(e));
}
void MegaApiImpl::getpaymentmethods_result(int methods, error e)
{
    if(requestMap.find(client->restag) == requestMap.end()) return;
    MegaRequestPrivate* request = requestMap.at(client->restag);
    if(!request || (request->getType() != MegaRequest::TYPE_GET_PAYMENT_METHODS)) return;

    request->setNumber(methods);
    fireOnRequestFinish(request, MegaError(e));
}

void MegaApiImpl::userfeedbackstore_result(error e)
{
    if(requestMap.find(client->restag) == requestMap.end()) return;
    MegaRequestPrivate* request = requestMap.at(client->restag);
    if(!request || (request->getType() != MegaRequest::TYPE_SUBMIT_FEEDBACK)) return;

    fireOnRequestFinish(request, MegaError(e));
}

void MegaApiImpl::sendevent_result(error e)
{
    if(requestMap.find(client->restag) == requestMap.end()) return;
    MegaRequestPrivate* request = requestMap.at(client->restag);
    if(!request || (request->getType() != MegaRequest::TYPE_SEND_EVENT)) return;

    fireOnRequestFinish(request, MegaError(e));
}

void MegaApiImpl::creditcardstore_result(error e)
{
    if(requestMap.find(client->restag) == requestMap.end()) return;
    MegaRequestPrivate* request = requestMap.at(client->restag);
    if(!request || (request->getType() != MegaRequest::TYPE_CREDIT_CARD_STORE)) return;

    fireOnRequestFinish(request, MegaError(e));
}

void MegaApiImpl::copysession_result(string *session, error e)
{
    if(requestMap.find(client->restag) == requestMap.end()) return;
    MegaRequestPrivate* request = requestMap.at(client->restag);
    if(!request || (request->getType() != MegaRequest::TYPE_GET_SESSION_TRANSFER_URL)) return;

    const char *path = request->getText();
    string *data = NULL;
    if(e == API_OK)
    {
        data = client->sessiontransferdata(path, session);
    }

    if(data)
    {
        data->insert(0, "https://mega.nz/#sitetransfer!");
    }
    else
    {
        data = new string("https://mega.nz/#");
        if(path)
        {
            data->append(path);
        }
    }

    request->setLink(data->c_str());
    delete data;

    fireOnRequestFinish(request, MegaError(e));
}

void MegaApiImpl::clearing()
{

}

void MegaApiImpl::notify_retry(dstime dsdelta)
{
#ifdef ENABLE_SYNC
    bool previousFlag = waitingRequest;
#endif

    if(!dsdelta)
        waitingRequest = false;
    else if(dsdelta > 10)
        waitingRequest = true;

#ifdef ENABLE_SYNC
    if(previousFlag != waitingRequest)
        fireOnGlobalSyncStateChanged();
#endif

    if (dsdelta && requestMap.size() == 1)
    {
        MegaRequestPrivate *request = requestMap.begin()->second;
        fireOnRequestTemporaryError(request, MegaError(API_EAGAIN));
    }
}

// callback for non-EAGAIN request-level errors
// retrying is futile
// this can occur e.g. with syntactically malformed requests (due to a bug) or due to an invalid application key
void MegaApiImpl::request_error(error e)
{
    MegaRequestPrivate *request = new MegaRequestPrivate(MegaRequest::TYPE_LOGOUT);
    request->setFlag(false);
    request->setParamType(e);

    if (e == API_ESSL && client->sslfakeissuer.size())
    {
        request->setText(client->sslfakeissuer.c_str());
    }

    requestQueue.push(request);
    waiter->notify();
}

void MegaApiImpl::request_response_progress(m_off_t currentProgress, m_off_t totalProgress)
{
    if(requestMap.size() == 1)
    {
        MegaRequestPrivate *request = requestMap.begin()->second;
        if(request && request->getType() == MegaRequest::TYPE_FETCH_NODES)
        {
            if(request->getTransferredBytes() != currentProgress)
            {
                request->setTransferredBytes(currentProgress);
                if(totalProgress != -1)
                {
                    request->setTotalBytes(totalProgress);
                }
                fireOnRequestUpdate(request);
            }
        }
    }
}

// login result
void MegaApiImpl::login_result(error result)
{
	MegaError megaError(result);
    if(requestMap.find(client->restag) == requestMap.end()) return;
    MegaRequestPrivate* request = requestMap.at(client->restag);
    if(!request || (request->getType() != MegaRequest::TYPE_LOGIN)) return;

    fireOnRequestFinish(request, megaError);
}

void MegaApiImpl::logout_result(error e)
{
    if(requestMap.find(client->restag) == requestMap.end()) return;
    MegaRequestPrivate* request = requestMap.at(client->restag);
    if(!request || (request->getType() != MegaRequest::TYPE_LOGOUT)) return;

    if(!e)
    {
        requestMap.erase(request->getTag());

        error preverror = (error)request->getParamType();
        while(!requestMap.empty())
        {
            std::map<int,MegaRequestPrivate*>::iterator it=requestMap.begin();
            if(it->second) fireOnRequestFinish(it->second, MegaError(preverror ? preverror : API_EACCESS));
        }

        while(!transferMap.empty())
        {
            std::map<int, MegaTransferPrivate *>::iterator it=transferMap.begin();
            if(it->second) fireOnTransferFinish(it->second, MegaError(preverror ? preverror : API_EACCESS));
        }

        pendingUploads = 0;
        pendingDownloads = 0;
        totalUploads = 0;
        totalDownloads = 0;
        waiting = false;
        waitingRequest = false;
        excludedNames.clear();
        syncLowerSizeLimit = 0;
        syncUpperSizeLimit = 0;
        uploadSpeed = 0;
        downloadSpeed = 0;
        downloadTimes.clear();
        downloadBytes.clear();
        uploadTimes.clear();
        uploadBytes.clear();
        uploadPartialBytes = 0;
        downloadPartialBytes = 0;

        fireOnRequestFinish(request, MegaError(preverror));
        return;
    }
    fireOnRequestFinish(request,MegaError(e));
}

void MegaApiImpl::userdata_result(string *name, string* pubk, string* privk, handle bjid, error result)
{
    MegaError megaError(result);
    if(requestMap.find(client->restag) == requestMap.end()) return;
    MegaRequestPrivate* request = requestMap.at(client->restag);
    if(!request || (request->getType() != MegaRequest::TYPE_GET_USER_DATA)) return;

    if(result == API_OK)
    {
        char jid[16];
        Base32::btoa((byte *)&bjid, MegaClient::USERHANDLE, jid);

        request->setPassword(pubk->c_str());
        request->setPrivateKey(privk->c_str());
        request->setName(name->c_str());
        request->setText(jid);
    }
    fireOnRequestFinish(request, megaError);
}

void MegaApiImpl::pubkey_result(User *u)
{
    if(requestMap.find(client->restag) == requestMap.end()) return;
    MegaRequestPrivate* request = requestMap.at(client->restag);
    if(!request || (request->getType() != MegaRequest::TYPE_GET_USER_DATA)) return;

    if(!u)
    {
        fireOnRequestFinish(request, MegaError(API_ENOENT));
        return;
    }

    if(!u->pubk.isvalid())
    {
        fireOnRequestFinish(request, MegaError(API_EACCESS));
        return;
    }

    string key;
    u->pubk.serializekey(&key, AsymmCipher::PUBKEY);
    char pubkbuf[AsymmCipher::MAXKEYLENGTH * 4 / 3 + 4];
    Base64::btoa((byte *)key.data(), key.size(), pubkbuf);
    request->setPassword(pubkbuf);

    char jid[16];
    Base32::btoa((byte *)&u->userhandle, MegaClient::USERHANDLE, jid);
    request->setText(jid);

    if(u->email.size())
    {
        request->setEmail(u->email.c_str());
    }

    fireOnRequestFinish(request, MegaError(API_OK));
}

// password change result
void MegaApiImpl::changepw_result(error result)
{
	MegaError megaError(result);
    if(requestMap.find(client->restag) == requestMap.end()) return;
    MegaRequestPrivate* request = requestMap.at(client->restag);
    if(!request || request->getType() != MegaRequest::TYPE_CHANGE_PW) return;

    fireOnRequestFinish(request, megaError);
}

// node export failed
void MegaApiImpl::exportnode_result(error result)
{
	MegaError megaError(result);
    if(requestMap.find(client->restag) == requestMap.end()) return;
    MegaRequestPrivate* request = requestMap.at(client->restag);
    if(!request || request->getType() != MegaRequest::TYPE_EXPORT) return;

    fireOnRequestFinish(request, megaError);
}

void MegaApiImpl::exportnode_result(handle h, handle ph)
{
    Node* n;
    if(requestMap.find(client->restag) == requestMap.end()) return;
    MegaRequestPrivate* request = requestMap.at(client->restag);
    if(!request || request->getType() != MegaRequest::TYPE_EXPORT) return;

    if ((n = client->nodebyhandle(h)))
    {
        char node[9];
        char key[FILENODEKEYLENGTH*4/3+3];

        Base64::btoa((byte*)&ph,MegaClient::NODEHANDLE,node);

        // the key
        if (n->type == FILENODE)
        {
            if(n->nodekey.size()>=FILENODEKEYLENGTH)
                Base64::btoa((const byte*)n->nodekey.data(),FILENODEKEYLENGTH,key);
            else
                key[0]=0;
        }
        else if (n->sharekey) Base64::btoa(n->sharekey->key,FOLDERNODEKEYLENGTH,key);
        else
        {
            fireOnRequestFinish(request, MegaError(MegaError::API_EKEY));
            return;
        }

        string link = "https://mega.nz/#";
        link += (n->type ? "F" : "");
        link += "!";
        link += node;
        link += "!";
        link += key;
        request->setLink(link.c_str());
        fireOnRequestFinish(request, MegaError(MegaError::API_OK));
    }
    else
    {
        request->setNodeHandle(UNDEF);
        fireOnRequestFinish(request, MegaError(MegaError::API_ENOENT));
    }
}

// the requested link could not be opened
void MegaApiImpl::openfilelink_result(error result)
{
	MegaError megaError(result);
    if(requestMap.find(client->restag) == requestMap.end()) return;
    MegaRequestPrivate* request = requestMap.at(client->restag);
    if(!request || ((request->getType() != MegaRequest::TYPE_IMPORT_LINK) &&
                    (request->getType() != MegaRequest::TYPE_GET_PUBLIC_NODE))) return;

    fireOnRequestFinish(request, megaError);
}

// the requested link was opened successfully
// (it is the application's responsibility to delete n!)
void MegaApiImpl::openfilelink_result(handle ph, const byte* key, m_off_t size, string* a, string*, int)
{
    if(requestMap.find(client->restag) == requestMap.end()) return;
    MegaRequestPrivate* request = requestMap.at(client->restag);
    if(!request || ((request->getType() != MegaRequest::TYPE_IMPORT_LINK) &&
                    (request->getType() != MegaRequest::TYPE_GET_PUBLIC_NODE))) return;

	if (!client->loggedin() && (request->getType() == MegaRequest::TYPE_IMPORT_LINK))
	{
        fireOnRequestFinish(request, MegaError(MegaError::API_EACCESS));
		return;
	}

    // no key provided --> check only that the nodehandle is valid
    if (!key && (request->getType() == MegaRequest::TYPE_GET_PUBLIC_NODE))
    {
        fireOnRequestFinish(request, MegaError(MegaError::API_EINCOMPLETE));
        return;
    }

    string attrstring;
    string fileName;
    string keystring;
    string fingerprint;

    attrstring.resize(a->length()*4/3+4);
    attrstring.resize(Base64::btoa((const byte *)a->data(),a->length(), (char *)attrstring.data()));

    m_time_t mtime = 0;

    SymmCipher nodeKey;
    keystring.assign((char*)key,FILENODEKEYLENGTH);
    nodeKey.setkey(key, FILENODE);

    byte *buf = Node::decryptattr(&nodeKey,attrstring.c_str(),attrstring.size());
    if(buf)
    {
        JSON json;
        nameid name;
        string* t;
        AttrMap attrs;

        json.begin((char*)buf+5);
        while ((name = json.getnameid()) != EOO && json.storeobject((t = &attrs.map[name])))
            JSON::unescape(t);

        delete[] buf;

        attr_map::iterator it;
        it = attrs.map.find('n');
        if (it == attrs.map.end()) fileName = "CRYPTO_ERROR";
        else if (!it->second.size()) fileName = "BLANK";
        else fileName = it->second.c_str();

        it = attrs.map.find('c');
        if(it != attrs.map.end())
        {
            FileFingerprint ffp;
            if(ffp.unserializefingerprint(&it->second))
            {
                mtime = ffp.mtime;

                char bsize[sizeof(size)+1];
                int l = Serialize64::serialize((byte *)bsize, size);
                char *buf = new char[l * 4 / 3 + 4];
                char ssize = 'A' + Base64::btoa((const byte *)bsize, l, buf);

                string result(1, ssize);
                result.append(buf);
                result.append(it->second);
                delete [] buf;

                fingerprint = result;
            }
        }
    }
    else
    {
        fileName = "CRYPTO_ERROR";
        request->setFlag(true);
    }

	if(request->getType() == MegaRequest::TYPE_IMPORT_LINK)
	{
		NewNode* newnode = new NewNode[1];

		// set up new node as folder node
		newnode->source = NEW_PUBLIC;
		newnode->type = FILENODE;
		newnode->nodehandle = ph;
        newnode->parenthandle = UNDEF;
		newnode->nodekey.assign((char*)key,FILENODEKEYLENGTH);
        newnode->attrstring = new string(*a);

		// add node
        requestMap.erase(request->getTag());
        int nextTag = client->nextreqtag();
        request->setTag(nextTag);
        requestMap[nextTag]=request;
        client->putnodes(request->getParentHandle(), newnode, 1);
	}
	else
	{
        request->setPublicNode(new MegaNodePrivate(fileName.c_str(), FILENODE, size, 0, mtime, ph, &keystring, a,
                                                   fingerprint.size() ? fingerprint.c_str() : NULL,
                                                   INVALID_HANDLE));
        fireOnRequestFinish(request, MegaError(MegaError::API_OK));
	}
}

// reload needed
void MegaApiImpl::reload(const char*)
{
    fireOnReloadNeeded();
}

// nodes have been modified
// (nodes with their removed flag set will be deleted immediately after returning from this call,
// at which point their pointers will become invalid at that point.)
void MegaApiImpl::nodes_updated(Node** n, int count)
{
    if(!count)
    {
        return;
    }

    MegaNodeList *nodeList = NULL;
    if(n != NULL)
    {
        nodeList = new MegaNodeListPrivate(n, count);
        fireOnNodesUpdate(nodeList);
    }
    else
    {
        fireOnNodesUpdate(NULL);
    }
    delete nodeList;
}

void MegaApiImpl::account_details(AccountDetails*, bool, bool, bool, bool, bool, bool)
{
    if(requestMap.find(client->restag) == requestMap.end()) return;
    MegaRequestPrivate* request = requestMap.at(client->restag);
    if(!request || (request->getType() != MegaRequest::TYPE_ACCOUNT_DETAILS)) return;

	int numDetails = request->getNumDetails();
	numDetails--;
	request->setNumDetails(numDetails);
	if(!numDetails)
    {
        if(!request->getAccountDetails()->storage_max)
            fireOnRequestFinish(request, MegaError(MegaError::API_EACCESS));
        else
            fireOnRequestFinish(request, MegaError(MegaError::API_OK));
    }
}

void MegaApiImpl::account_details(AccountDetails*, error e)
{
	MegaError megaError(e);
    if(requestMap.find(client->restag) == requestMap.end()) return;
    MegaRequestPrivate* request = requestMap.at(client->restag);
    if(!request || (request->getType() != MegaRequest::TYPE_ACCOUNT_DETAILS)) return;

    fireOnRequestFinish(request, megaError);
}

void MegaApiImpl::invite_result(error e)
{
	MegaError megaError(e);
    if(requestMap.find(client->restag) == requestMap.end()) return;
    MegaRequestPrivate* request = requestMap.at(client->restag);
    if(!request || ((request->getType() != MegaRequest::TYPE_ADD_CONTACT) &&
                    (request->getType() != MegaRequest::TYPE_REMOVE_CONTACT))) return;

    fireOnRequestFinish(request, megaError);
}

void MegaApiImpl::putua_result(error e)
{
    MegaError megaError(e);
    if(requestMap.find(client->restag) == requestMap.end()) return;
    MegaRequestPrivate* request = requestMap.at(client->restag);
    if(!request || (request->getType() != MegaRequest::TYPE_SET_ATTR_USER)) return;

    fireOnRequestFinish(request, megaError);
}

void MegaApiImpl::getua_result(error e)
{
	MegaError megaError(e);
	if(requestMap.find(client->restag) == requestMap.end()) return;
	MegaRequestPrivate* request = requestMap.at(client->restag);
    if(!request || (request->getType() != MegaRequest::TYPE_GET_ATTR_USER)) return;

    fireOnRequestFinish(request, megaError);
}

void MegaApiImpl::getua_result(byte* data, unsigned len)
{
	if(requestMap.find(client->restag) == requestMap.end()) return;
	MegaRequestPrivate* request = requestMap.at(client->restag);
    if(!request || (request->getType() != MegaRequest::TYPE_GET_ATTR_USER)) return;

    if(request->getParamType() == MegaApi::USER_ATTR_AVATAR)
    {
        if (len)
        {
            FileAccess *f = client->fsaccess->newfileaccess();
            string filePath(request->getFile());
            string localPath;
            fsAccess->path2local(&filePath, &localPath);

            totalDownloadedBytes += len;

            fsAccess->unlinklocal(&localPath);
            if(!f->fopen(&localPath, false, true))
            {
                delete f;
                fireOnRequestFinish(request, MegaError(API_EWRITE));
                return;
            }

            if(!f->fwrite((const byte*)data, len, 0))
            {
                delete f;
                fireOnRequestFinish(request, MegaError(API_EWRITE));
                return;
            }

            delete f;
        }
        else    // no data for the avatar
        {
            fireOnRequestFinish(request, MegaError(API_ENOENT));
            return;
        }
    }
    else
    {
        string str((const char*)data,len);
        request->setText(str.c_str());
    }
    fireOnRequestFinish(request, MegaError(API_OK));
}

// user attribute update notification
void MegaApiImpl::userattr_update(User*, int, const char*)
{
}

void MegaApiImpl::ephemeral_result(error e)
{
	MegaError megaError(e);
    if(requestMap.find(client->restag) == requestMap.end()) return;
    MegaRequestPrivate* request = requestMap.at(client->restag);
    if(!request || ((request->getType() != MegaRequest::TYPE_CREATE_ACCOUNT))) return;

    fireOnRequestFinish(request, megaError);
}

void MegaApiImpl::ephemeral_result(handle, const byte*)
{
    if(requestMap.find(client->restag) == requestMap.end()) return;
    MegaRequestPrivate* request = requestMap.at(client->restag);
    if(!request || ((request->getType() != MegaRequest::TYPE_CREATE_ACCOUNT))) return;

    requestMap.erase(request->getTag());
    int nextTag = client->nextreqtag();
    request->setTag(nextTag);
    requestMap[nextTag] = request;

	byte pwkey[SymmCipher::KEYLENGTH];
    if(!request->getPrivateKey())
		client->pw_key(request->getPassword(),pwkey);
	else
		Base64::atob(request->getPrivateKey(), (byte *)pwkey, sizeof pwkey);

    client->sendsignuplink(request->getEmail(),request->getName(),pwkey);

    int creqtag = client->reqtag;
    client->reqtag = 0;

    if (request->getName())
    {
        client->putua("firstname", (const byte*) request->getName(), strlen(request->getName()));
    }
    if (request->getText())
    {
        client->putua("lastname", (const byte*) request->getText(), strlen(request->getText()));
    }

    client->reqtag = creqtag;
}

void MegaApiImpl::sendsignuplink_result(error e)
{
	MegaError megaError(e);
    if(requestMap.find(client->restag) == requestMap.end()) return;
    MegaRequestPrivate* request = requestMap.at(client->restag);
    if(!request || ((request->getType() != MegaRequest::TYPE_CREATE_ACCOUNT))) return;

    requestMap.erase(request->getTag());
    while(!requestMap.empty())
    {
        std::map<int,MegaRequestPrivate*>::iterator it=requestMap.begin();
        if(it->second) fireOnRequestFinish(it->second, MegaError(MegaError::API_EACCESS));
    }

    while(!transferMap.empty())
    {
        std::map<int, MegaTransferPrivate *>::iterator it=transferMap.begin();
        if(it->second) fireOnTransferFinish(it->second, MegaError(MegaError::API_EACCESS));
    }

    client->locallogout();
    fireOnRequestFinish(request, megaError);
}

void MegaApiImpl::querysignuplink_result(error e)
{
	MegaError megaError(e);
    if(requestMap.find(client->restag) == requestMap.end()) return;
    MegaRequestPrivate* request = requestMap.at(client->restag);
    if(!request || ((request->getType() != MegaRequest::TYPE_QUERY_SIGNUP_LINK) &&
                    (request->getType() != MegaRequest::TYPE_CONFIRM_ACCOUNT))) return;

    fireOnRequestFinish(request, megaError);
}

void MegaApiImpl::querysignuplink_result(handle, const char* email, const char* name, const byte* pwc, const byte*, const byte* c, size_t len)
{
    if(requestMap.find(client->restag) == requestMap.end()) return;
    MegaRequestPrivate* request = requestMap.at(client->restag);
    if(!request || ((request->getType() != MegaRequest::TYPE_QUERY_SIGNUP_LINK) &&
                    (request->getType() != MegaRequest::TYPE_CONFIRM_ACCOUNT))) return;

	request->setEmail(email);
	request->setName(name);

	if(request->getType() == MegaRequest::TYPE_QUERY_SIGNUP_LINK)
	{
        fireOnRequestFinish(request, MegaError(API_OK));
		return;
	}

	string signupemail = email;
	string signupcode;
	signupcode.assign((char*)c,len);

	byte signuppwchallenge[SymmCipher::KEYLENGTH];
	byte signupencryptedmasterkey[SymmCipher::KEYLENGTH];

	memcpy(signuppwchallenge,pwc,sizeof signuppwchallenge);
	memcpy(signupencryptedmasterkey,pwc,sizeof signupencryptedmasterkey);

	byte pwkey[SymmCipher::KEYLENGTH];
    if(!request->getPrivateKey())
		client->pw_key(request->getPassword(),pwkey);
	else
		Base64::atob(request->getPrivateKey(), (byte *)pwkey, sizeof pwkey);

	// verify correctness of supplied signup password
	SymmCipher pwcipher(pwkey);
	pwcipher.ecb_decrypt(signuppwchallenge);

	if (*(uint64_t*)(signuppwchallenge+4))
	{
        fireOnRequestFinish(request, MegaError(API_ENOENT));
	}
	else
	{
		// decrypt and set master key, then proceed with the confirmation
		pwcipher.ecb_decrypt(signupencryptedmasterkey);
		client->key.setkey(signupencryptedmasterkey);

        requestMap.erase(request->getTag());
        int nextTag = client->nextreqtag();
        request->setTag(nextTag);
        requestMap[nextTag] = request;

		client->confirmsignuplink((const byte*)signupcode.data(),signupcode.size(),MegaClient::stringhash64(&signupemail,&pwcipher));
	}
}

void MegaApiImpl::confirmsignuplink_result(error e)
{
	MegaError megaError(e);
    if(requestMap.find(client->restag) == requestMap.end()) return;
    MegaRequestPrivate* request = requestMap.at(client->restag);
    if(!request) return;

    fireOnRequestFinish(request, megaError);
}

void MegaApiImpl::setkeypair_result(error e)
{

}

void MegaApiImpl::checkfile_result(handle h, error e)
{
    if(e)
    {
        for(std::map<int, MegaTransferPrivate *>::iterator iter = transferMap.begin(); iter != transferMap.end(); iter++)
        {
            MegaTransferPrivate *transfer = iter->second;
            if(transfer->getNodeHandle() == h)
                fireOnTransferTemporaryError(transfer, MegaError(e));
        }
    }
}

void MegaApiImpl::checkfile_result(handle h, error e, byte*, m_off_t, m_time_t, m_time_t, string*, string*, string*)
{
    if(e)
    {
        for(std::map<int, MegaTransferPrivate *>::iterator iter = transferMap.begin(); iter != transferMap.end(); iter++)
        {
            MegaTransferPrivate *transfer = iter->second;
            if(transfer->getNodeHandle() == h)
                fireOnTransferTemporaryError(transfer, MegaError(e));
        }
    }
}

void MegaApiImpl::addListener(MegaListener* listener)
{
    if(!listener) return;

    sdkMutex.lock();
    listeners.insert(listener);
    sdkMutex.unlock();
}

void MegaApiImpl::addRequestListener(MegaRequestListener* listener)
{
    if(!listener) return;

    sdkMutex.lock();
    requestListeners.insert(listener);
    sdkMutex.unlock();
}

void MegaApiImpl::addTransferListener(MegaTransferListener* listener)
{
    if(!listener) return;

    sdkMutex.lock();
    transferListeners.insert(listener);
    sdkMutex.unlock();
}

void MegaApiImpl::addGlobalListener(MegaGlobalListener* listener)
{
    if(!listener) return;

    sdkMutex.lock();
    globalListeners.insert(listener);
    sdkMutex.unlock();
}

#ifdef ENABLE_SYNC
void MegaApiImpl::addSyncListener(MegaSyncListener *listener)
{
    if(!listener) return;

    sdkMutex.lock();
    syncListeners.insert(listener);
    sdkMutex.unlock();
}

void MegaApiImpl::removeSyncListener(MegaSyncListener *listener)
{
    if(!listener) return;

    sdkMutex.lock();
    syncListeners.erase(listener);

    std::map<int, MegaSyncPrivate*>::iterator it = syncMap.begin();
    while(it != syncMap.end())
    {
        MegaSyncPrivate* sync = it->second;
        if(sync->getListener() == listener)
            sync->setListener(NULL);

        it++;
    }
    requestQueue.removeListener(listener);

    sdkMutex.unlock();
}
#endif

void MegaApiImpl::removeListener(MegaListener* listener)
{
    if(!listener) return;

    sdkMutex.lock();
    listeners.erase(listener);
    sdkMutex.unlock();
}

void MegaApiImpl::removeRequestListener(MegaRequestListener* listener)
{
    if(!listener) return;

    sdkMutex.lock();
    requestListeners.erase(listener);

    std::map<int, MegaRequestPrivate*>::iterator it = requestMap.begin();
    while(it != requestMap.end())
    {
        MegaRequestPrivate* request = it->second;
        if(request->getListener() == listener)
            request->setListener(NULL);

        it++;
    }

    requestQueue.removeListener(listener);
    sdkMutex.unlock();
}

void MegaApiImpl::removeTransferListener(MegaTransferListener* listener)
{
    if(!listener) return;

    sdkMutex.lock();
    transferListeners.erase(listener);

    std::map<int, MegaTransferPrivate*>::iterator it = transferMap.begin();
    while(it != transferMap.end())
    {
        MegaTransferPrivate* transfer = it->second;
        if(transfer->getListener() == listener)
            transfer->setListener(NULL);

        it++;
    }

    transferQueue.removeListener(listener);
    sdkMutex.unlock();
}

void MegaApiImpl::removeGlobalListener(MegaGlobalListener* listener)
{
    if(!listener) return;

    sdkMutex.lock();
    globalListeners.erase(listener);
    sdkMutex.unlock();
}

MegaRequest *MegaApiImpl::getCurrentRequest()
{
    return activeRequest;
}

MegaTransfer *MegaApiImpl::getCurrentTransfer()
{
    return activeTransfer;
}

MegaError *MegaApiImpl::getCurrentError()
{
    return activeError;
}

MegaNodeList *MegaApiImpl::getCurrentNodes()
{
    return activeNodes;
}

MegaUserList *MegaApiImpl::getCurrentUsers()
{
    return activeUsers;
}

void MegaApiImpl::fireOnRequestStart(MegaRequestPrivate *request)
{
    activeRequest = request;
    LOG_info << "Request (" << request->getRequestString() << ") starting";
	for(set<MegaRequestListener *>::iterator it = requestListeners.begin(); it != requestListeners.end() ; it++)
		(*it)->onRequestStart(api, request);

	for(set<MegaListener *>::iterator it = listeners.begin(); it != listeners.end() ; it++)
		(*it)->onRequestStart(api, request);

	MegaRequestListener* listener = request->getListener();
	if(listener) listener->onRequestStart(api, request);
	activeRequest = NULL;
}


void MegaApiImpl::fireOnRequestFinish(MegaRequestPrivate *request, MegaError e)
{
	MegaError *megaError = new MegaError(e);
	activeRequest = request;
	activeError = megaError;

    if(e.getErrorCode())
    {
        LOG_warn << "Request (" << request->getRequestString() << ") finished with error: " << e.getErrorString();
    }
    else
    {
        LOG_info << "Request (" << request->getRequestString() << ") finished";
    }

	for(set<MegaRequestListener *>::iterator it = requestListeners.begin(); it != requestListeners.end() ; it++)
		(*it)->onRequestFinish(api, request, megaError);

	for(set<MegaListener *>::iterator it = listeners.begin(); it != listeners.end() ; it++)
		(*it)->onRequestFinish(api, request, megaError);

	MegaRequestListener* listener = request->getListener();
	if(listener) listener->onRequestFinish(api, request, megaError);

    requestMap.erase(request->getTag());

	activeRequest = NULL;
	activeError = NULL;
	delete request;
    delete megaError;
}

void MegaApiImpl::fireOnRequestUpdate(MegaRequestPrivate *request)
{
    activeRequest = request;

    for(set<MegaRequestListener *>::iterator it = requestListeners.begin(); it != requestListeners.end() ; it++)
        (*it)->onRequestUpdate(api, request);

    for(set<MegaListener *>::iterator it = listeners.begin(); it != listeners.end() ; it++)
        (*it)->onRequestUpdate(api, request);

    MegaRequestListener* listener = request->getListener();
    if(listener) listener->onRequestUpdate(api, request);

    activeRequest = NULL;
}

void MegaApiImpl::fireOnRequestTemporaryError(MegaRequestPrivate *request, MegaError e)
{
	MegaError *megaError = new MegaError(e);
	activeRequest = request;
	activeError = megaError;

    request->setNumRetry(request->getNumRetry() + 1);

	for(set<MegaRequestListener *>::iterator it = requestListeners.begin(); it != requestListeners.end() ; it++)
		(*it)->onRequestTemporaryError(api, request, megaError);

	for(set<MegaListener *>::iterator it = listeners.begin(); it != listeners.end() ; it++)
		(*it)->onRequestTemporaryError(api, request, megaError);

	MegaRequestListener* listener = request->getListener();
	if(listener) listener->onRequestTemporaryError(api, request, megaError);

	activeRequest = NULL;
	activeError = NULL;
	delete megaError;
}

void MegaApiImpl::fireOnTransferStart(MegaTransferPrivate *transfer)
{
	activeTransfer = transfer;

	for(set<MegaTransferListener *>::iterator it = transferListeners.begin(); it != transferListeners.end() ; it++)
		(*it)->onTransferStart(api, transfer);

	for(set<MegaListener *>::iterator it = listeners.begin(); it != listeners.end() ; it++)
		(*it)->onTransferStart(api, transfer);

	MegaTransferListener* listener = transfer->getListener();
	if(listener) listener->onTransferStart(api, transfer);

	activeTransfer = NULL;
}

void MegaApiImpl::fireOnTransferFinish(MegaTransferPrivate *transfer, MegaError e)
{
	MegaError *megaError = new MegaError(e);
	activeTransfer = transfer;
	activeError = megaError;

    if(e.getErrorCode())
    {
        LOG_warn << "Transfer (" << transfer->getTransferString() << ") finished with error: " << e.getErrorString()
                    << " File: " << transfer->getFileName();
    }
    else
    {
        LOG_info << "Transfer (" << transfer->getTransferString() << ") finished. File: " << transfer->getFileName();
    }

	for(set<MegaTransferListener *>::iterator it = transferListeners.begin(); it != transferListeners.end() ; it++)
		(*it)->onTransferFinish(api, transfer, megaError);

	for(set<MegaListener *>::iterator it = listeners.begin(); it != listeners.end() ; it++)
		(*it)->onTransferFinish(api, transfer, megaError);

	MegaTransferListener* listener = transfer->getListener();
	if(listener) listener->onTransferFinish(api, transfer, megaError);

    transferMap.erase(transfer->getTag());

	activeTransfer = NULL;
	activeError = NULL;
	delete transfer;
	delete megaError;
}

void MegaApiImpl::fireOnTransferTemporaryError(MegaTransferPrivate *transfer, MegaError e)
{
	MegaError *megaError = new MegaError(e);
	activeTransfer = transfer;
	activeError = megaError;

    transfer->setNumRetry(transfer->getNumRetry() + 1);

	for(set<MegaTransferListener *>::iterator it = transferListeners.begin(); it != transferListeners.end() ; it++)
		(*it)->onTransferTemporaryError(api, transfer, megaError);

	for(set<MegaListener *>::iterator it = listeners.begin(); it != listeners.end() ; it++)
		(*it)->onTransferTemporaryError(api, transfer, megaError);

	MegaTransferListener* listener = transfer->getListener();
	if(listener) listener->onTransferTemporaryError(api, transfer, megaError);

	activeTransfer = NULL;
	activeError = NULL;
    delete megaError;
}

MegaClient *MegaApiImpl::getMegaClient()
{
    return client;
}

void MegaApiImpl::fireOnTransferUpdate(MegaTransferPrivate *transfer)
{
	activeTransfer = transfer;

	for(set<MegaTransferListener *>::iterator it = transferListeners.begin(); it != transferListeners.end() ; it++)
		(*it)->onTransferUpdate(api, transfer);

	for(set<MegaListener *>::iterator it = listeners.begin(); it != listeners.end() ; it++)
		(*it)->onTransferUpdate(api, transfer);

	MegaTransferListener* listener = transfer->getListener();
	if(listener) listener->onTransferUpdate(api, transfer);

	activeTransfer = NULL;
}

bool MegaApiImpl::fireOnTransferData(MegaTransferPrivate *transfer)
{
	activeTransfer = transfer;
	bool result = false;
	MegaTransferListener* listener = transfer->getListener();
	if(listener)
    {
		result = listener->onTransferData(api, transfer, transfer->getLastBytes(), transfer->getDeltaSize());
    }

	activeTransfer = NULL;
	return result;
}

void MegaApiImpl::fireOnUsersUpdate(MegaUserList *users)
{
	activeUsers = users;

	for(set<MegaGlobalListener *>::iterator it = globalListeners.begin(); it != globalListeners.end() ; it++)
    {
        (*it)->onUsersUpdate(api, users);
    }
	for(set<MegaListener *>::iterator it = listeners.begin(); it != listeners.end() ; it++)
    {
        (*it)->onUsersUpdate(api, users);
    }

    activeUsers = NULL;
}

void MegaApiImpl::fireOnContactRequestsUpdate(MegaContactRequestList *requests)
{
    activeContactRequests = requests;

    for(set<MegaGlobalListener *>::iterator it = globalListeners.begin(); it != globalListeners.end() ; it++)
    {
        (*it)->onContactRequestsUpdate(api, requests);
    }
    for(set<MegaListener *>::iterator it = listeners.begin(); it != listeners.end() ; it++)
    {
        (*it)->onContactRequestsUpdate(api, requests);
    }

    activeContactRequests = NULL;
}

void MegaApiImpl::fireOnNodesUpdate(MegaNodeList *nodes)
{
	activeNodes = nodes;

	for(set<MegaGlobalListener *>::iterator it = globalListeners.begin(); it != globalListeners.end() ; it++)
    {
        (*it)->onNodesUpdate(api, nodes);
    }
	for(set<MegaListener *>::iterator it = listeners.begin(); it != listeners.end() ; it++)
    {
        (*it)->onNodesUpdate(api, nodes);
    }

    activeNodes = NULL;
}

void MegaApiImpl::fireOnAccountUpdate()
{
    for(set<MegaGlobalListener *>::iterator it = globalListeners.begin(); it != globalListeners.end() ; it++)
    {
        (*it)->onAccountUpdate(api);
    }
    for(set<MegaListener *>::iterator it = listeners.begin(); it != listeners.end() ; it++)
    {
        (*it)->onAccountUpdate(api);
    }
}

void MegaApiImpl::fireOnReloadNeeded()
{
	for(set<MegaGlobalListener *>::iterator it = globalListeners.begin(); it != globalListeners.end() ; it++)
		(*it)->onReloadNeeded(api);

	for(set<MegaListener *>::iterator it = listeners.begin(); it != listeners.end() ; it++)
		(*it)->onReloadNeeded(api);
}

#ifdef ENABLE_SYNC
void MegaApiImpl::fireOnSyncStateChanged(MegaSyncPrivate *sync)
{
    for(set<MegaListener *>::iterator it = listeners.begin(); it != listeners.end() ; it++)
        (*it)->onSyncStateChanged(api, sync);

    for(set<MegaSyncListener *>::iterator it = syncListeners.begin(); it != syncListeners.end() ; it++)
        (*it)->onSyncStateChanged(api, sync);

    MegaSyncListener* listener = sync->getListener();
    if(listener)
    {
        listener->onSyncStateChanged(api, sync);
    }
}

void MegaApiImpl::fireOnSyncEvent(MegaSyncPrivate *sync, MegaSyncEvent *event)
{
    for(set<MegaListener *>::iterator it = listeners.begin(); it != listeners.end() ; it++)
        (*it)->onSyncEvent(api, sync, event);

    for(set<MegaSyncListener *>::iterator it = syncListeners.begin(); it != syncListeners.end() ; it++)
        (*it)->onSyncEvent(api, sync, event);

    MegaSyncListener* listener = sync->getListener();
    if(listener)
    {
        listener->onSyncEvent(api, sync, event);
    }

    delete event;
}

void MegaApiImpl::fireOnGlobalSyncStateChanged()
{
    for(set<MegaListener *>::iterator it = listeners.begin(); it != listeners.end() ; it++)
        (*it)->onGlobalSyncStateChanged(api);

    for(set<MegaGlobalListener *>::iterator it = globalListeners.begin(); it != globalListeners.end() ; it++)
        (*it)->onGlobalSyncStateChanged(api);
}

void MegaApiImpl::fireOnFileSyncStateChanged(MegaSyncPrivate *sync, const char *filePath, int newState)
{
    for(set<MegaListener *>::iterator it = listeners.begin(); it != listeners.end() ; it++)
        (*it)->onSyncFileStateChanged(api, sync, filePath, newState);

    for(set<MegaSyncListener *>::iterator it = syncListeners.begin(); it != syncListeners.end() ; it++)
        (*it)->onSyncFileStateChanged(api, sync, filePath, newState);

    MegaSyncListener* listener = sync->getListener();
    if(listener)
    {
        listener->onSyncFileStateChanged(api, sync, filePath, newState);
    }
}

#endif

#ifdef ENABLE_CHAT

void MegaApiImpl::fireOnChatsUpdate(MegaTextChatList *chats)
{
    for(set<MegaGlobalListener *>::iterator it = globalListeners.begin(); it != globalListeners.end() ; it++)
    {
        (*it)->onChatsUpdate(api, chats);
    }
    for(set<MegaListener *>::iterator it = listeners.begin(); it != listeners.end() ; it++)
    {
        (*it)->onChatsUpdate(api, chats);
    }
}

#endif

MegaError MegaApiImpl::checkAccess(MegaNode* megaNode, int level)
{
    if(!megaNode || level < MegaShare::ACCESS_UNKNOWN || level > MegaShare::ACCESS_OWNER)
    {
        return MegaError(API_EARGS);
    }

    sdkMutex.lock();
    Node *node = client->nodebyhandle(megaNode->getHandle());
	if(!node)
	{
        sdkMutex.unlock();
        return MegaError(API_ENOENT);
	}

    accesslevel_t a = OWNER;
    switch(level)
    {
    	case MegaShare::ACCESS_UNKNOWN:
    	case MegaShare::ACCESS_READ:
    		a = RDONLY;
    		break;
    	case MegaShare::ACCESS_READWRITE:
    		a = RDWR;
    		break;
    	case MegaShare::ACCESS_FULL:
    		a = FULL;
    		break;
    	case MegaShare::ACCESS_OWNER:
    		a = OWNER;
    		break;
    }

	MegaError e(client->checkaccess(node, a) ? API_OK : API_EACCESS);
    sdkMutex.unlock();

	return e;
}

MegaError MegaApiImpl::checkMove(MegaNode* megaNode, MegaNode* targetNode)
{
	if(!megaNode || !targetNode) return MegaError(API_EARGS);

    sdkMutex.lock();
    Node *node = client->nodebyhandle(megaNode->getHandle());
	Node *target = client->nodebyhandle(targetNode->getHandle());
	if(!node || !target)
	{
        sdkMutex.unlock();
        return MegaError(API_ENOENT);
	}

	MegaError e(client->checkmove(node,target));
    sdkMutex.unlock();

    return e;
}

bool MegaApiImpl::isFilesystemAvailable()
{
    sdkMutex.lock();
    bool result = client->nodebyhandle(client->rootnodes[0]) != NULL;
    sdkMutex.unlock();
    return result;
}

bool MegaApiImpl::nodeComparatorDefaultASC (Node *i, Node *j)
{
    if(i->type < j->type) return 0;
    if(i->type > j->type) return 1;
    if(strcasecmp(i->displayname(), j->displayname())<=0) return 1;
	return 0;
}

bool MegaApiImpl::nodeComparatorDefaultDESC (Node *i, Node *j)
{
    if(i->type < j->type) return 1;
    if(i->type > j->type) return 0;
    if(strcasecmp(i->displayname(), j->displayname())<=0) return 0;
	return 1;
}

bool MegaApiImpl::nodeComparatorSizeASC (Node *i, Node *j)
{ if(i->size < j->size) return 1; return 0;}
bool MegaApiImpl::nodeComparatorSizeDESC (Node *i, Node *j)
{ if(i->size < j->size) return 0; return 1;}

bool MegaApiImpl::nodeComparatorCreationASC  (Node *i, Node *j)
{ if(i->ctime < j->ctime) return 1; return 0;}
bool MegaApiImpl::nodeComparatorCreationDESC  (Node *i, Node *j)
{ if(i->ctime < j->ctime) return 0; return 1;}

bool MegaApiImpl::nodeComparatorModificationASC  (Node *i, Node *j)
{ if(i->mtime < j->mtime) return 1; return 0;}
bool MegaApiImpl::nodeComparatorModificationDESC  (Node *i, Node *j)
{ if(i->mtime < j->mtime) return 0; return 1;}

bool MegaApiImpl::nodeComparatorAlphabeticalASC  (Node *i, Node *j)
{ if(strcasecmp(i->displayname(), j->displayname())<=0) return 1; return 0; }
bool MegaApiImpl::nodeComparatorAlphabeticalDESC  (Node *i, Node *j)
{ if(strcasecmp(i->displayname(), j->displayname())<=0) return 0; return 1; }

int MegaApiImpl::getNumChildren(MegaNode* p)
{
	if (!p) return 0;

	sdkMutex.lock();
	Node *parent = client->nodebyhandle(p->getHandle());
	if (!parent)
	{
		sdkMutex.unlock();
		return 0;
	}

	int numChildren = parent->children.size();
	sdkMutex.unlock();

	return numChildren;
}

int MegaApiImpl::getNumChildFiles(MegaNode* p)
{
	if (!p) return 0;

	sdkMutex.lock();
	Node *parent = client->nodebyhandle(p->getHandle());
	if (!parent)
	{
		sdkMutex.unlock();
		return 0;
	}

	int numFiles = 0;
	for (node_list::iterator it = parent->children.begin(); it != parent->children.end(); it++)
	{
		if ((*it)->type == FILENODE)
			numFiles++;
	}
	sdkMutex.unlock();

	return numFiles;
}

int MegaApiImpl::getNumChildFolders(MegaNode* p)
{
	if (!p) return 0;

	sdkMutex.lock();
	Node *parent = client->nodebyhandle(p->getHandle());
	if (!parent)
	{
		sdkMutex.unlock();
		return 0;
	}

	int numFolders = 0;
	for (node_list::iterator it = parent->children.begin(); it != parent->children.end(); it++)
	{
		if ((*it)->type != FILENODE)
			numFolders++;
	}
	sdkMutex.unlock();

	return numFolders;
}


MegaNodeList *MegaApiImpl::getChildren(MegaNode* p, int order)
{
    if(!p) return new MegaNodeListPrivate();

    sdkMutex.lock();
    Node *parent = client->nodebyhandle(p->getHandle());
	if(!parent)
	{
        sdkMutex.unlock();
        return new MegaNodeListPrivate();
	}

    vector<Node *> childrenNodes;

    if(!order || order> MegaApi::ORDER_ALPHABETICAL_DESC)
	{
		for (node_list::iterator it = parent->children.begin(); it != parent->children.end(); )
            childrenNodes.push_back(*it++);
	}
	else
	{
        bool (*comp)(Node*, Node*);
		switch(order)
		{
        case MegaApi::ORDER_DEFAULT_ASC: comp = MegaApiImpl::nodeComparatorDefaultASC; break;
        case MegaApi::ORDER_DEFAULT_DESC: comp = MegaApiImpl::nodeComparatorDefaultDESC; break;
        case MegaApi::ORDER_SIZE_ASC: comp = MegaApiImpl::nodeComparatorSizeASC; break;
        case MegaApi::ORDER_SIZE_DESC: comp = MegaApiImpl::nodeComparatorSizeDESC; break;
        case MegaApi::ORDER_CREATION_ASC: comp = MegaApiImpl::nodeComparatorCreationASC; break;
        case MegaApi::ORDER_CREATION_DESC: comp = MegaApiImpl::nodeComparatorCreationDESC; break;
        case MegaApi::ORDER_MODIFICATION_ASC: comp = MegaApiImpl::nodeComparatorModificationASC; break;
        case MegaApi::ORDER_MODIFICATION_DESC: comp = MegaApiImpl::nodeComparatorModificationDESC; break;
        case MegaApi::ORDER_ALPHABETICAL_ASC: comp = MegaApiImpl::nodeComparatorAlphabeticalASC; break;
        case MegaApi::ORDER_ALPHABETICAL_DESC: comp = MegaApiImpl::nodeComparatorAlphabeticalDESC; break;
        default: comp = MegaApiImpl::nodeComparatorDefaultASC; break;
		}

		for (node_list::iterator it = parent->children.begin(); it != parent->children.end(); )
		{
            Node *n = *it++;
            vector<Node *>::iterator i = std::lower_bound(childrenNodes.begin(),
					childrenNodes.end(), n, comp);
            childrenNodes.insert(i, n);
		}
	}
    sdkMutex.unlock();

    if(childrenNodes.size()) return new MegaNodeListPrivate(childrenNodes.data(), childrenNodes.size());
    else return new MegaNodeListPrivate();
}

int MegaApiImpl::getIndex(MegaNode *n, int order)
{
    if(!n)
    {
        return -1;
    }

    sdkMutex.lock();
    Node *node = client->nodebyhandle(n->getHandle());
    if(!node)
    {
        sdkMutex.unlock();
        return -1;
    }

    Node *parent = node->parent;
    if(!parent)
    {
        sdkMutex.unlock();
        return -1;
    }


    if(!order || order> MegaApi::ORDER_ALPHABETICAL_DESC)
    {
        sdkMutex.unlock();
        return 0;
    }

    bool (*comp)(Node*, Node*);
    switch(order)
    {
        case MegaApi::ORDER_DEFAULT_ASC: comp = MegaApiImpl::nodeComparatorDefaultASC; break;
        case MegaApi::ORDER_DEFAULT_DESC: comp = MegaApiImpl::nodeComparatorDefaultDESC; break;
        case MegaApi::ORDER_SIZE_ASC: comp = MegaApiImpl::nodeComparatorSizeASC; break;
        case MegaApi::ORDER_SIZE_DESC: comp = MegaApiImpl::nodeComparatorSizeDESC; break;
        case MegaApi::ORDER_CREATION_ASC: comp = MegaApiImpl::nodeComparatorCreationASC; break;
        case MegaApi::ORDER_CREATION_DESC: comp = MegaApiImpl::nodeComparatorCreationDESC; break;
        case MegaApi::ORDER_MODIFICATION_ASC: comp = MegaApiImpl::nodeComparatorModificationASC; break;
        case MegaApi::ORDER_MODIFICATION_DESC: comp = MegaApiImpl::nodeComparatorModificationDESC; break;
        case MegaApi::ORDER_ALPHABETICAL_ASC: comp = MegaApiImpl::nodeComparatorAlphabeticalASC; break;
        case MegaApi::ORDER_ALPHABETICAL_DESC: comp = MegaApiImpl::nodeComparatorAlphabeticalDESC; break;
        default: comp = MegaApiImpl::nodeComparatorDefaultASC; break;
    }

    vector<Node *> childrenNodes;
    for (node_list::iterator it = parent->children.begin(); it != parent->children.end(); )
    {
        Node *temp = *it++;
        vector<Node *>::iterator i = std::lower_bound(childrenNodes.begin(),
                childrenNodes.end(), temp, comp);
        childrenNodes.insert(i, temp);
    }

    vector<Node *>::iterator i = std::lower_bound(childrenNodes.begin(),
            childrenNodes.end(), node, comp);

    sdkMutex.unlock();
    return i - childrenNodes.begin();
}

MegaNode *MegaApiImpl::getChildNode(MegaNode *parent, const char* name)
{
    if(!parent || !name)
    {
        return NULL;
    }

    sdkMutex.lock();
    Node *parentNode = client->nodebyhandle(parent->getHandle());
	if(!parentNode)
	{
        sdkMutex.unlock();
        return NULL;
	}

    MegaNode *node = MegaNodePrivate::fromNode(client->childnodebyname(parentNode, name));
    sdkMutex.unlock();
    return node;
}

Node *MegaApiImpl::getNodeByFingerprintInternal(const char *fingerprint)
{
    FileFingerprint *fp = getFileFingerprintInternal(fingerprint);
    if (!fp)
    {
        return NULL;
    }

    sdkMutex.lock();
    Node *n  = client->nodebyfingerprint(fp);
    sdkMutex.unlock();

    delete fp;
    return n;
}

Node *MegaApiImpl::getNodeByFingerprintInternal(const char *fingerprint, Node *parent)
{

    FileFingerprint *fp = getFileFingerprintInternal(fingerprint);
    if (!fp)
    {
        return NULL;
    }

    Node *n = NULL;
    sdkMutex.lock();
    node_vector *nodes = client->nodesbyfingerprint(fp);
    if (nodes->size())
    {
        n = nodes->at(0);
    }

    if (n && parent && n->parent != parent)
    {
        for (unsigned int i = 1; i < nodes->size(); i++)
        {
            Node* node = nodes->at(i);
            if (node->parent == parent)
            {
                n = node;
                break;
            }
        }
    }
    delete fp;
    delete nodes;
    sdkMutex.unlock();

    return n;
}

FileFingerprint *MegaApiImpl::getFileFingerprintInternal(const char *fingerprint)
{
    if(!fingerprint || !fingerprint[0])
    {
        return NULL;
    }

    m_off_t size = 0;
    unsigned int fsize = strlen(fingerprint);
    unsigned int ssize = fingerprint[0] - 'A';
    if(ssize > (sizeof(size) * 4 / 3 + 4) || fsize <= (ssize + 1))
    {
        return NULL;
    }

    int len =  sizeof(size) + 1;
    byte *buf = new byte[len];
    Base64::atob(fingerprint + 1, buf, len);
    int l = Serialize64::unserialize(buf, len, (uint64_t *)&size);
    delete [] buf;
    if(l <= 0)
    {
        return NULL;
    }

    string sfingerprint = fingerprint + ssize + 1;

    FileFingerprint *fp = new FileFingerprint;
    if(!fp->unserializefingerprint(&sfingerprint))
    {
        delete fp;
        return NULL;
    }

    fp->size = size;

    return fp;
}

MegaNode* MegaApiImpl::getParentNode(MegaNode* n)
{
    if(!n) return NULL;

    sdkMutex.lock();
    Node *node = client->nodebyhandle(n->getHandle());
	if(!node)
	{
        sdkMutex.unlock();
        return NULL;
	}

    MegaNode *result = MegaNodePrivate::fromNode(node->parent);
    sdkMutex.unlock();

	return result;
}

char* MegaApiImpl::getNodePath(MegaNode *node)
{
    if(!node) return NULL;

    sdkMutex.lock();
    Node *n = client->nodebyhandle(node->getHandle());
    if(!n)
	{
        sdkMutex.unlock();
        return NULL;
	}

	string path;
	if (n->nodehandle == client->rootnodes[0])
	{
		path = "/";
        sdkMutex.unlock();
        return stringToArray(path);
	}

	while (n)
	{
		switch (n->type)
		{
		case FOLDERNODE:
			path.insert(0,n->displayname());

			if (n->inshare)
			{
				path.insert(0,":");
				if (n->inshare->user) path.insert(0,n->inshare->user->email);
				else path.insert(0,"UNKNOWN");
                sdkMutex.unlock();
                return stringToArray(path);
			}
			break;

		case INCOMINGNODE:
			path.insert(0,"//in");
            sdkMutex.unlock();
            return stringToArray(path);

		case ROOTNODE:
            sdkMutex.unlock();
            return stringToArray(path);

		case RUBBISHNODE:
			path.insert(0,"//bin");
            sdkMutex.unlock();
            return stringToArray(path);

		case TYPE_UNKNOWN:
		case FILENODE:
			path.insert(0,n->displayname());
		}

		path.insert(0,"/");

        n = n->parent;
	}
    sdkMutex.unlock();
    return stringToArray(path);
}

MegaNode* MegaApiImpl::getNodeByPath(const char *path, MegaNode* node)
{
    if(!path) return NULL;

    sdkMutex.lock();
    Node *cwd = NULL;
    if(node) cwd = client->nodebyhandle(node->getHandle());

	vector<string> c;
	string s;
	int l = 0;
	const char* bptr = path;
	int remote = 0;
	Node* n;
	Node* nn;

	// split path by / or :
	do {
		if (!l)
		{
			if (*path >= 0)
			{
				if (*path == '\\')
				{
                    if (path > bptr)
                    {
                        s.append(bptr, path - bptr);
                    }

					bptr = ++path;

					if (*bptr == 0)
					{
						c.push_back(s);
						break;
					}

					path++;
					continue;
				}

				if (*path == '/' || *path == ':' || !*path)
				{
					if (*path == ':')
					{
						if (c.size())
						{
                            sdkMutex.unlock();
                            return NULL;
						}
						remote = 1;
					}

                    if (path > bptr)
                    {
                        s.append(bptr, path - bptr);
                    }

                    bptr = path + 1;

					c.push_back(s);

					s.erase();
				}
			}
            else if ((*path & 0xf0) == 0xe0)
            {
                l = 1;
            }
            else if ((*path & 0xf8) == 0xf0)
            {
                l = 2;
            }
            else if ((*path & 0xfc) == 0xf8)
            {
                l = 3;
            }
            else if ((*path & 0xfe) == 0xfc)
            {
                l = 4;
            }
		}
        else
        {
            l--;
        }
	} while (*path++);

	if (l)
	{
        sdkMutex.unlock();
        return NULL;
	}

	if (remote)
	{
        // target: user inbox - it's not a node - return NULL
		if (c.size() == 2 && !c[1].size())
		{
            sdkMutex.unlock();
            return NULL;
		}

		User* u;

        if ((u = client->finduser(c[0].c_str())))
        {
            // locate matching share from this user
            handle_set::iterator sit;
            string name;
            for (sit = u->sharing.begin(); sit != u->sharing.end(); sit++)
            {
                if ((n = client->nodebyhandle(*sit)))
                {
                    if(!name.size())
                    {
                        name =  c[1];
                        n->client->fsaccess->normalize(&name);
                    }

                    if (!strcmp(name.c_str(), n->displayname()))
                    {
                        l = 2;
                        break;
                    }
                }
            }
        }

		if (!l)
		{
            sdkMutex.unlock();
            return NULL;
		}
	}
	else
	{
		// path starting with /
		if (c.size() > 1 && !c[0].size())
		{
			// path starting with //
			if (c.size() > 2 && !c[1].size())
			{
                if (c[2] == "in")
                {
                    n = client->nodebyhandle(client->rootnodes[1]);
                }
                else if (c[2] == "bin")
                {
                    n = client->nodebyhandle(client->rootnodes[2]);
                }
				else
				{
                    sdkMutex.unlock();
                    return NULL;
				}

				l = 3;
			}
			else
			{
				n = client->nodebyhandle(client->rootnodes[0]);
				l = 1;
			}
		}
        else
        {
            n = cwd;
        }
	}

	// parse relative path
	while (n && l < (int)c.size())
	{
		if (c[l] != ".")
		{
			if (c[l] == "..")
			{
                if (n->parent)
                {
                    n = n->parent;
                }
			}
			else
			{
				// locate child node (explicit ambiguity resolution: not implemented)
				if (c[l].size())
				{
                    nn = client->childnodebyname(n, c[l].c_str());

					if (!nn)
					{
                        sdkMutex.unlock();
                        return NULL;
					}

					n = nn;
				}
			}
		}

		l++;
	}

    MegaNode *result = MegaNodePrivate::fromNode(n);
    sdkMutex.unlock();
    return result;
}

MegaNode* MegaApiImpl::getNodeByHandle(handle handle)
{
	if(handle == UNDEF) return NULL;
    sdkMutex.lock();
    MegaNode *result = MegaNodePrivate::fromNode(client->nodebyhandle(handle));
    sdkMutex.unlock();
    return result;
}

MegaContactRequest *MegaApiImpl::getContactRequestByHandle(MegaHandle handle)
{
    sdkMutex.lock();
    if(client->pcrindex.find(handle) == client->pcrindex.end())
    {
        sdkMutex.unlock();
        return NULL;
    }
    MegaContactRequest* request = MegaContactRequestPrivate::fromContactRequest(client->pcrindex.at(handle));
    sdkMutex.unlock();
    return request;
}

void MegaApiImpl::sendPendingTransfers()
{
    MegaTransferPrivate *transfer;
    error e;
    int nextTag;

    while((transfer = transferQueue.pop()))
    {
        sdkMutex.lock();
        e = API_OK;
        nextTag = client->nextreqtag();

        switch(transfer->getType())
        {
            case MegaTransfer::TYPE_UPLOAD:
            {
                const char* localPath = transfer->getPath();
                const char* fileName = transfer->getFileName();
                int64_t mtime = transfer->getTime();
                Node *parent = client->nodebyhandle(transfer->getParentHandle());

                if(!localPath || !parent || !fileName || !(*fileName))
                {
                    e = API_EARGS;
                    break;
                }

                string tmpString = localPath;
                string wLocalPath;
                client->fsaccess->path2local(&tmpString, &wLocalPath);

                FileAccess *fa = fsAccess->newfileaccess();
                if(!fa->fopen(&wLocalPath, true, false))
                {
                    e = API_EREAD;
                    break;
                }

                nodetype_t type = fa->type;
                delete fa;

                if(type == FILENODE)
                {
                    currentTransfer = transfer;
                    string wFileName = fileName;
                    MegaFilePut *f = new MegaFilePut(client, &wLocalPath, &wFileName, transfer->getParentHandle(), "", mtime);

                    bool started = client->startxfer(PUT, f, true);
                    if(!started)
                    {
                        if(!f->isvalid)
                        {
                            //Unable to read the file
                            transfer->setSyncTransfer(false);
                            transferMap[nextTag]=transfer;
                            transfer->setTag(nextTag);
                            fireOnTransferStart(transfer);
                            fireOnTransferFinish(transfer, MegaError(API_EREAD));
                        }
                        else
                        {
                            //Already existing transfer
                            transferMap[nextTag]=transfer;
                            transfer->setTag(nextTag);
                            fireOnTransferStart(transfer);
                            fireOnTransferFinish(transfer, MegaError(API_EEXIST));
                        }
                    }
                    else if(transfer->getTag() == -1)
                    {
                        //Already existing transfer
                        //Delete the new one and set the transfer as regular
                        transfer_map::iterator it = client->transfers[PUT].find(f);
                        if(it != client->transfers[PUT].end())
                        {
                            int previousTag = it->second->tag;
                            if(transferMap.find(previousTag) != transferMap.end())
                            {
                                MegaTransferPrivate* previousTransfer = transferMap.at(previousTag);
                                previousTransfer->setSyncTransfer(false);
                                delete transfer;
                            }
                        }
                    }
                    currentTransfer=NULL;
                }
                else
                {
                    transferMap[nextTag]=transfer;
                    transfer->setTag(nextTag);
                    MegaFolderUploadController *uploader = new MegaFolderUploadController(this, transfer);
                    uploader->start();
                }
                break;
            }
            case MegaTransfer::TYPE_DOWNLOAD:
            {
                Node *node = NULL;
                MegaNode *publicNode = transfer->getPublicNode();
                const char *parentPath = transfer->getParentPath();
                const char *fileName = transfer->getFileName();

                if (!publicNode)
                {
                    handle nodehandle = transfer->getNodeHandle();
                    node = client->nodebyhandle(nodehandle);
                }

                if ((!node && !publicNode) ||
                        (!transfer->isStreamingTransfer() && !parentPath && !fileName))
                {
                    e = API_EARGS;
                    break;
                }

                if (!transfer->isStreamingTransfer() && node && node->type != FILENODE)
                {
                    // Folder download
                    transferMap[nextTag] = transfer;
                    transfer->setTag(nextTag);
                    MegaFolderDownloadController *downloader = new MegaFolderDownloadController(this, transfer);
                    downloader->start();
                    break;
                }

                // File download
                currentTransfer=transfer;
                if (!transfer->isStreamingTransfer())
                {
                    string name;
                    string securename;
                    string path;

					if(parentPath)
					{
						path = parentPath;
					}
					else
					{
						string separator;
						client->fsaccess->local2path(&client->fsaccess->localseparator, &separator);
						path = ".";
						path.append(separator);
					}

					MegaFileGet *f;

					if(node)
					{
						if(!fileName)
                        {
                            attr_map::iterator ait = node->attrs.map.find('n');
                            if(ait == node->attrs.map.end())
                            {
                                name = "CRYPTO_ERROR";
                            }
                            else if(!ait->second.size())
                            {
                                name = "BLANK";
                            }
                            else
                            {
                                name = ait->second;
                            }
                        }
                        else
                        {
                            name = fileName;
                        }

                        client->fsaccess->name2local(&name);
                        client->fsaccess->local2path(&name, &securename);
                        path += securename;
						f = new MegaFileGet(client, node, path);
					}
					else
					{
						if(!transfer->getFileName())
                            name = publicNode->getName();
                        else
                            name = transfer->getFileName();

                        client->fsaccess->name2local(&name);
                        client->fsaccess->local2path(&name, &securename);
                        path += securename;
						f = new MegaFileGet(client, publicNode, path);
					}

					transfer->setPath(path.c_str());
                    f->setTransfer(transfer);
                    bool ok = client->startxfer(GET, f, true);
                    if(transfer->getTag() == -1)
                    {
                        //Already existing transfer
                        if (ok)
                        {
                            //Set the transfer as regular
                            transfer_map::iterator it = client->transfers[GET].find(f);
                            if(it != client->transfers[GET].end())
                            {
                                int previousTag = it->second->tag;
                                if(transferMap.find(previousTag) != transferMap.end())
                                {
                                    MegaTransferPrivate* previousTransfer = transferMap.at(previousTag);
                                    previousTransfer->setSyncTransfer(false);
                                }
                            }
                        }
                        else
                        {
                            //Already existing transfer
                            transferMap[nextTag]=transfer;
                            transfer->setTag(nextTag);
                            fireOnTransferStart(transfer);

                            long long overquotaDelay = getBandwidthOverquotaDelay();
                            if (overquotaDelay)
                            {
                                fireOnTransferTemporaryError(transfer, MegaError(API_EOVERQUOTA, overquotaDelay));
                            }

                            fireOnTransferFinish(transfer, MegaError(API_EEXIST));
                        }
                    }
                }
                else
                {
                	m_off_t startPos = transfer->getStartPos();
                	m_off_t endPos = transfer->getEndPos();
                	if(startPos < 0 || endPos < 0 || startPos > endPos) { e = API_EARGS; break; }
                	if(node)
                	{
                        transfer->setFileName(node->displayname());
                		if(startPos >= node->size || endPos >= node->size)
                		{ e = API_EARGS; break; }

                		m_off_t totalBytes = endPos - startPos + 1;
                	    transferMap[nextTag]=transfer;
						transfer->setTotalBytes(totalBytes);
						transfer->setTag(nextTag);
                        fireOnTransferStart(transfer);
                	    client->pread(node, startPos, totalBytes, transfer);
                	    waiter->notify();
                	}
                	else
                	{
                        transfer->setFileName(publicNode->getName());
                        if(startPos >= publicNode->getSize() || endPos >= publicNode->getSize())
                        { e = API_EARGS; break; }

                        m_off_t totalBytes = endPos - startPos + 1;
                        transferMap[nextTag]=transfer;
                        transfer->setTotalBytes(totalBytes);
                        transfer->setTag(nextTag);
                        fireOnTransferStart(transfer);
                        SymmCipher cipher;
                        cipher.setkey(publicNode->getNodeKey());
                        client->pread(publicNode->getHandle(), &cipher,
                            MemAccess::get<int64_t>((const char*)publicNode->getNodeKey()->data() + SymmCipher::KEYLENGTH),
                                      startPos, totalBytes, transfer);
                        waiter->notify();
                	}
                }

                currentTransfer=NULL;
				break;
			}
		}

		if(e)
            fireOnTransferFinish(transfer, MegaError(e));

        sdkMutex.unlock();
    }
}

void MegaApiImpl::removeRecursively(const char *path)
{
#ifndef _WIN32
    string spath = path;
    PosixFileSystemAccess::emptydirlocal(&spath);
#else
    string utf16path;
    MegaApi::utf8ToUtf16(path, &utf16path);
    if(utf16path.size())
    {
        utf16path.resize(utf16path.size()-2);
        WinFileSystemAccess::emptydirlocal(&utf16path);
    }
#endif
}


void MegaApiImpl::sendPendingRequests()
{
	MegaRequestPrivate *request;
	error e;
    int nextTag = 0;

	while((request = requestQueue.pop()))
	{
        if (!nextTag && request->getType() != MegaRequest::TYPE_LOGOUT)
        {
            client->abortbackoff(false);
        }

		sdkMutex.lock();
		nextTag = client->nextreqtag();
        request->setTag(nextTag);
		requestMap[nextTag]=request;
		e = API_OK;

        fireOnRequestStart(request);
		switch(request->getType())
		{
		case MegaRequest::TYPE_LOGIN:
		{
			const char *login = request->getEmail();
			const char *password = request->getPassword();
            const char* megaFolderLink = request->getLink();
            const char* base64pwkey = request->getPrivateKey();
            const char* sessionKey = request->getSessionKey();

            if(!megaFolderLink && (!(login && password)) && !sessionKey && (!(login && base64pwkey)))
            {
                e = API_EARGS;
                break;
            }

            string slogin;
            if(login)
            {
                slogin = login;
                slogin.erase(slogin.begin(), std::find_if(slogin.begin(), slogin.end(), std::not1(std::ptr_fun<int, int>(std::isspace))));
                slogin.erase(std::find_if(slogin.rbegin(), slogin.rend(), std::not1(std::ptr_fun<int, int>(std::isspace))).base(), slogin.end());
            }

            requestMap.erase(request->getTag());
            while(!requestMap.empty())
            {
                std::map<int,MegaRequestPrivate*>::iterator it=requestMap.begin();
                if(it->second) fireOnRequestFinish(it->second, MegaError(MegaError::API_EACCESS));
            }

            while(!transferMap.empty())
            {
                std::map<int, MegaTransferPrivate *>::iterator it=transferMap.begin();
                if(it->second) fireOnTransferFinish(it->second, MegaError(MegaError::API_EACCESS));
            }
            requestMap[request->getTag()]=request;

            if(sessionKey)
            {
                byte session[MAX_SESSION_LENGTH];
                int size = Base64::atob(sessionKey, (byte *)session, sizeof session);
                client->login(session, size);
            }
            else if(login && base64pwkey)
            {
                byte pwkey[SymmCipher::KEYLENGTH];
                Base64::atob(base64pwkey, (byte *)pwkey, sizeof pwkey);

                if(password)
                {
                    uint64_t emailhash;
                    Base64::atob(password, (byte *)&emailhash, sizeof emailhash);
                    client->fastlogin(slogin.c_str(), pwkey, emailhash);
                }
                else
                {
                    client->login(slogin.c_str(), pwkey);
                }
            }
            else if(login && password)
            {
                byte pwkey[SymmCipher::KEYLENGTH];
                if((e = client->pw_key(password,pwkey))) break;
                client->login(slogin.c_str(), pwkey);
            }
            else
            {
                e = client->folderaccess(megaFolderLink);
                if(e == API_OK)
                {
                    fireOnRequestFinish(request, MegaError(e));
                }
            }

            break;
		}
        case MegaRequest::TYPE_CREATE_FOLDER:
		{
			Node *parent = client->nodebyhandle(request->getParentHandle());
			const char *name = request->getName();
			if(!name || !parent) { e = API_EARGS; break; }

			NewNode *newnode = new NewNode[1];
			SymmCipher key;
			string attrstring;
			byte buf[FOLDERNODEKEYLENGTH];

			// set up new node as folder node
			newnode->source = NEW_NODE;
			newnode->type = FOLDERNODE;
			newnode->nodehandle = 0;
			newnode->parenthandle = UNDEF;

			// generate fresh random key for this folder node
			PrnGen::genblock(buf,FOLDERNODEKEYLENGTH);
			newnode->nodekey.assign((char*)buf,FOLDERNODEKEYLENGTH);
			key.setkey(buf);

			// generate fresh attribute object with the folder name
			AttrMap attrs;
            string sname = name;
            fsAccess->normalize(&sname);
            attrs.map['n'] = sname;

			// JSON-encode object and encrypt attribute string
			attrs.getjson(&attrstring);
            newnode->attrstring = new string;
            client->makeattr(&key,newnode->attrstring,attrstring.c_str());

			// add the newly generated folder node
			client->putnodes(parent->nodehandle,newnode,1);
			break;
		}
		case MegaRequest::TYPE_MOVE:
		{
			Node *node = client->nodebyhandle(request->getNodeHandle());
			Node *newParent = client->nodebyhandle(request->getParentHandle());
			if(!node || !newParent) { e = API_EARGS; break; }

            if(node->parent == newParent)
            {
                fireOnRequestFinish(request, MegaError(API_OK));
                break;
            }

            if ((e = client->checkmove(node, newParent)))
            {
                if (!client->checkaccess(newParent, RDWR))
                {
                    break;
                }

                unsigned nc;
                TreeProcCopy tc;

                // determine number of nodes to be copied
                client->proctree(node, &tc);
                tc.allocnodes();
                nc = tc.nc;

                // build new nodes array
                client->proctree(node, &tc);
                if (!nc)
                {
                    e = API_EARGS;
                    break;
                }

                tc.nn->parenthandle = UNDEF;
                client->putnodes(newParent->nodehandle, tc.nn, nc);
                e = API_OK;
                break;
            }

			e = client->rename(node, newParent);
			break;
		}
		case MegaRequest::TYPE_COPY:
		{
			Node *node = client->nodebyhandle(request->getNodeHandle());
			Node *target = client->nodebyhandle(request->getParentHandle());
			const char* email = request->getEmail();
            MegaNode *publicNode = request->getPublicNode();
            const char *newName = request->getName();

            if (!publicNode || (!target && !email) || (newName && !(*newName))) { e = API_EARGS; break; }

            if (!node)
            {
                NewNode *newnode = new NewNode[1];
                newnode->nodekey.assign(publicNode->getNodeKey()->data(), publicNode->getNodeKey()->size());
                newnode->attrstring = new string;

                if (publicNode->isPublic())
                {
                    newnode->attrstring->assign(publicNode->getAttrString()->data(), publicNode->getAttrString()->size());
                    newnode->source = NEW_PUBLIC;
                }
                else
                {
                    SymmCipher key;
                    AttrMap attrs;

                    key.setkey((const byte*)publicNode->getNodeKey()->data(), FILENODE);
                    string sname = publicNode->getName();
                    fsAccess->normalize(&sname);
                    attrs.map['n'] = sname;

                    const char *fingerprint = publicNode->getFingerprint();
                    if (fingerprint && fingerprint[0])
                    {
                        m_off_t size = 0;
                        unsigned int fsize = strlen(fingerprint);
                        unsigned int ssize = fingerprint[0] - 'A';
                        if (!(ssize > (sizeof(size) * 4 / 3 + 4) || fsize <= (ssize + 1)))
                        {
                            int len =  sizeof(size) + 1;
                            byte *buf = new byte[len];
                            Base64::atob(fingerprint + 1, buf, len);
                            int l = Serialize64::unserialize(buf, len, (uint64_t *)&size);
                            delete [] buf;
                            if (l > 0)
                            {
                                attrs.map['c'] = fingerprint + ssize + 1;
                            }
                        }
                    }

                    string attrstring;
                    attrs.getjson(&attrstring);
                    client->makeattr(&key,newnode->attrstring, attrstring.c_str());
                    newnode->source = NEW_NODE;
                }

                newnode->nodehandle = publicNode->getHandle();
                newnode->type = FILENODE;
                newnode->parenthandle = UNDEF;

                if(target)
                {
                    client->putnodes(target->nodehandle, newnode, 1);
                }
                else
                {
                    client->putnodes(email, newnode, 1);
                }
            }
            else
            {
                unsigned nc;
                TreeProcCopy tc;

                // determine number of nodes to be copied
                client->proctree(node,&tc);
                tc.allocnodes();
                nc = tc.nc;

                // build new nodes array
                client->proctree(node,&tc);
                if (!nc)
                {
                    e = API_EARGS;
                    break;
                }

                tc.nn->parenthandle = UNDEF;

                if(nc == 1 && newName && tc.nn[0].nodekey.size())
                {
                    SymmCipher key;
                    AttrMap attrs;
                    string attrstring;

                    key.setkey((const byte*)tc.nn[0].nodekey.data(), node->type);
                    attrs = node->attrs;

                    string sname = newName;
                    fsAccess->normalize(&sname);
                    attrs.map['n'] = sname;

                    attrs.getjson(&attrstring);
                    client->makeattr(&key,tc.nn[0].attrstring, attrstring.c_str());
                }

                if (target)
                {
                    client->putnodes(target->nodehandle,tc.nn,nc);
                }
                else
                {
                    client->putnodes(email, tc.nn, nc);
                }
            }
			break;
		}
        case MegaRequest::TYPE_RENAME:
        {
            Node* node = client->nodebyhandle(request->getNodeHandle());
            const char* newName = request->getName();
            if(!node || !newName || !(*newName)) { e = API_EARGS; break; }

            if (!client->checkaccess(node,FULL)) { e = API_EACCESS; break; }

            string sname = newName;
            fsAccess->normalize(&sname);
            node->attrs.map['n'] = sname;
            e = client->setattr(node);
            break;
        }
		case MegaRequest::TYPE_REMOVE:
		{
			Node* node = client->nodebyhandle(request->getNodeHandle());
			if(!node) { e = API_EARGS; break; }

			e = client->unlink(node);
			break;
		}
		case MegaRequest::TYPE_SHARE:
		{
			Node *node = client->nodebyhandle(request->getNodeHandle());
			const char* email = request->getEmail();
			int access = request->getAccess();
            if(!node || !email || !strchr(email, '@'))
            {
                e = API_EARGS;
                break;
            }

            accesslevel_t a;
			switch(access)
			{
				case MegaShare::ACCESS_UNKNOWN:
                    a = ACCESS_UNKNOWN;
                    break;
				case MegaShare::ACCESS_READ:
					a = RDONLY;
					break;
				case MegaShare::ACCESS_READWRITE:
					a = RDWR;
					break;
				case MegaShare::ACCESS_FULL:
					a = FULL;
					break;
				case MegaShare::ACCESS_OWNER:
					a = OWNER;
					break;
                default:
                    e = API_EARGS;
			}

            if(e == API_OK)
                client->setshare(node, email, a);
			break;
		}
		case MegaRequest::TYPE_IMPORT_LINK:
		case MegaRequest::TYPE_GET_PUBLIC_NODE:
		{
			Node *node = client->nodebyhandle(request->getParentHandle());
			const char* megaFileLink = request->getLink();
			if(!megaFileLink) { e = API_EARGS; break; }
			if((request->getType()==MegaRequest::TYPE_IMPORT_LINK) && (!node)) { e = API_EARGS; break; }

			e = client->openfilelink(megaFileLink, 1);
			break;
		}
		case MegaRequest::TYPE_EXPORT:
		{
			Node* node = client->nodebyhandle(request->getNodeHandle());
			if(!node) { e = API_EARGS; break; }

            e = client->exportnode(node, !request->getAccess(), request->getNumber());
			break;
		}
		case MegaRequest::TYPE_FETCH_NODES:
		{
			client->fetchnodes();
			break;
		}
		case MegaRequest::TYPE_ACCOUNT_DETAILS:
		{
            if(client->loggedin() != FULLACCOUNT)
            {
                e = API_EACCESS;
                break;
            }

			int numDetails = request->getNumDetails();
			bool storage = (numDetails & 0x01) != 0;
			bool transfer = (numDetails & 0x02) != 0;
			bool pro = (numDetails & 0x04) != 0;
			bool transactions = (numDetails & 0x08) != 0;
			bool purchases = (numDetails & 0x10) != 0;
			bool sessions = (numDetails & 0x20) != 0;

			numDetails = 1;
			if(transactions) numDetails++;
			if(purchases) numDetails++;
			if(sessions) numDetails++;

			request->setNumDetails(numDetails);

			client->getaccountdetails(request->getAccountDetails(), storage, transfer, pro, transactions, purchases, sessions);
			break;
		}
		case MegaRequest::TYPE_CHANGE_PW:
		{
			const char* oldPassword = request->getPassword();
			const char* newPassword = request->getNewPassword();
			if(!oldPassword || !newPassword) { e = API_EARGS; break; }

			byte pwkey[SymmCipher::KEYLENGTH];
			byte newpwkey[SymmCipher::KEYLENGTH];
			if((e = client->pw_key(oldPassword, pwkey))) { e = API_EARGS; break; }
			if((e = client->pw_key(newPassword, newpwkey))) { e = API_EARGS; break; }
			e = client->changepw(pwkey, newpwkey);
			break;
		}
		case MegaRequest::TYPE_LOGOUT:
		{
            if (request->getParamType() == API_ESSL && client->retryessl)
            {
                e = API_EINCOMPLETE;
                break;
            }

            if(request->getFlag())
            {
                client->logout();
            }
            else
            {
                client->locallogout();
                client->restag = nextTag;
                logout_result(API_OK);
            }
			break;
		}
		case MegaRequest::TYPE_GET_ATTR_FILE:
		{
			const char* dstFilePath = request->getFile();
            int type = request->getParamType();
			Node *node = client->nodebyhandle(request->getNodeHandle());

			if(!dstFilePath || !node) { e = API_EARGS; break; }

			e = client->getfa(node, type);
            if(e == API_EEXIST)
            {
                e = API_OK;
                int prevtag = client->restag;
                MegaRequestPrivate* req = NULL;
                while(prevtag)
                {
                    if(requestMap.find(prevtag) == requestMap.end())
                    {
                        LOG_err << "Invalid duplicate getattr request";
                        req = NULL;
                        e = API_EINTERNAL;
                        break;
                    }

                    req = requestMap.at(prevtag);
                    if(!req || (req->getType() != MegaRequest::TYPE_GET_ATTR_FILE))
                    {
                        LOG_err << "Invalid duplicate getattr type";
                        req = NULL;
                        e = API_EINTERNAL;
                        break;
                    }

                    prevtag = req->getNumber();
                }

                if(req)
                {
                    LOG_debug << "Duplicate getattr detected";
                    req->setNumber(request->getTag());
                }
            }
			break;
		}
		case MegaRequest::TYPE_GET_ATTR_USER:
		{
            const char* value = request->getFile();
            int type = request->getParamType();
            const char *email = request->getEmail();

            User *user;
            if(email)
            {
                user = client->finduser(email, 0);
            }
            else
            {
                user = client->finduser(client->me, 0);
            }

            if(!user)
            {
                e = API_EARGS;
                break;
            }

            string attrname;
            switch(type)
            {
                case MegaApi::USER_ATTR_AVATAR:
                {
                    if (!value)    // destination file
                    {
                        e = API_EARGS;
                        break;
                    }

                    attrname = "+a";
                    break;
                }

                case MegaApi::USER_ATTR_FIRSTNAME:
                {
                    attrname = "firstname";
                    break;
                }

                case MegaApi::USER_ATTR_LASTNAME:
                {
                    attrname = "lastname";
                    break;
                }

                case MegaApi::USER_ATTR_AUTHRING:
                {
                    attrname = "*!authring";
                    break;
                }

                case MegaApi::USER_ATTR_LAST_INTERACTION:
                {
                    attrname = "*!lstint";
                    break;
                }

                default:
                {
                    e = API_EARGS;
                    break;
                }
            }

            if(!e)
            {
                client->getua(user, attrname.c_str());
            }

            break;
		}
		case MegaRequest::TYPE_SET_ATTR_USER:
		{
            const char* file = request->getFile();
            const char* value = request->getText();
            int type = request->getParamType();

            if (!value && type != MegaApi::USER_ATTR_AVATAR)
            {
                e = API_EARGS;
                break;
            }

            string attrname;
            string attrvalue;

            switch (type)
            {
                case MegaApi::USER_ATTR_AVATAR:
                {
                    attrname = "+a";

                    if (file)
                    {
                        string path = file;
                        string localpath;
                        fsAccess->path2local(&path, &localpath);

                        FileAccess *f = fsAccess->newfileaccess();
                        if (!f->fopen(&localpath, 1, 0))
                        {
                            delete f;
                            e = API_EREAD;
                            break;
                        }

                        if (!f->fread(&attrvalue, f->size, 0, 0))
                        {
                            delete f;
                            e = API_EREAD;
                            break;
                        }
                        delete f;
                    }
                    break;
                }

                case MegaApi::USER_ATTR_FIRSTNAME:
                {
                    attrname = "firstname";
                    attrvalue = value;
                    break;
                }

                case MegaApi::USER_ATTR_LASTNAME:
                {
                    attrname = "lastname";
                    attrvalue = value;
                    break;
                }

                case MegaApi::USER_ATTR_AUTHRING:
                {
                    attrname = "*!authring";
                    attrvalue = value;
                    break;
                }

                case MegaApi::USER_ATTR_LAST_INTERACTION:
                {
                    attrname = "*!lstint";
                    attrvalue = value;
                    break;
                }

                default:
                {
                    e = API_EARGS;
                    break;
                }
            }

            if (!e)
            {
                if ((type == MegaApi::USER_ATTR_AVATAR) && (attrvalue.empty()))
                {
                    client->putua(attrname.c_str());
                }
                else
                {
                    client->putua(attrname.c_str(), (byte *)attrvalue.data(), attrvalue.size());
                }
            }

            break;
		}
        case MegaRequest::TYPE_SET_ATTR_FILE:
        {
            const char* srcFilePath = request->getFile();
            int type = request->getParamType();
            Node *node = client->nodebyhandle(request->getNodeHandle());

            if(!srcFilePath || !node) { e = API_EARGS; break; }

            string path = srcFilePath;
            string localpath;
            fsAccess->path2local(&path, &localpath);

            string *attributedata = new string;
            FileAccess *f = fsAccess->newfileaccess();
            if (!f->fopen(&localpath, 1, 0))
            {
                delete f;
                delete attributedata;
                e = API_EREAD;
                break;
            }

            if(!f->fread(attributedata, f->size, 0, 0))
            {
                delete f;
                delete attributedata;
                e = API_EREAD;
                break;
            }
            delete f;

            client->putfa(node->nodehandle, type, node->nodecipher(), attributedata);
            //attributedata is not deleted because putfa takes its ownership
            break;
        }
        case MegaRequest::TYPE_SET_ATTR_NODE:
        {
            Node *node = client->nodebyhandle(request->getNodeHandle());
            const char* attrName = request->getName();
            const char* attrValue = request->getText();

            if (!node || !attrName || !attrName[0] || strlen(attrName) > 7)
            {
                e = API_EARGS;
                break;
            }

            if (!client->checkaccess(node, FULL))
            {
                e = API_EACCESS;
                break;
            }

            string sname = attrName;
            fsAccess->normalize(&sname);
            sname.insert(0, "_");
            nameid attr = AttrMap::string2nameid(sname.c_str());

            if (attrValue)
            {
                string svalue = attrValue;
                fsAccess->normalize(&svalue);
                node->attrs.map[attr] = svalue;
            }
            else
            {
                node->attrs.map.erase(attr);
            }

            e = client->setattr(node);
            break;
        }
		case MegaRequest::TYPE_CANCEL_ATTR_FILE:
		{
			int type = request->getParamType();
			Node *node = client->nodebyhandle(request->getNodeHandle());

			if (!node) { e = API_EARGS; break; }

			e = client->getfa(node, type, 1);
			if (!e)
			{
				std::map<int, MegaRequestPrivate*>::iterator it = requestMap.begin();
				while(it != requestMap.end())
				{
					MegaRequestPrivate *r = it->second;
					it++;
					if (r->getType() == MegaRequest::TYPE_GET_ATTR_FILE &&
						r->getParamType() == request->getParamType() &&
						r->getNodeHandle() == request->getNodeHandle())
					{
						fireOnRequestFinish(r, MegaError(API_EINCOMPLETE));
					}
				}
				fireOnRequestFinish(request, MegaError(e));
			}
			break;
		}
		case MegaRequest::TYPE_RETRY_PENDING_CONNECTIONS:
		{
			bool disconnect = request->getFlag();
			bool includexfers = request->getNumber();
			client->abortbackoff(includexfers);
			if(disconnect)
            {
                client->disconnect();

#if (WINDOWS_PHONE || TARGET_OS_IPHONE)
                // Workaround to get the IP of valid DNS servers on Windows Phone/iOS
                string servers;

                while (true)
                {
                #ifdef WINDOWS_PHONE
                    client->httpio->getMEGADNSservers(&servers);
                #else
                    __res_state res;
                    if(res_ninit(&res) == 0)
                    {
                        union res_sockaddr_union u[MAXNS];
                        int nscount = res_getservers(&res, u, MAXNS);

                        for(int i = 0; i < nscount; i++)
                        {
                            char straddr[INET6_ADDRSTRLEN];
                            straddr[0] = 0;

                            if(u[i].sin.sin_family == PF_INET)
                            {
                                mega_inet_ntop(PF_INET, &u[i].sin.sin_addr, straddr, sizeof(straddr));
                            }

                            if(u[i].sin6.sin6_family == PF_INET6)
                            {
                                mega_inet_ntop(PF_INET6, &u[i].sin6.sin6_addr, straddr, sizeof(straddr));
                            }

                            if(straddr[0])
                            {
                                if (servers.size())
                                {
                                    servers.append(",");
                                }
                                servers.append(straddr);
                            }
                        }

                        res_ndestroy(&res);
                    }
                #endif

                    if (servers.size())
                        break;

                #ifdef WINDOWS_PHONE
                    std::this_thread::sleep_for(std::chrono::seconds(1));
                #else
                    sleep(1);
                #endif
                }

                LOG_debug << "Using MEGA DNS servers " << servers;
                httpio->setdnsservers(servers.c_str());
#endif
            }

			fireOnRequestFinish(request, MegaError(API_OK));
			break;
		}
		case MegaRequest::TYPE_ADD_CONTACT:
		{
            const char *email = request->getEmail();

            if(client->loggedin() != FULLACCOUNT)
            {
                e = API_EACCESS;
                break;
            }

            if(!email || !client->finduser(client->me)->email.compare(email))
            {
                e = API_EARGS;
                break;
            }

			e = client->invite(email, VISIBLE);
			break;
		}
        case MegaRequest::TYPE_INVITE_CONTACT:
        {
            const char *email = request->getEmail();
            const char *message = request->getText();
            int action = request->getNumber();

            if(client->loggedin() != FULLACCOUNT)
            {
                e = API_EACCESS;
                break;
            }

            if(!email || !client->finduser(client->me)->email.compare(email))
            {
                e = API_EARGS;
                break;
            }

            client->setpcr(email, (opcactions_t)action, message);
            break;
        }
        case MegaRequest::TYPE_REPLY_CONTACT_REQUEST:
        {
            handle h = request->getNodeHandle();
            int action = request->getNumber();

            if(h == INVALID_HANDLE || action < 0 || action > MegaContactRequest::REPLY_ACTION_IGNORE)
            {
                e = API_EARGS;
                break;
            }

            client->updatepcr(h, (ipcactions_t)action);
            break;
        }
		case MegaRequest::TYPE_REMOVE_CONTACT:
		{
			const char *email = request->getEmail();
			if(!email) { e = API_EARGS; break; }
			e = client->invite(email, HIDDEN);
			break;
		}
		case MegaRequest::TYPE_CREATE_ACCOUNT:
		{
			const char *email = request->getEmail();
			const char *password = request->getPassword();
            const char *name = request->getName();
            const char *pwkey = request->getPrivateKey();

            if(!email || !name || (!password && !pwkey))
			{
				e = API_EARGS; break;
			}

            requestMap.erase(request->getTag());
            while(!requestMap.empty())
            {
                std::map<int,MegaRequestPrivate*>::iterator it=requestMap.begin();
                if(it->second) fireOnRequestFinish(it->second, MegaError(MegaError::API_EACCESS));
            }

            while(!transferMap.empty())
            {
                std::map<int, MegaTransferPrivate *>::iterator it=transferMap.begin();
                if(it->second) fireOnTransferFinish(it->second, MegaError(MegaError::API_EACCESS));
            }
            requestMap[request->getTag()]=request;

			client->createephemeral();
			break;
		}
        case MegaRequest::TYPE_QUERY_SIGNUP_LINK:
        {
            const char *link = request->getLink();
            if(!link)
            {
                e = API_EARGS;
                break;
            }

            const char* ptr = link;
            const char* tptr;

            if ((tptr = strstr(ptr,"#confirm")))
            {
                ptr = tptr+8;

                unsigned len = (strlen(link)-(ptr-link))*3/4+4;
                byte *c = new byte[len];
                len = Base64::atob(ptr,c,len);
                if (len)
                {
                    client->querysignuplink(c,len);
                }
                else
                {
                    e = API_EARGS;
                }
                delete[] c;
                break;
            }
            else if ((tptr = strstr(ptr,"#newsignup")))
            {
                ptr = tptr+10;

                unsigned len = (strlen(link)-(ptr-link))*3/4+4;
                byte *c = new byte[len];
                len = Base64::atob(ptr,c,len);

                if (len > 8)
                {
                    // extract email and email_hash from link
                    byte *email = c;
                    byte *sha512bytes = c+len-8;    // last 11 chars

                    // get the hash for the received email
                    Hash sha512;
                    sha512.add(email, len-8);
                    string sha512str;
                    sha512.get(&sha512str);

                    // and finally check it
                    if (memcmp(sha512bytes, sha512str.data(), 8) == 0)
                    {
                        email[len-8] = '\0';
                        request->setEmail((const char *)email);
                        delete[] c;

                        fireOnRequestFinish(request, MegaError(API_OK));
                        break;
                    }
                }

                delete[] c;
            }

            e = API_EARGS;
            break;
        }
		case MegaRequest::TYPE_CONFIRM_ACCOUNT:
		{
			const char *link = request->getLink();
			const char *password = request->getPassword();
			const char *pwkey = request->getPrivateKey();

            if(!link || (request->getType() == MegaRequest::TYPE_CONFIRM_ACCOUNT && !password && !pwkey))
			{
				e = API_EARGS;
				break;
			}

			const char* ptr = link;
			const char* tptr;

			if ((tptr = strstr(ptr,"#confirm"))) ptr = tptr+8;

			unsigned len = (strlen(link)-(ptr-link))*3/4+4;
			byte *c = new byte[len];
            len = Base64::atob(ptr,c,len);
            if (len)
            {
                client->querysignuplink(c,len);
            }
            else
            {
                e = API_EARGS;
            }
			delete[] c;
			break;
		}
        case MegaRequest::TYPE_PAUSE_TRANSFERS:
        {
            bool pause = request->getFlag();
            int direction = request->getNumber();
            if(direction != -1
                    && direction != MegaTransfer::TYPE_DOWNLOAD
                    && direction != MegaTransfer::TYPE_UPLOAD)
            {
                e = API_EARGS;
                break;
            }

            if(direction == -1)
            {
                client->pausexfers(PUT, pause);
                client->pausexfers(GET, pause);
            }
            else if(direction == MegaTransfer::TYPE_DOWNLOAD)
            {
                client->pausexfers(GET, pause);
            }
            else
            {
                client->pausexfers(PUT, pause);
            }

            fireOnRequestFinish(request, MegaError(API_OK));
            break;
        }
        case MegaRequest::TYPE_CANCEL_TRANSFER:
        {
            int transferTag = request->getTransferTag();
            if(transferMap.find(transferTag) == transferMap.end()) { e = API_ENOENT; break; };

            MegaTransferPrivate* megaTransfer = transferMap.at(transferTag);

            if (!megaTransfer->isStreamingTransfer())
            {
                Transfer *transfer = megaTransfer->getTransfer();

                #ifdef _WIN32
                    if(transfer->type==GET)
                    {
                        transfer->localfilename.append("", 1);
                        WIN32_FILE_ATTRIBUTE_DATA fad;
                        if (GetFileAttributesExW((LPCWSTR)transfer->localfilename.data(), GetFileExInfoStandard, &fad))
                            SetFileAttributesW((LPCWSTR)transfer->localfilename.data(), fad.dwFileAttributes & ~FILE_ATTRIBUTE_HIDDEN);
                        transfer->localfilename.resize(transfer->localfilename.size()-1);
                    }
                #endif

                megaTransfer->setSyncTransfer(true);
                megaTransfer->setLastError(MegaError(API_EINCOMPLETE));

                file_list files = transfer->files;
                file_list::iterator iterator = files.begin();
                while (iterator != files.end())
                {
                    File *file = *iterator;
                    iterator++;
                    if(!file->syncxfer) client->stopxfer(file);
                }
                fireOnRequestFinish(request, MegaError(API_OK));
            }
            else
            {
                m_off_t startPos = megaTransfer->getStartPos();
                m_off_t endPos = megaTransfer->getEndPos();
                m_off_t totalBytes = endPos - startPos + 1;

                MegaNode *publicNode = megaTransfer->getPublicNode();
                if (publicNode)
                {
                    client->preadabort(publicNode->getHandle(), startPos, totalBytes);
                }
                else
                {
                    Node *node = client->nodebyhandle(megaTransfer->getNodeHandle());
                    if (node)
                    {
                        client->preadabort(node, startPos, totalBytes);
                    }
                }
                fireOnRequestFinish(request, MegaError(API_OK));
            }
            break;
        }
        case MegaRequest::TYPE_CANCEL_TRANSFERS:
        {
            int direction = request->getParamType();
            if((direction != MegaTransfer::TYPE_DOWNLOAD) && (direction != MegaTransfer::TYPE_UPLOAD))
                { e = API_EARGS; break; }

            for (transfer_map::iterator it = client->transfers[direction].begin() ; it != client->transfers[direction].end() ; )
            {
                Transfer *transfer = it->second;
                if(transferMap.find(transfer->tag) != transferMap.end())
                {
                    MegaTransferPrivate* megaTransfer = transferMap.at(transfer->tag);
                    megaTransfer->setSyncTransfer(true);
                    megaTransfer->setLastError(MegaError(API_EINCOMPLETE));
                }

                it++;

                file_list files = transfer->files;
				file_list::iterator iterator = files.begin();
				while (iterator != files.end())
				{
					File *file = *iterator;
					iterator++;
					if(!file->syncxfer) client->stopxfer(file);
				}
            }
            fireOnRequestFinish(request, MegaError(API_OK));
            break;
        }
#ifdef ENABLE_SYNC
        case MegaRequest::TYPE_ADD_SYNC:
        {
            const char *localPath = request->getFile();
            Node *node = client->nodebyhandle(request->getNodeHandle());
            if(!node || (node->type==FILENODE) || !localPath)
            {
                e = API_EARGS;
                break;
            }

            string utf8name(localPath);
            string localname;
            client->fsaccess->path2local(&utf8name, &localname);
            e = client->addsync(&localname, DEBRISFOLDER, NULL, node, 0, -nextTag);
            if(!e)
            {
                MegaSyncPrivate *sync = new MegaSyncPrivate(client->syncs.back());
                sync->setListener(request->getSyncListener());
                syncMap[-nextTag] = sync;

                request->setNumber(client->syncs.back()->fsfp);
                fireOnRequestFinish(request, MegaError(API_OK));
            }
            break;
        }
        case MegaRequest::TYPE_REMOVE_SYNCS:
        {
            sync_list::iterator it = client->syncs.begin();
            while(it != client->syncs.end())
            {
                Sync *sync = (*it);
                int tag = sync->tag;
                it++;

                client->delsync(sync);

                if(syncMap.find(tag) == syncMap.end())
                {
                    MegaSyncPrivate *megaSync = syncMap.at(tag);
                    syncMap.erase(tag);
                    delete megaSync;
                }
            }
            fireOnRequestFinish(request, MegaError(API_OK));
            break;
        }
        case MegaRequest::TYPE_REMOVE_SYNC:
        {
            handle nodehandle = request->getNodeHandle();
            sync_list::iterator it = client->syncs.begin();
            bool found = false;
            while(it != client->syncs.end())
            {
                Sync *sync = (*it);
                int tag = sync->tag;
                if(!sync->localroot.node || sync->localroot.node->nodehandle == nodehandle)
                {
                    string path;
                    fsAccess->local2path(&sync->localroot.localname, &path);
                    request->setFile(path.c_str());
                    client->delsync(sync, request->getFlag());

                    if(syncMap.find(tag) == syncMap.end())
                    {
                        MegaSyncPrivate *megaSync = syncMap.at(tag);
                        syncMap.erase(tag);
                        delete megaSync;
                    }

                    fireOnRequestFinish(request, MegaError(API_OK));
                    found = true;
                    break;
                }
                it++;
            }

            if(!found) e = API_ENOENT;
            break;
        }
#endif
        case MegaRequest::TYPE_REPORT_EVENT:
        {
            const char *details = request->getText();
            if(!details)
            {
                e = API_EARGS;
                break;
            }

            string event = "A"; //Application event
            int size = strlen(details);
            char *base64details = new char[size * 4 / 3 + 4];
            Base64::btoa((byte *)details, size, base64details);
            client->reportevent(event.c_str(), base64details);
            delete [] base64details;
            break;
        }
        case MegaRequest::TYPE_DELETE:
        {
#ifdef HAVE_LIBUV
            if (httpServer)
            {
                MegaHTTPServer *server = httpServer;
                httpServer = NULL;
                sdkMutex.unlock();
                delete server;
                sdkMutex.lock();
            }
#endif
            threadExit = 1;
            break;
        }
        case MegaRequest::TYPE_GET_PRICING:
        case MegaRequest::TYPE_GET_PAYMENT_ID:
        case MegaRequest::TYPE_UPGRADE_ACCOUNT:
        {
            int method = request->getNumber();
            if(method != MegaApi::PAYMENT_METHOD_BALANCE && method != MegaApi::PAYMENT_METHOD_CREDIT_CARD)
            {
                e = API_EARGS;
                break;
            }

            client->purchase_enumeratequotaitems();
            break;
        }
        case MegaRequest::TYPE_SUBMIT_PURCHASE_RECEIPT:
        {
            const char* receipt = request->getText();
            int type = request->getNumber();

            if(!receipt || (type != MegaApi::PAYMENT_METHOD_GOOGLE_WALLET
                            && type != MegaApi::PAYMENT_METHOD_ITUNES))
            {
                e = API_EARGS;
                break;
            }

            if(type == MegaApi::PAYMENT_METHOD_ITUNES && client->loggedin() != FULLACCOUNT)
            {
                e = API_EACCESS;
                break;
            }

            string base64receipt;
            if(type == MegaApi::PAYMENT_METHOD_GOOGLE_WALLET)
            {
                int len = strlen(receipt);
                base64receipt.resize(len * 4 / 3 + 4);
                base64receipt.resize(Base64::btoa((byte *)receipt, len, (char *)base64receipt.data()));
            }
            else //MegaApi::PAYMENT_METHOD_ITUNES
            {
                base64receipt = receipt;
            }

            client->submitpurchasereceipt(type, base64receipt.c_str());
            break;
        }
        case MegaRequest::TYPE_CREDIT_CARD_STORE:
        {
            const char *ccplain = request->getText();
            e = client->creditcardstore(ccplain);
            break;
        }
        case MegaRequest::TYPE_CREDIT_CARD_QUERY_SUBSCRIPTIONS:
        {
            client->creditcardquerysubscriptions();
            break;
        }
        case MegaRequest::TYPE_CREDIT_CARD_CANCEL_SUBSCRIPTIONS:
        {
            const char* reason = request->getText();
            client->creditcardcancelsubscriptions(reason);
            break;
        }
        case MegaRequest::TYPE_GET_PAYMENT_METHODS:
        {
            client->getpaymentmethods();
            break;
        }
        case MegaRequest::TYPE_SUBMIT_FEEDBACK:
        {
            int rating = request->getNumber();
            const char *message = request->getText();

            if(rating < 1 || rating > 5)
            {
                e = API_EARGS;
                break;
            }

            if(!message)
            {
                message = "";
            }

            int size = strlen(message);
            char *base64message = new char[size * 4 / 3 + 4];
            Base64::btoa((byte *)message, size, base64message);

            char base64uhandle[12];
            Base64::btoa((const byte*)&client->me, MegaClient::USERHANDLE, base64uhandle);

            string feedback;
            feedback.resize(128 + strlen(base64message));

            snprintf((char *)feedback.data(), feedback.size(), "{\\\"r\\\":\\\"%d\\\",\\\"m\\\":\\\"%s\\\",\\\"u\\\":\\\"%s\\\"}", rating, base64message, base64uhandle);
            client->userfeedbackstore(feedback.c_str());
            delete [] base64message;
            break;
        }
        case MegaRequest::TYPE_SEND_EVENT:
        {
            int number = request->getNumber();
            const char *text = request->getText();

            if(number < 99500 || number >= 99600 || !text)
            {
                e = API_EARGS;
                break;
            }

            client->sendevent(number, text);
            break;
        }
        case MegaRequest::TYPE_GET_USER_DATA:
        {
            const char *email = request->getEmail();
            if(request->getFlag() && !email)
            {
                e = API_EARGS;
                break;
            }

            if(!request->getFlag())
            {
                client->getuserdata();
            }
            else
            {
                client->getpubkey(email);
            }

            break;
        }
        case MegaRequest::TYPE_LOAD_BALANCING:
        {
            const char* service = request->getName();
            if(!service)
            {
                e = API_EARGS;
                break;
            }

            client->loadbalancing(service);
            break;
        }
        case MegaRequest::TYPE_KILL_SESSION:
        {
            MegaHandle handle = request->getNodeHandle();
            if (handle == INVALID_HANDLE)
            {
                client->killallsessions();
            }
            else
            {
                client->killsession(handle);
            }
            break;
        }
        case MegaRequest::TYPE_GET_SESSION_TRANSFER_URL:
        {
            client->copysession();
            break;
        }
        case MegaRequest::TYPE_CLEAN_RUBBISH_BIN:
        {
            client->cleanrubbishbin();
            break;
        }
        case MegaRequest::TYPE_USE_HTTPS_ONLY:
        {
            bool usehttps = request->getFlag();
            if (client->usehttps != usehttps)
            {
                client->usehttps = usehttps;
                for (int d = GET; d == GET || d == PUT; d += PUT - GET)
                {
                    for (transfer_map::iterator it = client->transfers[d].begin(); it != client->transfers[d].end(); it++)
                    {
                        Transfer *t = it->second;
                        if (t->slot)
                        {
                            t->failed(API_EAGAIN);
                        }
                    }
                }
            }
            fireOnRequestFinish(request, MegaError(API_OK));
            break;
        }
        case MegaRequest::TYPE_SET_PROXY:
        {
            Proxy *proxy = request->getProxy();
            httpio->setproxy(proxy);
            delete proxy;
            fireOnRequestFinish(request, MegaError(API_OK));
            break;
        }
#ifdef ENABLE_CHAT
        case MegaRequest::TYPE_CHAT_CREATE:
        {
            MegaTextChatPeerList *chatPeers = request->getMegaTextChatPeerList();
            if (!chatPeers)   // refuse to create chats without participants
            {
                e = API_EARGS;
                break;
            }

            bool group = request->getFlag();
            const userpriv_vector *userpriv = ((MegaTextChatPeerListPrivate*)chatPeers)->getList();
            if (!userpriv || (!group && chatPeers->size() > 1))
            {
                e = API_EARGS;
                break;
            }

            client->createChat(group, userpriv);
            break;
        }
        case MegaRequest::TYPE_CHAT_FETCH:
        {
            client->fetchChats();
            break;
        }
        case MegaRequest::TYPE_CHAT_INVITE:
        {
            handle chatid = request->getNodeHandle();
            handle uh = request->getParentHandle();
            int access = request->getAccess();

            if (chatid == INVALID_HANDLE || uh == INVALID_HANDLE)
            {
                e = API_EARGS;
                break;
            }

            char uid[12];
            Base64::btoa((byte*)&uh, sizeof uh, uid);
            uid[11] = 0;

            client->inviteToChat(chatid, uid, access);
            break;
        }
        case MegaRequest::TYPE_CHAT_REMOVE:
        {
            handle chatid = request->getNodeHandle();
            handle uh = request->getParentHandle();

            if (chatid == INVALID_HANDLE)
            {
                e = API_EARGS;
                break;
            }

            // user is optional. If not provided, command apply to own user
            if (uh != INVALID_HANDLE)
            {
                char uid[12];
                Base64::btoa((byte*)&uh, sizeof uh, uid);
                uid[11] = 0;

                client->removeFromChat(chatid, uid);
            }
            else
            {
                client->removeFromChat(chatid);
            }
            break;
        }
        case MegaRequest::TYPE_CHAT_URL:
        {
            MegaHandle chatid = request->getNodeHandle();
            if (chatid == INVALID_HANDLE)
            {
                e = API_EARGS;
                break;
            }

            client->getUrlChat(chatid);
            break;
        }
        case MegaRequest::TYPE_CHAT_GRANT_ACCESS:
        {
            handle chatid = request->getParentHandle();
            handle h = request->getNodeHandle();
            const char *uid = request->getEmail();

            if (chatid == INVALID_HANDLE || h == INVALID_HANDLE || !uid)
            {
                e = API_EARGS;
                break;
            }

            client->grantAccessInChat(chatid, h, uid);
            break;
        }
        case MegaRequest::TYPE_CHAT_REMOVE_ACCESS:
        {
            handle chatid = request->getParentHandle();
            handle h = request->getNodeHandle();
            const char *uid = request->getEmail();

            if (chatid == INVALID_HANDLE || h == INVALID_HANDLE || !uid)
            {
                e = API_EARGS;
                break;
            }

            client->removeAccessInChat(chatid, h, uid);
            break;
        }
#endif
        default:
        {
            e = API_EINTERNAL;
        }
        }

		if(e)
        {
            LOG_err << "Error starting request: " << e;
            fireOnRequestFinish(request, MegaError(e));
        }

		sdkMutex.unlock();
	}
}

char* MegaApiImpl::stringToArray(string &buffer)
{
	char *newbuffer = new char[buffer.size()+1];
	memcpy(newbuffer, buffer.data(), buffer.size());
	newbuffer[buffer.size()]='\0';
    return newbuffer;
}

void MegaApiImpl::updateStats()
{
    sdkMutex.lock();
    pendingDownloads = client->transfers[0].size();
    pendingUploads = client->transfers[1].size();
    sdkMutex.unlock();
}

long long MegaApiImpl::getTotalDownloadedBytes()
{
    return totalDownloadedBytes;
}

long long MegaApiImpl::getTotalUploadedBytes()
{
    return totalUploadedBytes;
}

void MegaApiImpl::update()
{
#ifdef ENABLE_SYNC
    sdkMutex.lock();

    LOG_debug << "PendingCS? " << (client->pendingcs != NULL);
    if(client->curfa == client->newfa.end())
    {
        LOG_debug << "PendingFA? 0";
    }
    else
    {
        HttpReqCommandPutFA* fa = *client->curfa;
        if(fa)
        {
            LOG_debug << "PendingFA? " << client->newfa.size() << " STATUS: " << fa->status;
        }
    }

    LOG_debug << "FLAGS: " << client->syncactivity << " " << client->syncadded
              << " " << client->syncdownrequired << " " << client->syncdownretry
              << " " << client->syncfslockretry << " " << client->syncfsopsfailed
              << " " << client->syncnagleretry << " " << client->syncscanfailed
              << " " << client->syncops << " " << client->syncscanstate
              << " " << client->faputcompletion.size() << " " << client->synccreate.size()
              << " " << client->fetchingnodes << " " << client->pendingfa.size()
              << " " << client->xferpaused[0] << " " << client->xferpaused[1]
              << " " << client->transfers[0].size() << " " << client->transfers[1].size()
              << " " << client->syncscanstate << " " << client->statecurrent
              << " " << client->syncadding << " " << client->syncdebrisadding
              << " " << client->umindex.size() << " " << client->uhindex.size();

    sdkMutex.unlock();
#endif

    waiter->notify();
}

bool MegaApiImpl::isWaiting()
{
    return waiting || waitingRequest;
}

TreeProcCopy::TreeProcCopy()
{
	nn = NULL;
	nc = 0;
}

void TreeProcCopy::allocnodes()
{
	if(nc) nn = new NewNode[nc];
}

TreeProcCopy::~TreeProcCopy()
{
	//Will be deleted in putnodes_result
	//delete[] nn;
}

// determine node tree size (nn = NULL) or write node tree to new nodes array
void TreeProcCopy::proc(MegaClient* client, Node* n)
{
	if (nn)
	{
		string attrstring;
		SymmCipher key;
		NewNode* t = nn+--nc;

		// copy node
		t->source = NEW_NODE;
		t->type = n->type;
		t->nodehandle = n->nodehandle;
        t->parenthandle = n->parent ? n->parent->nodehandle : UNDEF;

		// copy key (if file) or generate new key (if folder)
		if (n->type == FILENODE) t->nodekey = n->nodekey;
		else
		{
			byte buf[FOLDERNODEKEYLENGTH];
			PrnGen::genblock(buf,sizeof buf);
			t->nodekey.assign((char*)buf,FOLDERNODEKEYLENGTH);
		}

		t->attrstring = new string;
		if(t->nodekey.size())
		{
			key.setkey((const byte*)t->nodekey.data(),n->type);

			n->attrs.getjson(&attrstring);
			client->makeattr(&key,t->attrstring,attrstring.c_str());
		}
	}
	else nc++;
}

TransferQueue::TransferQueue()
{
    mutex.init(false);
}

void TransferQueue::push(MegaTransferPrivate *transfer)
{
    mutex.lock();
    transfers.push_back(transfer);
    mutex.unlock();
}

void TransferQueue::push_front(MegaTransferPrivate *transfer)
{
    mutex.lock();
    transfers.push_front(transfer);
    mutex.unlock();
}

MegaTransferPrivate *TransferQueue::pop()
{
    mutex.lock();
    if(transfers.empty())
    {
        mutex.unlock();
        return NULL;
    }
    MegaTransferPrivate *transfer = transfers.front();
    transfers.pop_front();
    mutex.unlock();
    return transfer;
}

void TransferQueue::removeListener(MegaTransferListener *listener)
{
    mutex.lock();

    std::deque<MegaTransferPrivate *>::iterator it = transfers.begin();
    while(it != transfers.end())
    {
        MegaTransferPrivate *transfer = (*it);
        if(transfer->getListener() == listener)
            transfer->setListener(NULL);
        it++;
    }

    mutex.unlock();
}

RequestQueue::RequestQueue()
{
    mutex.init(false);
}

void RequestQueue::push(MegaRequestPrivate *request)
{
    mutex.lock();
    requests.push_back(request);
    mutex.unlock();
}

void RequestQueue::push_front(MegaRequestPrivate *request)
{
    mutex.lock();
    requests.push_front(request);
    mutex.unlock();
}

MegaRequestPrivate *RequestQueue::pop()
{
    mutex.lock();
    if(requests.empty())
    {
        mutex.unlock();
        return NULL;
    }
    MegaRequestPrivate *request = requests.front();
    requests.pop_front();
    mutex.unlock();
    return request;
}

void RequestQueue::removeListener(MegaRequestListener *listener)
{
    mutex.lock();

    std::deque<MegaRequestPrivate *>::iterator it = requests.begin();
    while(it != requests.end())
    {
        MegaRequestPrivate *request = (*it);
        if(request->getListener()==listener)
            request->setListener(NULL);
        it++;
    }

    mutex.unlock();
}

#ifdef ENABLE_SYNC
void RequestQueue::removeListener(MegaSyncListener *listener)
{
    mutex.lock();

    std::deque<MegaRequestPrivate *>::iterator it = requests.begin();
    while(it != requests.end())
    {
        MegaRequestPrivate *request = (*it);
        if(request->getSyncListener()==listener)
            request->setSyncListener(NULL);
        it++;
    }

    mutex.unlock();
}
#endif

MegaHashSignatureImpl::MegaHashSignatureImpl(const char *base64Key)
{
    hashSignature = new HashSignature(new Hash());
    asymmCypher = new AsymmCipher();

    string pubks;
    int len = strlen(base64Key)/4*3+3;
    pubks.resize(len);
    pubks.resize(Base64::atob(base64Key, (byte *)pubks.data(), len));
    asymmCypher->setkey(AsymmCipher::PUBKEY,(byte*)pubks.data(), pubks.size());
}

MegaHashSignatureImpl::~MegaHashSignatureImpl()
{
    delete hashSignature;
    delete asymmCypher;
}

void MegaHashSignatureImpl::init()
{
    hashSignature->get(asymmCypher, NULL, 0);
}

void MegaHashSignatureImpl::add(const char *data, unsigned size)
{
    hashSignature->add((const byte *)data, size);
}

bool MegaHashSignatureImpl::checkSignature(const char *base64Signature)
{
    char signature[512];
    int l = Base64::atob(base64Signature, (byte *)signature, sizeof(signature));
    if(l != sizeof(signature))
        return false;

    return hashSignature->check(asymmCypher, (const byte *)signature, sizeof(signature));
}

int MegaAccountDetailsPrivate::getProLevel()
{
    return details.pro_level;
}

int64_t MegaAccountDetailsPrivate::getProExpiration()
{
    return details.pro_until;
}

int MegaAccountDetailsPrivate::getSubscriptionStatus()
{
    if(details.subscription_type == 'S')
    {
        return MegaAccountDetails::SUBSCRIPTION_STATUS_VALID;
    }

    if(details.subscription_type == 'R')
    {
        return MegaAccountDetails::SUBSCRIPTION_STATUS_INVALID;
    }

    return MegaAccountDetails::SUBSCRIPTION_STATUS_NONE;
}

int64_t MegaAccountDetailsPrivate::getSubscriptionRenewTime()
{
    return details.subscription_renew;
}

char *MegaAccountDetailsPrivate::getSubscriptionMethod()
{
    return MegaApi::strdup(details.subscription_method.c_str());
}

char *MegaAccountDetailsPrivate::getSubscriptionCycle()
{
    return MegaApi::strdup(details.subscription_cycle);
}

long long MegaAccountDetailsPrivate::getStorageMax()
{
    return details.storage_max;
}

long long MegaAccountDetailsPrivate::getStorageUsed()
{
    return details.storage_used;
}

long long MegaAccountDetailsPrivate::getTransferMax()
{
    return details.transfer_max;
}

long long MegaAccountDetailsPrivate::getTransferOwnUsed()
{
    return details.transfer_own_used;
}

int MegaAccountDetailsPrivate::getNumUsageItems()
{
    return details.storage.size();
}

long long MegaAccountDetailsPrivate::getStorageUsed(MegaHandle handle)
{
    return details.storage[handle].bytes;
}

long long MegaAccountDetailsPrivate::getNumFiles(MegaHandle handle)
{
    return details.storage[handle].files;
}

long long MegaAccountDetailsPrivate::getNumFolders(MegaHandle handle)
{
    return details.storage[handle].folders;
}

MegaAccountDetails* MegaAccountDetailsPrivate::copy()
{
    return new MegaAccountDetailsPrivate(&details);
}

int MegaAccountDetailsPrivate::getNumBalances() const
{
    return details.balances.size();
}

MegaAccountBalance *MegaAccountDetailsPrivate::getBalance(int i) const
{
    if(i < details.balances.size())
    {
        return MegaAccountBalancePrivate::fromAccountBalance(&(details.balances[i]));
    }
    return NULL;
}

int MegaAccountDetailsPrivate::getNumSessions() const
{
    return details.sessions.size();
}

MegaAccountSession *MegaAccountDetailsPrivate::getSession(int i) const
{
    if(i < details.sessions.size())
    {
        return MegaAccountSessionPrivate::fromAccountSession(&(details.sessions[i]));
    }
    return NULL;
}

int MegaAccountDetailsPrivate::getNumPurchases() const
{
    return details.purchases.size();
}

MegaAccountPurchase *MegaAccountDetailsPrivate::getPurchase(int i) const
{
    if(i < details.purchases.size())
    {
        return MegaAccountPurchasePrivate::fromAccountPurchase(&(details.purchases[i]));
    }
    return NULL;
}

int MegaAccountDetailsPrivate::getNumTransactions() const
{
    return details.transactions.size();
}

MegaAccountTransaction *MegaAccountDetailsPrivate::getTransaction(int i) const
{
    if(i < details.transactions.size())
    {
        return MegaAccountTransactionPrivate::fromAccountTransaction(&(details.transactions[i]));
    }
    return NULL;
}

int MegaAccountDetailsPrivate::getTemporalBandwidthInterval()
{
    return details.transfer_hist.size();
}

long long MegaAccountDetailsPrivate::getTemporalBandwidth()
{
    long long result = 0;
    for (int i=0; i < details.transfer_hist.size(); i++)
    {
        result += details.transfer_hist[i];
    }
    return result;
}

ExternalLogger::ExternalLogger()
{
	mutex.init(true);
	this->megaLogger = NULL;
	SimpleLogger::setOutputClass(this);

    //Initialize outputSettings map
    SimpleLogger::outputSettings[(LogLevel)logFatal];
    SimpleLogger::outputSettings[(LogLevel)logError];
    SimpleLogger::outputSettings[(LogLevel)logWarning];
    SimpleLogger::outputSettings[(LogLevel)logInfo];
    SimpleLogger::outputSettings[(LogLevel)logDebug];
    SimpleLogger::outputSettings[(LogLevel)logMax];
}

void ExternalLogger::setMegaLogger(MegaLogger *logger)
{
	this->megaLogger = logger;
}

void ExternalLogger::setLogLevel(int logLevel)
{
	SimpleLogger::setLogLevel((LogLevel)logLevel);
}

void ExternalLogger::postLog(int logLevel, const char *message, const char *filename, int line)
{
    if(SimpleLogger::logCurrentLevel < logLevel)
        return;

	if(!message)
	{
		message = "";
	}

	if(!filename)
	{
		filename = "";
	}

    mutex.lock();
	SimpleLogger((LogLevel)logLevel, filename, line) << message;
    mutex.unlock();
}

void ExternalLogger::log(const char *time, int loglevel, const char *source, const char *message)
{
	if(!time)
	{
		time = "";
	}

	if(!source)
	{
		source = "";
	}

	if(!message)
	{
		message = "";
	}

	mutex.lock();
	if(megaLogger)
	{
        megaLogger->log(time, loglevel, source, message);
	}
	else
	{
		cout << "[" << time << "][" << SimpleLogger::toStr((LogLevel)loglevel) << "] " << message << endl;
	}
	mutex.unlock();
}


OutShareProcessor::OutShareProcessor()
{

}

bool OutShareProcessor::processNode(Node *node)
{
    if(!node->outshares)
    {
        return true;
    }

    for (share_map::iterator it = node->outshares->begin(); it != node->outshares->end(); it++)
	{
        Share *share = it->second;
        if (share->user && (share->user->show == VISIBLE)) // public links have no user
        {
            shares.push_back(share);
            handles.push_back(node->nodehandle);
        }
	}

	return true;
}

vector<Share *> &OutShareProcessor::getShares()
{
	return shares;
}

vector<handle> &OutShareProcessor::getHandles()
{
	return handles;
}

PendingOutShareProcessor::PendingOutShareProcessor()
{

}

bool PendingOutShareProcessor::processNode(Node *node)
{
    if(!node->pendingshares)
    {
        return true;
    }

    for (share_map::iterator it = node->pendingshares->begin(); it != node->pendingshares->end(); it++)
    {
        shares.push_back(it->second);
        handles.push_back(node->nodehandle);
    }

    return true;
}

vector<Share *> &PendingOutShareProcessor::getShares()
{
    return shares;
}

vector<handle> &PendingOutShareProcessor::getHandles()
{
    return handles;
}

MegaPricingPrivate::~MegaPricingPrivate()
{
    for(unsigned i = 0; i < currency.size(); i++)
    {
        delete[] currency[i];
    }

    for(unsigned i = 0; i < description.size(); i++)
    {
        delete[] description[i];
    }

    for(unsigned i = 0; i < iosId.size(); i++)
    {
        delete[] iosId[i];
    }

    for(unsigned i = 0; i < androidId.size(); i++)
    {
        delete[] androidId[i];
    }
}

int MegaPricingPrivate::getNumProducts()
{
    return handles.size();
}

handle MegaPricingPrivate::getHandle(int productIndex)
{
    if((unsigned)productIndex < handles.size())
        return handles[productIndex];

    return UNDEF;
}

int MegaPricingPrivate::getProLevel(int productIndex)
{
    if((unsigned)productIndex < proLevel.size())
        return proLevel[productIndex];

    return 0;
}

int MegaPricingPrivate::getGBStorage(int productIndex)
{
    if((unsigned)productIndex < gbStorage.size())
        return gbStorage[productIndex];

    return 0;
}

int MegaPricingPrivate::getGBTransfer(int productIndex)
{
    if((unsigned)productIndex < gbTransfer.size())
        return gbTransfer[productIndex];

    return 0;
}

int MegaPricingPrivate::getMonths(int productIndex)
{
    if((unsigned)productIndex < months.size())
        return months[productIndex];

    return 0;
}

int MegaPricingPrivate::getAmount(int productIndex)
{
    if((unsigned)productIndex < amount.size())
        return amount[productIndex];

    return 0;
}

const char *MegaPricingPrivate::getCurrency(int productIndex)
{
    if((unsigned)productIndex < currency.size())
        return currency[productIndex];

    return NULL;
}

const char *MegaPricingPrivate::getDescription(int productIndex)
{
    if((unsigned)productIndex < description.size())
        return description[productIndex];

    return NULL;
}

const char *MegaPricingPrivate::getIosID(int productIndex)
{
    if((unsigned)productIndex < iosId.size())
        return iosId[productIndex];

    return NULL;
}

const char *MegaPricingPrivate::getAndroidID(int productIndex)
{
    if((unsigned)productIndex < androidId.size())
        return androidId[productIndex];

    return NULL;
}

MegaPricing *MegaPricingPrivate::copy()
{
    MegaPricingPrivate *megaPricing = new MegaPricingPrivate();
    for(unsigned i=0; i<handles.size(); i++)
    {
        megaPricing->addProduct(handles[i], proLevel[i], gbStorage[i], gbTransfer[i],
                                months[i], amount[i], currency[i], description[i], iosId[i], androidId[i]);
    }

    return megaPricing;
}

void MegaPricingPrivate::addProduct(handle product, int proLevel, int gbStorage, int gbTransfer, int months, int amount, const char *currency,
                                    const char* description, const char* iosid, const char* androidid)
{
    this->handles.push_back(product);
    this->proLevel.push_back(proLevel);
    this->gbStorage.push_back(gbStorage);
    this->gbTransfer.push_back(gbTransfer);
    this->months.push_back(months);
    this->amount.push_back(amount);
    this->currency.push_back(MegaApi::strdup(currency));
    this->description.push_back(MegaApi::strdup(description));
    this->iosId.push_back(MegaApi::strdup(iosid));
    this->androidId.push_back(MegaApi::strdup(androidid));
}

#ifdef ENABLE_SYNC
MegaSyncPrivate::MegaSyncPrivate(Sync *sync)
{
    this->tag = sync->tag;
    sync->client->fsaccess->local2path(&sync->localroot.localname, &localFolder);
    this->megaHandle = sync->localroot.node->nodehandle;
    this->fingerprint = sync->fsfp;
    this->state = sync->state;
    this->listener = NULL;
}

MegaSyncPrivate::MegaSyncPrivate(MegaSyncPrivate *sync)
{
    this->setTag(sync->getTag());
    this->setLocalFolder(sync->getLocalFolder());
    this->setMegaHandle(sync->getMegaHandle());
    this->setLocalFingerprint(sync->getLocalFingerprint());
    this->setState(sync->getState());
    this->setListener(sync->getListener());
}

MegaSyncPrivate::~MegaSyncPrivate()
{
}

MegaSync *MegaSyncPrivate::copy()
{
    return new MegaSyncPrivate(this);
}

MegaHandle MegaSyncPrivate::getMegaHandle() const
{
    return megaHandle;
}

void MegaSyncPrivate::setMegaHandle(MegaHandle handle)
{
    this->megaHandle = handle;
}

const char *MegaSyncPrivate::getLocalFolder() const
{
    if(!localFolder.size())
        return NULL;

    return localFolder.c_str();
}

void MegaSyncPrivate::setLocalFolder(const char *path)
{
    this->localFolder = path;
}

long long MegaSyncPrivate::getLocalFingerprint() const
{
    return fingerprint;
}

void MegaSyncPrivate::setLocalFingerprint(long long fingerprint)
{
    this->fingerprint = fingerprint;
}

int MegaSyncPrivate::getTag() const
{
    return tag;
}

void MegaSyncPrivate::setTag(int tag)
{
    this->tag = tag;
}

void MegaSyncPrivate::setListener(MegaSyncListener *listener)
{
    this->listener = listener;
}

MegaSyncListener *MegaSyncPrivate::getListener()
{
    return this->listener;
}

int MegaSyncPrivate::getState() const
{
    return state;
}

void MegaSyncPrivate::setState(int state)
{
    this->state = state;
}

MegaSyncEventPrivate::MegaSyncEventPrivate(int type)
{
    this->type = type;
    path = NULL;
    newPath = NULL;
    prevName = NULL;
    nodeHandle = INVALID_HANDLE;
    prevParent = INVALID_HANDLE;
}

MegaSyncEventPrivate::~MegaSyncEventPrivate()
{
    delete [] path;
}

MegaSyncEvent *MegaSyncEventPrivate::copy()
{
    MegaSyncEventPrivate *event = new MegaSyncEventPrivate(type);
    event->setPath(this->path);
    event->setNodeHandle(this->nodeHandle);
    event->setNewPath(this->newPath);
    event->setPrevName(this->prevName);
    event->setPrevParent(this->prevParent);
    return event;
}

int MegaSyncEventPrivate::getType() const
{
    return type;
}

const char *MegaSyncEventPrivate::getPath() const
{
    return path;
}

MegaHandle MegaSyncEventPrivate::getNodeHandle() const
{
    return nodeHandle;
}

const char *MegaSyncEventPrivate::getNewPath() const
{
    return newPath;
}

const char *MegaSyncEventPrivate::getPrevName() const
{
    return prevName;
}

MegaHandle MegaSyncEventPrivate::getPrevParent() const
{
    return prevParent;
}

void MegaSyncEventPrivate::setPath(const char *path)
{
    if(this->path)
    {
        delete [] this->path;
    }
    this->path =  MegaApi::strdup(path);
}

void MegaSyncEventPrivate::setNodeHandle(MegaHandle nodeHandle)
{
    this->nodeHandle = nodeHandle;
}

void MegaSyncEventPrivate::setNewPath(const char *newPath)
{
    if(this->newPath)
    {
        delete [] this->newPath;
    }
    this->newPath =  MegaApi::strdup(newPath);
}

void MegaSyncEventPrivate::setPrevName(const char *prevName)
{
    if(this->prevName)
    {
        delete [] this->prevName;
    }
    this->prevName =  MegaApi::strdup(prevName);
}

void MegaSyncEventPrivate::setPrevParent(MegaHandle prevParent)
{
    this->prevParent = prevParent;
}

#endif


MegaAccountBalance *MegaAccountBalancePrivate::fromAccountBalance(const AccountBalance *balance)
{
    return new MegaAccountBalancePrivate(balance);
}

MegaAccountBalancePrivate::~MegaAccountBalancePrivate()
{

}

MegaAccountBalance *MegaAccountBalancePrivate::copy()
{
    return new MegaAccountBalancePrivate(&balance);
}

double MegaAccountBalancePrivate::getAmount() const
{
    return balance.amount;
}

char *MegaAccountBalancePrivate::getCurrency() const
{
    return MegaApi::strdup(balance.currency);
}

MegaAccountBalancePrivate::MegaAccountBalancePrivate(const AccountBalance *balance)
{
    this->balance = *balance;
}

MegaAccountSession *MegaAccountSessionPrivate::fromAccountSession(const AccountSession *session)
{
    return new MegaAccountSessionPrivate(session);
}

MegaAccountSessionPrivate::~MegaAccountSessionPrivate()
{

}

MegaAccountSession *MegaAccountSessionPrivate::copy()
{
    return new MegaAccountSessionPrivate(&session);
}

int64_t MegaAccountSessionPrivate::getCreationTimestamp() const
{
    return session.timestamp;
}

int64_t MegaAccountSessionPrivate::getMostRecentUsage() const
{
    return session.mru;
}

char *MegaAccountSessionPrivate::getUserAgent() const
{
    return MegaApi::strdup(session.useragent.c_str());
}

char *MegaAccountSessionPrivate::getIP() const
{
    return MegaApi::strdup(session.ip.c_str());
}

char *MegaAccountSessionPrivate::getCountry() const
{
    return MegaApi::strdup(session.country);
}

bool MegaAccountSessionPrivate::isCurrent() const
{
    return session.current;
}

bool MegaAccountSessionPrivate::isAlive() const
{
    return session.alive;
}

MegaHandle MegaAccountSessionPrivate::getHandle() const
{
    return session.id;
}

MegaAccountSessionPrivate::MegaAccountSessionPrivate(const AccountSession *session)
{
    this->session = *session;
}


MegaAccountPurchase *MegaAccountPurchasePrivate::fromAccountPurchase(const AccountPurchase *purchase)
{
    return new MegaAccountPurchasePrivate(purchase);
}

MegaAccountPurchasePrivate::~MegaAccountPurchasePrivate()
{

}

MegaAccountPurchase *MegaAccountPurchasePrivate::copy()
{
    return new MegaAccountPurchasePrivate(&purchase);
}

int64_t MegaAccountPurchasePrivate::getTimestamp() const
{
    return purchase.timestamp;
}

char *MegaAccountPurchasePrivate::getHandle() const
{
    return MegaApi::strdup(purchase.handle);
}

char *MegaAccountPurchasePrivate::getCurrency() const
{
    return MegaApi::strdup(purchase.currency);
}

double MegaAccountPurchasePrivate::getAmount() const
{
    return purchase.amount;
}

int MegaAccountPurchasePrivate::getMethod() const
{
    return purchase.method;
}

MegaAccountPurchasePrivate::MegaAccountPurchasePrivate(const AccountPurchase *purchase)
{
    this->purchase = *purchase;
}


MegaAccountTransaction *MegaAccountTransactionPrivate::fromAccountTransaction(const AccountTransaction *transaction)
{
    return new MegaAccountTransactionPrivate(transaction);
}

MegaAccountTransactionPrivate::~MegaAccountTransactionPrivate()
{

}

MegaAccountTransaction *MegaAccountTransactionPrivate::copy()
{
    return new MegaAccountTransactionPrivate(&transaction);
}

int64_t MegaAccountTransactionPrivate::getTimestamp() const
{
    return transaction.timestamp;
}

char *MegaAccountTransactionPrivate::getHandle() const
{
    return MegaApi::strdup(transaction.handle);
}

char *MegaAccountTransactionPrivate::getCurrency() const
{
    return MegaApi::strdup(transaction.currency);
}

double MegaAccountTransactionPrivate::getAmount() const
{
    return transaction.delta;
}

MegaAccountTransactionPrivate::MegaAccountTransactionPrivate(const AccountTransaction *transaction)
{
    this->transaction = *transaction;
}



ExternalInputStream::ExternalInputStream(MegaInputStream *inputStream)
{
    this->inputStream = inputStream;
}

m_off_t ExternalInputStream::size()
{
    return inputStream->getSize();
}

bool ExternalInputStream::read(byte *buffer, unsigned size)
{
    return inputStream->read((char *)buffer, size);
}


FileInputStream::FileInputStream(FileAccess *fileAccess)
{
    this->fileAccess = fileAccess;
    this->offset = 0;
}

m_off_t FileInputStream::size()
{
    return fileAccess->size;
}

bool FileInputStream::read(byte *buffer, unsigned size)
{
    if (!buffer)
    {
        if ((offset + size) <= fileAccess->size)
        {
            offset += size;
            return true;
        }

        LOG_warn << "Invalid seek on FileInputStream";
        return false;
    }

    if (fileAccess->sysread(buffer, size, offset))
    {
        offset += size;
        return true;
    }

    LOG_warn << "Invalid read on FileInputStream";
    return false;
}

FileInputStream::~FileInputStream()
{

}


MegaFolderUploadController::MegaFolderUploadController(MegaApiImpl *megaApi, MegaTransferPrivate *transfer)
{
    this->megaApi = megaApi;
    this->client = megaApi->getMegaClient();
    this->transfer = transfer;
    this->listener = transfer->getListener();
    this->recursive = 0;
    this->pendingTransfers = 0;
    this->tag = transfer->getTag();
}

void MegaFolderUploadController::start()
{
    transfer->setFolderTransferTag(-1);
    transfer->setStartTime(Waiter::ds);
    megaApi->fireOnTransferStart(transfer);

    const char *name = transfer->getFileName();
    MegaNode *parent = megaApi->getNodeByHandle(transfer->getParentHandle());
    if(!parent)
    {
        megaApi->fireOnTransferFinish(transfer, MegaError(API_EARGS));
        delete this;
    }
    else
    {
        string path = transfer->getPath();
        string localpath;
        client->fsaccess->path2local(&path, &localpath);

        MegaNode *child = megaApi->getChildNode(parent, name);

        if(!child || !child->isFolder())
        {
            pendingFolders.push_back(localpath);
            megaApi->createFolder(name, parent, this);
        }
        else
        {
            pendingFolders.push_front(localpath);
            onFolderAvailable(child->getHandle());
        }

        delete child;
        delete parent;
    }
}

void MegaFolderUploadController::onFolderAvailable(MegaHandle handle)
{
    recursive++;
    string localPath = pendingFolders.front();
    pendingFolders.pop_front();

    MegaNode *parent = megaApi->getNodeByHandle(handle);

    string localname;
    DirAccess* da;
    da = client->fsaccess->newdiraccess();
    if (da->dopen(&localPath, NULL, false))
    {
        size_t t = localPath.size();

        while (da->dnext(&localPath, &localname, client->followsymlinks))
        {
            if (t)
            {
                localPath.append(client->fsaccess->localseparator);
            }

            localPath.append(localname);

            FileAccess *fa = client->fsaccess->newfileaccess();
            if(fa->fopen(&localPath, true, false))
            {
                string name = localname;
                client->fsaccess->local2name(&name);

                if(fa->type == FILENODE)
                {
                    pendingTransfers++;
                    MegaNode *child = megaApi->getChildNode(parent, name.c_str());
                    if(!child || child->isFolder() || (fa->size != child->getSize()))
                    {                        
                        FileFingerprint fp;
                        fp.genfingerprint(fa);
                        Node *node = client->nodebyfingerprint(&fp);
                        if(!node)
                        {
                            string utf8path;
                            client->fsaccess->local2path(&localPath, &utf8path);
                            megaApi->startUpload(utf8path.c_str(), parent, (const char *)NULL, -1, tag, this);
                        }
                        else
                        {
                            string utf8path;
                            client->fsaccess->local2path(&localPath, &utf8path);
                            #if defined(_WIN32) && !defined(WINDOWS_PHONE)
                                    if(!PathIsRelativeA(utf8path.c_str()) && ((utf8path.size()<2) || utf8path.compare(0, 2, "\\\\")))
                                        utf8path.insert(0, "\\\\?\\");
                            #endif

                            int nextTag = client->nextreqtag();
                            MegaTransferPrivate* t = new MegaTransferPrivate(MegaTransfer::TYPE_UPLOAD, this);
                            t->setPath(utf8path.c_str());
                            t->setParentHandle(parent->getHandle());
                            t->setTag(nextTag);
                            t->setFolderTransferTag(tag);
                            t->setTotalBytes(node->size);
                            megaApi->transferMap[nextTag] = t;
                            pendingSkippedTransfers.push_back(t);
                            megaApi->fireOnTransferStart(t);

                            MegaNode *duplicate = MegaNodePrivate::fromNode(node);
                            megaApi->copyNode(duplicate, parent, name.c_str(), this);
                            delete duplicate;
                        }
                    }
                    else
                    {
                        string utf8path;
                        client->fsaccess->local2path(&localPath, &utf8path);
                        #if defined(_WIN32) && !defined(WINDOWS_PHONE)
                                if(!PathIsRelativeA(utf8path.c_str()) && ((utf8path.size()<2) || utf8path.compare(0, 2, "\\\\")))
                                    utf8path.insert(0, "\\\\?\\");
                        #endif

                        int nextTag = client->nextreqtag();
                        MegaTransferPrivate* t = new MegaTransferPrivate(MegaTransfer::TYPE_UPLOAD, this);
                        t->setPath(utf8path.data());
                        t->setParentHandle(parent->getHandle());
                        t->setTag(nextTag);
                        t->setFolderTransferTag(tag);
                        t->setTotalBytes(child->getSize());
                        megaApi->transferMap[nextTag] = t;
                        megaApi->fireOnTransferStart(t);

                        t->setTransferredBytes(child->getSize());
                        t->setDeltaSize(child->getSize());
                        megaApi->fireOnTransferFinish(t, MegaError(API_OK));
                    }

                    delete child;
                }
                else
                {
                    MegaNode *child = megaApi->getChildNode(parent, name.c_str());
                    if(!child || !child->isFolder())
                    {
                        pendingFolders.push_back(localPath);
                        megaApi->createFolder(name.c_str(), parent, this);
                    }
                    else
                    {
                        pendingFolders.push_front(localPath);
                        onFolderAvailable(child->getHandle());
                    }
                    delete child;
                }
            }

            localPath.resize(t);
            delete fa;
        }
    }

    delete da;
    delete parent;
    recursive--;

    checkCompletion();
}

void MegaFolderUploadController::checkCompletion()
{
    if(!recursive && !pendingFolders.size() && !pendingTransfers && !pendingSkippedTransfers.size())
    {
        LOG_debug << "Folder transfer finished - " << transfer->getTransferredBytes() << " of " << transfer->getTotalBytes();
        megaApi->fireOnTransferFinish(transfer, MegaError(API_OK));
        delete this;
    }
}

void MegaFolderUploadController::onRequestFinish(MegaApi *, MegaRequest *request, MegaError *e)
{
    int type = request->getType();
    int errorCode = e->getErrorCode();

    if(type == MegaRequest::TYPE_CREATE_FOLDER)
    {
        if(!errorCode)
        {
            onFolderAvailable(request->getNodeHandle());
        }
        else
        {
            pendingFolders.pop_front();
            checkCompletion();
        }
    }
    else if(type == MegaRequest::TYPE_COPY)
    {
        Node *node = client->nodebyhandle(request->getNodeHandle());

        MegaTransferPrivate *t = pendingSkippedTransfers.front();
        t->setTransferredBytes(node->size);
        t->setDeltaSize(node->size);
        megaApi->fireOnTransferFinish(t, MegaError(API_OK));
        pendingSkippedTransfers.pop_front();
        checkCompletion();
    }
}

void MegaFolderUploadController::onTransferStart(MegaApi *, MegaTransfer *t)
{
    transfer->setTotalBytes(transfer->getTotalBytes() + t->getTotalBytes());
    transfer->setUpdateTime(Waiter::ds);
    megaApi->fireOnTransferUpdate(transfer);
}

void MegaFolderUploadController::onTransferUpdate(MegaApi *, MegaTransfer *t)
{
    transfer->setTransferredBytes(transfer->getTransferredBytes() + t->getDeltaSize());
    transfer->setUpdateTime(Waiter::ds);
    transfer->setSpeed(t->getSpeed());
    megaApi->fireOnTransferUpdate(transfer);
}

void MegaFolderUploadController::onTransferFinish(MegaApi *, MegaTransfer *t, MegaError *)
{
    pendingTransfers--;
    transfer->setTransferredBytes(transfer->getTransferredBytes() + t->getDeltaSize());
    transfer->setUpdateTime(Waiter::ds);

    if(t->getSpeed())
    {
        transfer->setSpeed(t->getSpeed());
    }

    megaApi->fireOnTransferUpdate(transfer);
    checkCompletion();
}

MegaFolderDownloadController::MegaFolderDownloadController(MegaApiImpl *megaApi, MegaTransferPrivate *transfer)
{
    this->megaApi = megaApi;
    this->client = megaApi->getMegaClient();
    this->transfer = transfer;
    this->listener = transfer->getListener();
    this->recursive = 0;
    this->pendingTransfers = 0;
    this->tag = transfer->getTag();
}

void MegaFolderDownloadController::start()
{
    transfer->setFolderTransferTag(-1);
    transfer->setStartTime(Waiter::ds);
    megaApi->fireOnTransferStart(transfer);

    const char *parentPath = transfer->getParentPath();
    const char *fileName = transfer->getFileName();
    Node *node = client->nodebyhandle(transfer->getNodeHandle());

    string name;
    string securename;
    string path;

    if (parentPath)
    {
        path = parentPath;
    }
    else
    {
        string separator;
        client->fsaccess->local2path(&client->fsaccess->localseparator, &separator);
        path = ".";
        path.append(separator);
    }

    if (!fileName)
    {
        attr_map::iterator ait = node->attrs.map.find('n');
        if (ait == node->attrs.map.end())
        {
            name = "CRYPTO_ERROR";
        }
        else if (!ait->second.size())
        {
            name = "BLANK";
        }
        else
        {
            name = ait->second;
        }
    }
    else
    {
        name = fileName;
    }

    client->fsaccess->name2local(&name);
    client->fsaccess->local2path(&name, &securename);
    path += securename;

#if defined(_WIN32) && !defined(WINDOWS_PHONE)
    if (!PathIsRelativeA(path.c_str()) && ((path.size()<2) || path.compare(0, 2, "\\\\")))
        path.insert(0, "\\\\?\\");
#endif

    transfer->setPath(path.c_str());
    downloadFolderNode(node, &path);
}

void MegaFolderDownloadController::downloadFolderNode(Node *node, string *path)
{
    recursive++;

    string localpath;
    client->fsaccess->path2local(path, &localpath);
    FileAccess *da = client->fsaccess->newfileaccess();
    if (!da->fopen(&localpath, true, false))
    {
        client->fsaccess->mkdirlocal(&localpath);
    }
    else if (da->type != FILENODE)
    {
        LOG_debug << "Already existing folder detected: " << *path;
    }
    else
    {
        delete da;
        LOG_err << "Local file detected where there should be a folder: " << *path;

        recursive--;
        checkCompletion();

        return;
    }
    delete da;

    localpath.append(client->fsaccess->localseparator);
    for (node_list::iterator it = node->children.begin(); it != node->children.end(); it++)
    {
        Node *child = (*it);
        int l = localpath.size();

        string name;
        attr_map::iterator ait = child->attrs.map.find('n');
        if (ait == child->attrs.map.end())
        {
            name = "CRYPTO_ERROR";
        }
        else if (!ait->second.size())
        {
            name = "BLANK";
        }
        else
        {
            name = ait->second;
        }

        client->fsaccess->name2local(&name);
        localpath.append(name);

        string utf8path;
        client->fsaccess->local2path(&localpath, &utf8path);

        if (child->type == FILENODE)
        {
            pendingTransfers++;
            FileAccess *fa = client->fsaccess->newfileaccess();
            if (fa->fopen(&localpath, true, false) && fa->type == FILENODE)
            {
                FileFingerprint fp;
                fp.genfingerprint(fa);
                if ((fp.isvalid && child->isvalid && fp == *(FileFingerprint *)child)
                        || (!child->isvalid && fa->size == child->size && fa->mtime == child->mtime))
                {
                    LOG_debug << "Already downloaded file detected: " << utf8path;
                    int nextTag = client->nextreqtag();
                    MegaTransferPrivate* t = new MegaTransferPrivate(MegaTransfer::TYPE_DOWNLOAD, this);

                    t->setPath(utf8path.data());
                    t->setNodeHandle(child->nodehandle);

                    t->setTag(nextTag);
                    t->setFolderTransferTag(tag);
                    t->setTotalBytes(child->size);
                    megaApi->transferMap[nextTag] = t;
                    megaApi->fireOnTransferStart(t);

                    t->setTransferredBytes(child->size);
                    t->setDeltaSize(child->size);
                    megaApi->fireOnTransferFinish(t, MegaError(API_OK));
                    localpath.resize(l);
                    delete fa;
                    continue;
                }
            }
            delete fa;

            MegaNode *megaChild = MegaNodePrivate::fromNode(child);
            megaApi->startDownload(megaChild, utf8path.c_str(), 0, 0, tag, this);
            delete megaChild;
        }
        else
        {
            downloadFolderNode(child, &utf8path);
        }

        localpath.resize(l);
    }

    recursive--;
    checkCompletion();
}

void MegaFolderDownloadController::checkCompletion()
{
    if (!recursive && !pendingTransfers)
    {
        LOG_debug << "Folder download finished - " << transfer->getTransferredBytes() << " of " << transfer->getTotalBytes();
        megaApi->fireOnTransferFinish(transfer, MegaError(API_OK));
        delete this;
    }
}

void MegaFolderDownloadController::onTransferStart(MegaApi *, MegaTransfer *t)
{
    transfer->setTotalBytes(transfer->getTotalBytes() + t->getTotalBytes());
    transfer->setUpdateTime(Waiter::ds);
    megaApi->fireOnTransferUpdate(transfer);
}

void MegaFolderDownloadController::onTransferUpdate(MegaApi *, MegaTransfer *t)
{
    transfer->setTransferredBytes(transfer->getTransferredBytes() + t->getDeltaSize());
    transfer->setUpdateTime(Waiter::ds);
    transfer->setSpeed(t->getSpeed());
    megaApi->fireOnTransferUpdate(transfer);
}

void MegaFolderDownloadController::onTransferFinish(MegaApi *, MegaTransfer *t, MegaError *e)
{
    pendingTransfers--;
    transfer->setTransferredBytes(transfer->getTransferredBytes() + t->getDeltaSize());
    transfer->setUpdateTime(Waiter::ds);

    if (t->getSpeed())
    {
        transfer->setSpeed(t->getSpeed());
    }

    megaApi->fireOnTransferUpdate(transfer);
    checkCompletion();
}

#ifdef HAVE_LIBUV
StreamingBuffer::StreamingBuffer()
{
    this->capacity = 0;
    this->buffer = NULL;
    this->inpos = 0;
    this->outpos = 0;
    this->size = 0;
    this->free = 0;
    this->maxBufferSize = MAX_BUFFER_SIZE;
    this->maxOutputSize = MAX_OUTPUT_SIZE;
}

StreamingBuffer::~StreamingBuffer()
{
    delete [] buffer;
}

void StreamingBuffer::init(unsigned int capacity)
{
    if (capacity > maxBufferSize)
    {
        capacity = maxBufferSize;
    }

    this->capacity = capacity;
    this->buffer = new char[capacity];
    this->inpos = 0;
    this->outpos = 0;
    this->size = 0;
    this->free = capacity;
}

unsigned int StreamingBuffer::append(const char *buf, unsigned int len)
{
    if (!buffer)
    {
        // initialize the buffer if it's not initialized yet
        init(len);
    }

    if (free < len)
    {
        LOG_debug << "Not enough available space";
        len = free;
    }

    // update the internal state
    int currentIndex = inpos;
    inpos += len;
    int remaining = inpos - capacity;
    inpos %= capacity;
    size += len;
    free -= len;

    // append the new data
    if (remaining <= 0)
    {
        memcpy(buffer + currentIndex, buf, len);
    }
    else
    {
        int num = len - remaining;
        memcpy(buffer + currentIndex, buf, num);
        memcpy(buffer, buf + num, remaining);
    }

    return len;
}

unsigned int StreamingBuffer::availableData()
{
    return size;
}

unsigned int StreamingBuffer::availableSpace()
{
    return free;
}

unsigned int StreamingBuffer::availableCapacity()
{
    return capacity;
}

uv_buf_t StreamingBuffer::nextBuffer()
{
    if (!size)
    {
        // no data available
        return uv_buf_init(NULL, 0);
    }

    // prepare output buffer
    char *outbuf = buffer + outpos;
    int len = size < maxOutputSize ? size : maxOutputSize;
    if (outpos + len > capacity)
    {
        len = capacity - outpos;
    }

    // update the internal state
    size -= len;
    outpos += len;
    outpos %= capacity;

    // return the buffer
    return uv_buf_init(outbuf, len);
}

void StreamingBuffer::freeData(unsigned int len)
{
    // update the internal state
    free += len;
}

void StreamingBuffer::setMaxBufferSize(unsigned int bufferSize)
{
    if (bufferSize)
    {
        this->maxBufferSize = bufferSize;
    }
    else
    {
        this->maxBufferSize = MAX_BUFFER_SIZE;
    }
}

void StreamingBuffer::setMaxOutputSize(unsigned int outputSize)
{
    if (outputSize)
    {
        this->maxOutputSize = outputSize;
    }
    else
    {
        this->maxOutputSize = MAX_OUTPUT_SIZE;
    }
}

// http_parser settings
http_parser_settings MegaHTTPServer::parsercfg;

MegaHTTPServer::MegaHTTPServer(MegaApiImpl *megaApi)
{
    this->megaApi = megaApi;
    this->localOnly = true;
    this->started = false;
    this->port = 0;
    this->maxBufferSize = 0;
    this->maxOutputSize = 0;
    this->fileServerEnabled = true;
    this->folderServerEnabled = true;
    this->restrictedMode = MegaApi::HTTP_SERVER_ALLOW_CREATED_LOCAL_LINKS;
    this->lastHandle = INVALID_HANDLE;
    this->subtitlesSupportEnabled = false;
}

MegaHTTPServer::~MegaHTTPServer()
{
    stop();
}

bool MegaHTTPServer::start(int port, bool localOnly)
{
    if (started && this->port == port && this->localOnly == localOnly)
    {
        return true;
    }
    stop();

    this->port = port;
    this->localOnly = localOnly;
    uv_sem_init(&semaphore, 0);
    thread.start(threadEntryPoint, this);
    uv_sem_wait(&semaphore);
    uv_sem_destroy(&semaphore);
    return started;
}

void MegaHTTPServer::run()
{
    // parser callbacks
    parsercfg.on_url = onUrlReceived;
    parsercfg.on_message_begin = onMessageBegin;
    parsercfg.on_headers_complete = onHeadersComplete;
    parsercfg.on_message_complete = onMessageComplete;
    parsercfg.on_header_field = onHeaderField;
    parsercfg.on_header_value = onHeaderValue;
    parsercfg.on_body = onBody;

    uv_loop_t *uv_loop = uv_default_loop();

    uv_async_init(uv_loop, &exit_handle, onCloseRequested);
    exit_handle.data = this;

    uv_tcp_init(uv_loop, &server);
    server.data = this;

    uv_tcp_keepalive(&server, 0, 0);

    struct sockaddr_in address;
    if (localOnly)
    {
        uv_ip4_addr("127.0.0.1", port, &address);
    }
    else
    {
        uv_ip4_addr("0.0.0.0", port, &address);
    }

    if(uv_tcp_bind(&server, (const struct sockaddr*)&address, 0)
        || uv_listen((uv_stream_t*)&server, 32, onNewClient))
    {
        port = 0;
        uv_sem_post(&semaphore);
        return;
    }

    LOG_info << "HTTP server started on port " << port;
    started = true;
    uv_sem_post(&semaphore);
    uv_run(uv_loop, UV_RUN_DEFAULT);

    uv_loop_close(uv_loop);
    started = false;
    port = 0;

    LOG_debug << "HTTP server thread exit";
}

void MegaHTTPServer::stop()
{
    if (!started)
    {
        return;
    }

    uv_async_send(&exit_handle);
    thread.join();
}

int MegaHTTPServer::getPort()
{
    return port;
}

bool MegaHTTPServer::isLocalOnly()
{
    return localOnly;
}

void MegaHTTPServer::setMaxBufferSize(int bufferSize)
{
    this->maxBufferSize = bufferSize <= 0 ? 0 : bufferSize;
}

void MegaHTTPServer::setMaxOutputSize(int outputSize)
{
    this->maxOutputSize = outputSize <= 0 ? 0 : outputSize;
}

int MegaHTTPServer::getMaxBufferSize()
{
    if (maxBufferSize)
    {
        return maxBufferSize;
    }

    return StreamingBuffer::MAX_BUFFER_SIZE;
}

int MegaHTTPServer::getMaxOutputSize()
{
    if (maxOutputSize)
    {
        return maxOutputSize;
    }

    return StreamingBuffer::MAX_OUTPUT_SIZE;
}

void MegaHTTPServer::enableFileServer(bool enable)
{
    this->fileServerEnabled = enable;
}

void MegaHTTPServer::enableFolderServer(bool enable)
{
    this->folderServerEnabled = enable;
}

void MegaHTTPServer::setRestrictedMode(int mode)
{
    this->restrictedMode = mode;
}

bool MegaHTTPServer::isFileServerEnabled()
{
    return fileServerEnabled;
}

bool MegaHTTPServer::isFolderServerEnabled()
{
    return folderServerEnabled;
}

int MegaHTTPServer::getRestrictedMode()
{
    return restrictedMode;
}

bool MegaHTTPServer::isHandleAllowed(handle h)
{
    return restrictedMode == MegaApi::HTTP_SERVER_ALLOW_ALL
            || (restrictedMode == MegaApi::HTTP_SERVER_ALLOW_CREATED_LOCAL_LINKS && allowedHandles.count(h))
            || (restrictedMode == MegaApi::HTTP_SERVER_ALLOW_LAST_LOCAL_LINK && h == lastHandle);
}

void MegaHTTPServer::clearAllowedHandles()
{
    allowedHandles.clear();
    lastHandle = INVALID_HANDLE;
}

char *MegaHTTPServer::getLink(MegaNode *node)
{
    if (!node)
    {
        return NULL;
    }

    lastHandle = node->getHandle();
    allowedHandles.insert(lastHandle);

    ostringstream oss;
    oss << "http://127.0.0.1:" << port << "/";
    char *base64handle = node->getBase64Handle();
    oss << base64handle;
    delete [] base64handle;

    if (node->isPublic())
    {
        char *base64key = node->getBase64Key();
        oss << "!" << base64key;
        delete [] base64key;
    }

    oss << "/";

    string name = node->getName();
    string escapedName;
    URLCodec::escape(&name, &escapedName);
    oss << escapedName;
    string link = oss.str();
    return MegaApi::strdup(link.c_str());
}

bool MegaHTTPServer::isSubtitlesSupportEnabled()
{
    return subtitlesSupportEnabled;
}

void MegaHTTPServer::enableSubtitlesSupport(bool enable)
{
    this->subtitlesSupportEnabled = enable;
}

void *MegaHTTPServer::threadEntryPoint(void *param)
{
#ifndef _WIN32
    struct sigaction noaction;
    memset(&noaction, 0, sizeof(noaction));
    noaction.sa_handler = SIG_IGN;
    ::sigaction(SIGPIPE, &noaction, 0);
#endif

    MegaHTTPServer *httpServer = (MegaHTTPServer *)param;
    httpServer->run();
    return NULL;
}

void MegaHTTPServer::onNewClient(uv_stream_t* server_handle, int status)
{
    if (status < 0)
    {
        return;
    }

    // Create an object to save context information
    MegaHTTPContext* httpctx = new MegaHTTPContext();

    // Initialize the parser
    http_parser_init(&httpctx->parser, HTTP_REQUEST);

    // Set connection data
    httpctx->server = (MegaHTTPServer *)(server_handle->data);
    httpctx->megaApi = httpctx->server->megaApi;
    httpctx->parser.data = httpctx;
    httpctx->tcphandle.data = httpctx;
    httpctx->asynchandle.data = httpctx;
    httpctx->server->connections.push_back(httpctx);
    LOG_debug << "Connection received! " << httpctx->server->connections.size();

    // Async handle to perform writes
    uv_async_init(uv_default_loop(), &httpctx->asynchandle, onAsyncEvent);

    // Accept the connection
    uv_tcp_init(uv_default_loop(), &httpctx->tcphandle);
    uv_accept(server_handle, (uv_stream_t*)&httpctx->tcphandle);

    // Start reading
    uv_read_start((uv_stream_t*)&httpctx->tcphandle, allocBuffer, onDataReceived);
}

void MegaHTTPServer::allocBuffer(uv_handle_t *, size_t suggested_size, uv_buf_t* buf)
{
    // Reserve a buffer with the suggested size
    *buf = uv_buf_init(new char[suggested_size], suggested_size);
}

void MegaHTTPServer::onDataReceived(uv_stream_t* tcp, ssize_t nread, const uv_buf_t * buf)
{
    ssize_t parsed = -1;
    MegaHTTPContext *httpctx = (MegaHTTPContext*) tcp->data;
    if (nread >= 0)
    {
        parsed = http_parser_execute(&httpctx->parser, &parsercfg, buf->base, nread);
    }
    delete [] buf->base;

    if (parsed < 0 || nread < 0 || parsed < nread || httpctx->parser.upgrade)
    {
        httpctx->finished = true;
        LOG_debug << "Finishing request. Connection reset by peer or unsupported data";
        if (!uv_is_closing((uv_handle_t*)&httpctx->tcphandle))
        {
            uv_close((uv_handle_t*)&httpctx->tcphandle, onClose);
        }
    }
}

void MegaHTTPServer::onClose(uv_handle_t* handle)
{
    MegaHTTPContext* httpctx = (MegaHTTPContext*) handle->data;

    // streaming transfers are automatically stopped when their listener is removed
    httpctx->megaApi->removeTransferListener(httpctx);
    httpctx->megaApi->removeRequestListener(httpctx);

    httpctx->server->connections.remove(httpctx);
    LOG_debug << "Connection closed: " << httpctx->server->connections.size();

    uv_close((uv_handle_t *)&httpctx->asynchandle, onAsyncEventClose);
}

void MegaHTTPServer::onAsyncEventClose(uv_handle_t *handle)
{
    MegaHTTPContext* httpctx = (MegaHTTPContext*) handle->data;

    if (httpctx->resultCode == API_EINTERNAL)
    {
        httpctx->resultCode = API_EINCOMPLETE;
    }

    if (httpctx->transfer)
    {
        httpctx->megaApi->cancelTransfer(httpctx->transfer);
        httpctx->megaApi->fireOnStreamingFinish(httpctx->transfer, MegaError(httpctx->resultCode));
    }

    delete httpctx->node;
    delete httpctx;
    LOG_debug << "Connection deleted";
}

int MegaHTTPServer::onMessageBegin(http_parser *)
{
    return 0;
}

int MegaHTTPServer::onHeadersComplete(http_parser *)
{
    return 0;
}

int MegaHTTPServer::onUrlReceived(http_parser *parser, const char *url, size_t length)
{
    MegaHTTPContext* httpctx = (MegaHTTPContext*) parser->data;
    httpctx->path.assign(url, length);
    LOG_debug << "URL received: " << httpctx->path;

    if (length < 9 || url[0] != '/' || (length >= 10 && url[9] != '/' && url[9] != '!'))
    {
        LOG_debug << "URL without node handle";
        return 0;
    }

    unsigned int index = 9;
    httpctx->nodehandle.assign(url + 1, 8);
    LOG_debug << "Node handle: " << httpctx->nodehandle;

    if (length > 53 && url[index] == '!')
    {
        httpctx->nodekey.assign(url + 10, 43);
        LOG_debug << "Public link. Key: " << httpctx->nodekey;
        index = 53;
    }

    if (length > index && url[index] != '/')
    {
        LOG_warn << "Invalid URL";
        return 0;
    }

    index++;
    if (length > index)
    {
        string nodename(url + index, length - index);
        URLCodec::unescape(&nodename, &httpctx->nodename);
        LOG_debug << "Node name: " << httpctx->nodename;
    }

    return 0;
}

int MegaHTTPServer::onHeaderField(http_parser *parser, const char *at, size_t length)
{
    MegaHTTPContext* httpctx = (MegaHTTPContext*) parser->data;

    if (length == 5 && !memcmp(at, "Range", 5))
    {
        httpctx->range = true;
        LOG_debug << "Range header detected";
    }
    return 0;
}

int MegaHTTPServer::onHeaderValue(http_parser *parser, const char *at, size_t length)
{
    MegaHTTPContext* httpctx = (MegaHTTPContext*) parser->data;
    string value(at, length);
    size_t index;
    char *endptr;

    if (httpctx->range)
    {
        LOG_debug << "Range header value: " << value;
        httpctx->range = false;
        if (length > 7 && !memcmp(at, "bytes=", 6)
                && ((index = value.find_first_of('-')) != string::npos))
        {
            endptr = (char *)value.c_str();
            unsigned long long number = strtoull(value.c_str() + 6, &endptr, 10);
            if (endptr == value.c_str() || *endptr != '-' || number == ULLONG_MAX)
            {
                return 0;
            }

            httpctx->rangeStart = number;
            if (length > (index + 1))
            {
                number = strtoull(value.c_str() + index + 1, &endptr, 10);
                if (endptr == value.c_str() || *endptr != '\0' || number == ULLONG_MAX)
                {
                    return 0;
                }
                httpctx->rangeEnd = number;
            }
            LOG_debug << "Range value parsed: " << httpctx->rangeStart << " - " << httpctx->rangeEnd;
        }
    }
    return 0;
}

int MegaHTTPServer::onBody(http_parser *, const char *, size_t)
{
    return 0;
}

int MegaHTTPServer::onMessageComplete(http_parser *parser)
{
    LOG_debug << "Message complete";
    MegaNode *node = NULL;
    std::ostringstream response;
    MegaHTTPContext* httpctx = (MegaHTTPContext*) parser->data;
    httpctx->bytesWritten = 0;
    httpctx->size = 0;
    httpctx->streamingBuffer.setMaxBufferSize(httpctx->server->getMaxBufferSize());
    httpctx->streamingBuffer.setMaxOutputSize(httpctx->server->getMaxOutputSize());

    httpctx->transfer = new MegaTransferPrivate(MegaTransfer::TYPE_LOCAL_HTTP_DOWNLOAD);
    httpctx->transfer->setPath(httpctx->path.c_str());
    if (httpctx->nodename.size())
    {
        httpctx->transfer->setFileName(httpctx->nodename.c_str());
    }
    if (httpctx->nodehandle.size())
    {
        httpctx->transfer->setNodeHandle(MegaApi::base64ToHandle(httpctx->nodehandle.c_str()));
    }
    httpctx->transfer->setStartTime(Waiter::ds);

    if (parser->method == HTTP_OPTIONS)
    {
        LOG_debug << "Request method: OPTIONS";
        response << "HTTP/1.1 200 OK\r\n"
                    "Allow: GET,POST,HEAD,OPTIONS\r\n"
                    "Connection: close\r\n"
                    "\r\n";

        httpctx->resultCode = API_OK;
        string resstr = response.str();
        sendHeaders(httpctx, &resstr);
        return 0;
    }

    if (parser->method != HTTP_GET && parser->method != HTTP_POST && parser->method != HTTP_HEAD)
    {
        LOG_debug << "Method not allowed: " << parser->method;
        response << "HTTP/1.1 405 Method not allowed\r\n"
                    "Connection: close\r\n"
                    "\r\n";

        httpctx->resultCode = 405;
        string resstr = response.str();
        sendHeaders(httpctx, &resstr);
        return 0;
    }
    else
    {
        switch (parser->method)
        {
        case HTTP_GET:
            LOG_debug << "Request method: GET";
            break;
        case HTTP_POST:
            LOG_debug << "Request method: POST";
            break;
        case HTTP_HEAD:
            LOG_debug << "Request method: HEAD";
            break;
        default:
            LOG_warn << "Request method: " << parser->method;
        }
    }

    if (httpctx->path == "/favicon.ico")
    {
        LOG_debug << "Favicon requested";
        response << "HTTP/1.1 301 Moved Permanently\r\n"
                    "Location: https://mega.nz/favicon.ico\r\n"
                    "Connection: close\r\n"
                    "\r\n";

        httpctx->resultCode = API_OK;
        string resstr = response.str();
        sendHeaders(httpctx, &resstr);
        return 0;
    }

    if (httpctx->path == "/")
    {
        node = httpctx->megaApi->getRootNode();
        char *base64Handle = node->getBase64Handle();
        httpctx->nodehandle = base64Handle;
        delete [] base64Handle;
        httpctx->nodename = node->getName();
        httpctx->transfer->setFileName(httpctx->nodename.c_str());
    }
    else if (httpctx->nodehandle.size())
    {
        node = httpctx->megaApi->getNodeByHandle(MegaApi::base64ToHandle(httpctx->nodehandle.c_str()));
    }

    if (!httpctx->nodehandle.size())
    {
        response << "HTTP/1.1 404 Not Found\r\n"
                    "Connection: close\r\n"
                  << "\r\n";
        httpctx->resultCode = 404;
        string resstr = response.str();
        sendHeaders(httpctx, &resstr);
        delete node;
        return 0;
    }

    handle h = MegaApi::base64ToHandle(httpctx->nodehandle.c_str());
    if (!httpctx->server->isHandleAllowed(h))
    {
        LOG_debug << "Forbidden due to the restricted mode";
        response << "HTTP/1.1 403 Forbidden\r\n"
                    "Connection: close\r\n"
                  << "\r\n";

        httpctx->resultCode = 403;
        string resstr = response.str();
        sendHeaders(httpctx, &resstr);
        delete node;
        return 0;
    }

    if (!node)
    {
        if (!httpctx->nodehandle.size() || !httpctx->nodekey.size())
        {
            LOG_warn << "URL not found: " << httpctx->path;

            response << "HTTP/1.1 404 Not Found\r\n"
                        "Connection: close\r\n"
                      << "\r\n";

            httpctx->resultCode = 404;
            string resstr = response.str();
            sendHeaders(httpctx, &resstr);
            return 0;
        }
        else
        {
            string link = "https://mega.nz/#!";
            link.append(httpctx->nodehandle);
            link.append("!");
            link.append(httpctx->nodekey);
            LOG_debug << "Getting public link: " << link;
            httpctx->megaApi->getPublicNode(link.c_str(), httpctx);
            return 0;
        }
    }

    if (node && httpctx->nodename != node->getName())
    {
        //Subtitles support
        bool subtitles = false;

        if (httpctx->server->isSubtitlesSupportEnabled())
        {
            string originalname = node->getName();
            string::size_type dotpos = originalname.find_last_of('.');
            if (dotpos != string::npos)
            {
                originalname.resize(dotpos);
            }

            if (dotpos == httpctx->nodename.find_last_of('.') && !memcmp(originalname.data(), httpctx->nodename.data(), originalname.size()))
            {
                LOG_debug << "Possible subtitles file";
                MegaNode *parent = httpctx->megaApi->getParentNode(node);
                if (parent)
                {
                    MegaNode *child = httpctx->megaApi->getChildNode(parent, httpctx->nodename.c_str());
                    if (child)
                    {
                        LOG_debug << "Matching file found: " << httpctx->nodename << " - " << node->getName();
                        subtitles = true;
                        delete node;
                        node = child;
                    }
                    delete parent;
                }
            }
        }

        if (!subtitles)
        {
            LOG_warn << "Invalid name: " << httpctx->nodename << " - " << node->getName();

            response << "HTTP/1.1 404 Not Found\r\n"
                        "Connection: close\r\n"
                      << "\r\n";

            httpctx->resultCode = 404;
            string resstr = response.str();
            sendHeaders(httpctx, &resstr);
            delete node;
            return 0;
        }
    }

    if (node->isFolder())
    {
        if (!httpctx->server->isFolderServerEnabled())
        {
            response << "HTTP/1.1 403 Forbidden\r\n"
                        "Connection: close\r\n"
                      << "\r\n";

            httpctx->resultCode = 403;
            string resstr = response.str();
            sendHeaders(httpctx, &resstr);
            delete node;
            return 0;
        }

        MegaNode *parent = httpctx->megaApi->getParentNode(node);
        MegaNodeList *children = httpctx->megaApi->getChildren(node);

        std::ostringstream web;

        // Title
        web << "<title>MEGA</title>";

        //Styles
        web << "<head><style>"
               ".folder {"
               "padding: 0;"
               "width: 24px;"
               "height: 24px;"
               "margin: 0 0 0 -2px;"
               "display: block;"
               "position: absolute;"
               "background-image: url(https://eu.static.mega.co.nz/3/images/mega/nw-fm-sprite_v12.svg);"
               "background-position: -14px -7465px;"
               "background-repeat: no-repeat;}"

               ".file {"
               "padding: 0;"
               "width: 24px;"
               "height: 24px;"
               "margin: 0 0 0 -6px;"
               "display: block;"
               "position: absolute;"
               "background-image: url(https://eu.static.mega.co.nz/3/images/mega/nw-fm-sprite_v12.svg);"
               "background-position: -7px -1494px;"
               "background-repeat: no-repeat;} "

               ".headerimage {"
               "padding: 0 8px 0 46px;"
               "width: 100%;"
               "height: 24px;"
               "margin: 0 0 0 -12px;"
               "display: block;"
               "position: absolute;"
               "background-image: url(https://eu.static.mega.co.nz/3/images/mega/nw-fm-sprite_v12.svg);"
               "background-position: 5px -1000px;"
               "line-height: 23px;"
               "background-repeat: no-repeat;} "

               ".headertext {"
               "line-height: 23px;"
               "color: #777777;"
               "font-size: 18px;"
               "font-weight: bold;"
               "display: block;"
               "position: absolute;"
               "line-height: 23px;}"

               "a {"
               "text-decoration: none; }"

               ".text {"
               "height: 24px;"
               "padding: 0 10px 0 26px;"
               "word-break: break-all;"
               "white-space: pre-wrap;"
               "overflow: hidden;"
               "max-width: 100%;"
               "text-decoration: none;"
               "-moz-box-sizing: border-box;"
               "-webkit-box-sizing: border-box;"
               "box-sizing: border-box;"
               "font-size: 13px;"
               "line-height: 23px;"
               "color: #666666;}"
               "</style></head>";

        // Folder path
        web << "<span class=\"headerimage\"><span class=\"headertext\">";
        char *path = httpctx->megaApi->getNodePath(node);
        if (path)
        {
            web << path;
            delete [] path;
        }
        else
        {
            web << node->getName();
        }
        web << "</span></span><br /><br />";

        // Child nodes
        web << "<table width=\"100%\" border=\"0\" cellspacing=\"0\" cellpadding=\"0\" style=\"width: auto;\">";
        if (parent)
        {
            web << "<tr><td>";
            char *base64Handle = parent->getBase64Handle();
            web << "<a href=\"/" << base64Handle << "/" << parent->getName()
                << "\"><span class=\"folder\"></span><span class=\"text\">..</span></a>";
            delete [] base64Handle;
            delete parent;
            web << "</td></tr>";
        }

        for (int i = 0; i < children->size(); i++)
        {
            web << "<tr><td>";
            MegaNode *child = children->get(i);
            char *base64Handle = child->getBase64Handle();
            web << "<a href=\"/" << base64Handle << "/" << child->getName()
                << "\"><span class=\"" << (child->isFile() ? "file" : "folder") << "\"></span><span class=\"text\">"
                << child->getName() << "</span></a>";
            delete [] base64Handle;

            if (!child->isFile())
            {
                web << "</td><td>";
            }
            else
            {
                unsigned const long long KB = 1024;
                unsigned const long long MB = 1024 * KB;
                unsigned const long long GB = 1024 * MB;
                unsigned const long long TB = 1024 * GB;

                web << "</td><td><span class=\"text\">";
                unsigned long long bytes = child->getSize();
                if (bytes > TB)
                    web << ((unsigned long long)((100 * bytes) / TB))/100.0 << " TB";
                else if (bytes > GB)
                    web << ((unsigned long long)((100 * bytes) / GB))/100.0 << " GB";
                else if (bytes > MB)
                    web << ((unsigned long long)((100 * bytes) / MB))/100.0 << " MB";
                else if (bytes > KB)
                    web << ((unsigned long long)((100 * bytes) / KB))/100.0 << " KB";
                web << "</span>";
            }
            web << "</td></tr>";
        }
        web << "</table>";
        delete children;

        string sweb = web.str();
        response << "HTTP/1.1 200 OK\r\n"
            << "Content-Type: text/html\r\n"
            << "Connection: close\r\n"
            << "Content-Length: " << sweb.size() << "\r\n"
            << "Access-Control-Allow-Origin: *\r\n"
            << "\r\n";

        if (httpctx->parser.method != HTTP_HEAD)
        {
            response << sweb;
        }
        httpctx->resultCode = API_OK;
        string resstr = response.str();
        sendHeaders(httpctx, &resstr);
        delete node;
        return 0;
    }

    //File node
    if (!httpctx->server->isFileServerEnabled())
    {
        response << "HTTP/1.1 403 Forbidden\r\n"
                    "Connection: close\r\n"
                  << "\r\n";

        httpctx->resultCode = 403;
        string resstr = response.str();
        sendHeaders(httpctx, &resstr);
        delete node;
        return 0;
    }

    httpctx->node = node;
    streamNode(httpctx);
    return 0;
}

int MegaHTTPServer::streamNode(MegaHTTPContext *httpctx)
{
    std::ostringstream response;
    MegaNode *node = httpctx->node;

    string name;
    const char *extension = NULL;
    const char *nodeName = httpctx->node->getName();
    if (nodeName)
    {
        name = nodeName;
    }

    string::size_type dotindex = name.find_last_of('.');
    if (dotindex != string::npos)
    {
        extension = name.c_str() + dotindex;
    }

    char *mimeType = MegaApi::getMimeType(extension);
    if (!mimeType)
    {
        mimeType = MegaApi::strdup("application/octet-stream");
    }

    m_off_t totalSize = node->getSize();
    m_off_t start = 0;
    m_off_t end = totalSize - 1;
    if (httpctx->rangeStart >= 0)
    {
        start = httpctx->rangeStart;
    }
    httpctx->rangeStart = start;

    if (httpctx->rangeEnd >= 0)
    {
        end = httpctx->rangeEnd;
    }
    httpctx->rangeEnd = end + 1;

    bool rangeRequested = (httpctx->rangeEnd - httpctx->rangeStart) != totalSize;

    m_off_t len = end - start + 1;
    if (start < 0 || start >= totalSize || end < 0 || end >= totalSize || len <= 0 || len > totalSize)
    {
        response << "HTTP/1.1 416 Requested Range Not Satisfiable\r\n"
            << "Content-Type: " << mimeType << "\r\n"
            << "Connection: close\r\n"
            << "Access-Control-Allow-Origin: *\r\n"
            << "Accept-Ranges: bytes\r\n"
            << "Content-Range: bytes 0-0/" << totalSize << "\r\n"
            << "\r\n";

        delete [] mimeType;
        httpctx->resultCode = 416;
        string resstr = response.str();
        sendHeaders(httpctx, &resstr);
        return 0;
    }

    if (rangeRequested)
    {
        response << "HTTP/1.1 206 Partial Content\r\n";
        response << "Content-Range: bytes " << start << "-" << end << "/" << totalSize << "\r\n";
    }
    else
    {
        response << "HTTP/1.1 200 OK\r\n";
    }

    response << "Content-Type: " << mimeType << "\r\n"
        << "Connection: close\r\n"
        << "Content-Length: " << len << "\r\n"
        << "Access-Control-Allow-Origin: *\r\n"
        << "Accept-Ranges: bytes\r\n"
        << "\r\n";

    delete [] mimeType;
    httpctx->pause = false;
    httpctx->lastBuffer = NULL;
    httpctx->lastBufferLen = 0;
    httpctx->transfer->setStartPos(start);
    httpctx->transfer->setEndPos(end);

    string resstr = response.str();
    if (httpctx->parser.method != HTTP_HEAD)
    {
        httpctx->streamingBuffer.init(len + resstr.size());
        httpctx->size = len;
    }
    sendHeaders(httpctx, &resstr);
    if (httpctx->parser.method == HTTP_HEAD)
    {
        return 0;
    }

    LOG_debug << "Requesting range. From " << start << "  size " << len;
    uv_mutex_init(&httpctx->mutex);
    httpctx->rangeWritten = 0;
    httpctx->megaApi->startStreaming(node, start, len, httpctx);
    return 0;
}

void MegaHTTPServer::sendHeaders(MegaHTTPContext *httpctx, string *headers)
{
    LOG_debug << "Response headers: " << *headers;
    httpctx->streamingBuffer.append(headers->data(), headers->size());
    uv_buf_t resbuf = httpctx->streamingBuffer.nextBuffer();
    httpctx->size += headers->size();
    httpctx->lastBuffer = resbuf.base;
    httpctx->lastBufferLen = resbuf.len;

    httpctx->transfer->setTotalBytes(httpctx->size);
    httpctx->megaApi->fireOnStreamingStart(httpctx->transfer);

    uv_write_t *req = new uv_write_t;
    req->data = httpctx;
    if (int err = uv_write(req, (uv_stream_t*)&httpctx->tcphandle, &resbuf, 1, onWriteFinished))
    {
        LOG_warn << "Finishing due to an error sending the response: " << err;
        httpctx->finished = true;
        if (!uv_is_closing((uv_handle_t*)&httpctx->tcphandle))
        {
            uv_close((uv_handle_t*)&httpctx->tcphandle, onClose);
        }
    }
}

void MegaHTTPServer::onAsyncEvent(uv_async_t* handle)
{
    MegaHTTPContext* httpctx = (MegaHTTPContext*) handle->data;
    if (httpctx->failed)
    {
        LOG_warn << "Streaming transfer failed. Closing connection.";
        if (!uv_is_closing((uv_handle_t*)&httpctx->tcphandle))
        {
            uv_close((uv_handle_t*)&httpctx->tcphandle, onClose);
        }
        return;
    }

    if (httpctx->nodereceived)
    {
        httpctx->nodereceived = false;
        if (!httpctx->node || httpctx->nodename != httpctx->node->getName())
        {
            if (!httpctx->node)
            {
                LOG_warn << "Public link not found";
            }
            else
            {
                LOG_warn << "Invalid name for public link";
            }

            httpctx->resultCode = 404;
            string resstr = "HTTP/1.1 404 Not Found\r\nConnection: close\r\n\r\n";
            sendHeaders(httpctx, &resstr);
            return;
        }

        streamNode(httpctx);
        return;
    }

    sendNextBytes(httpctx);
}

void MegaHTTPServer::onCloseRequested(uv_async_t *handle)
{
    LOG_debug << "HTTP server stopping";
    MegaHTTPServer *httpServer = (MegaHTTPServer*) handle->data;

    for (list<MegaHTTPContext*>::iterator it = httpServer->connections.begin(); it != httpServer->connections.end(); it++)
    {
        MegaHTTPContext *httpctx = (*it);
        httpctx->finished = true;
        if (!uv_is_closing((uv_handle_t*)&httpctx->tcphandle))
        {
            uv_close((uv_handle_t *)&httpctx->tcphandle, onClose);
        }
    }

    uv_close((uv_handle_t *)&httpServer->server, NULL);
    uv_close((uv_handle_t *)&httpServer->exit_handle, NULL);
}

void MegaHTTPServer::sendNextBytes(MegaHTTPContext *httpctx)
{
    uv_mutex_lock(&httpctx->mutex);
    if (httpctx->lastBuffer)
    {
        LOG_verbose << "Skipping write due to another ongoing write";
        uv_mutex_unlock(&httpctx->mutex);
        return;
    }

    if (httpctx->lastBufferLen)
    {
        httpctx->streamingBuffer.freeData(httpctx->lastBufferLen);
        httpctx->lastBufferLen = 0;
    }

    if (httpctx->tcphandle.write_queue_size > httpctx->streamingBuffer.availableCapacity() / 8)
    {
        LOG_warn << "Skipping write. Too much queued data";
        uv_mutex_unlock(&httpctx->mutex);
        return;
    }

    uv_buf_t resbuf = httpctx->streamingBuffer.nextBuffer();
    if (!resbuf.len)
    {
        LOG_verbose << "Skipping write. No data available";
        uv_mutex_unlock(&httpctx->mutex);
        return;
    }

    uv_write_t *req = new uv_write_t;
    req->data = httpctx;

    LOG_verbose << "Writting " << resbuf.len << " bytes";
    httpctx->rangeWritten += resbuf.len;
    httpctx->lastBuffer = resbuf.base;
    httpctx->lastBufferLen = resbuf.len;
    if (int err = uv_write(req, (uv_stream_t*)&httpctx->tcphandle, &resbuf, 1, MegaHTTPServer::onWriteFinished))
    {
        LOG_warn << "Finishing due to an error in uv_write: " << err;
        httpctx->finished = true;
        if (!uv_is_closing((uv_handle_t*)&httpctx->tcphandle))
        {
            uv_close((uv_handle_t*)&httpctx->tcphandle, onClose);
        }
    }
    uv_mutex_unlock(&httpctx->mutex);
}

void MegaHTTPServer::onWriteFinished(uv_write_t* req, int status)
{
    MegaHTTPContext* httpctx = (MegaHTTPContext*) req->data;
    httpctx->bytesWritten += httpctx->lastBufferLen;
    LOG_verbose << "Bytes written: " << httpctx->lastBufferLen << " Remaining: " << (httpctx->size - httpctx->bytesWritten);
    httpctx->lastBuffer = NULL;
    delete req;

    if (status < 0 || httpctx->size == httpctx->bytesWritten)
    {
        if (status < 0)
        {
            LOG_warn << "Finishing request. Write failed: " << status;
        }
        else
        {
            LOG_debug << "Finishing request. All data sent";
            if (httpctx->resultCode == API_EINTERNAL)
            {
                httpctx->resultCode = API_OK;
            }
        }

        httpctx->finished = true;
        if (!uv_is_closing((uv_handle_t*)&httpctx->tcphandle))
        {
            uv_close((uv_handle_t*)&httpctx->tcphandle, onClose);
        }
        return;
    }

    if (httpctx->pause)
    {
        uv_mutex_lock(&httpctx->mutex);
        if (httpctx->streamingBuffer.availableSpace() > httpctx->streamingBuffer.availableCapacity() / 2)
        {
            httpctx->pause = false;
            m_off_t start = httpctx->rangeStart + httpctx->rangeWritten + httpctx->streamingBuffer.availableData();
            m_off_t len =  httpctx->rangeEnd - httpctx->rangeStart - httpctx->rangeWritten - httpctx->streamingBuffer.availableData();

            LOG_debug << "Resuming streaming from " << start << " len: " << len
                     << " Buffer status: " << httpctx->streamingBuffer.availableSpace()
                     << " of " << httpctx->streamingBuffer.availableCapacity() << " bytes free";
            httpctx->megaApi->startStreaming(httpctx->node, start, len, httpctx);
        }
        uv_mutex_unlock(&httpctx->mutex);
    }
    sendNextBytes(httpctx);
}


MegaHTTPContext::MegaHTTPContext()
{
    rangeStart = -1;
    rangeEnd = -1;
    range = false;
    finished = false;
    failed = false;
    nodereceived = false;
    resultCode = API_EINTERNAL;
    node = NULL;
    transfer = NULL;
}

void MegaHTTPContext::onTransferStart(MegaApi *, MegaTransfer *transfer)
{
    this->transfer->setTag(transfer->getTag());
}

bool MegaHTTPContext::onTransferData(MegaApi *, MegaTransfer *transfer, char *buffer, size_t size)
{
    LOG_verbose << "Streaming data received: " << transfer->getTransferredBytes()
                << " Size: " << size
                << " Queued: " << this->tcphandle.write_queue_size
                << " Buffered: " << streamingBuffer.availableData()
                << " Free: " << streamingBuffer.availableSpace();

    if (finished)
    {
        LOG_info << "Removing streaming transfer after " << transfer->getTransferredBytes() << " bytes";
        return false;
    }

    // append the data to the buffer
    uv_mutex_lock(&mutex);
    if (streamingBuffer.availableSpace() < 2 * size)
    {
        LOG_debug << "Buffer full: " << streamingBuffer.availableSpace() << " of "
                 << streamingBuffer.availableCapacity() << " bytes available only. Pausing streaming";
        pause = true;
    }
    streamingBuffer.append(buffer, size);
    uv_mutex_unlock(&mutex);

    // notify the HTTP server
    uv_async_send(&asynchandle);
    return !pause;
}

void MegaHTTPContext::onTransferFinish(MegaApi *, MegaTransfer *, MegaError *e)
{
    int ecode = e->getErrorCode();
    if (ecode != API_OK && ecode != API_EINCOMPLETE)
    {
        LOG_warn << "Transfer failed with error code: " << ecode;
        failed = true;
        finished = true;
        uv_async_send(&asynchandle);
    }
}

void MegaHTTPContext::onRequestFinish(MegaApi *api, MegaRequest *request, MegaError *e)
{
    node = request->getPublicMegaNode();
    nodereceived = true;
    uv_async_send(&asynchandle);
}
#endif

#ifdef ENABLE_CHAT
MegaTextChatPeerListPrivate::MegaTextChatPeerListPrivate()
{

}

MegaTextChatPeerListPrivate::~MegaTextChatPeerListPrivate()
{

}

MegaTextChatPeerList *MegaTextChatPeerListPrivate::copy() const
{
    MegaTextChatPeerListPrivate *ret = new MegaTextChatPeerListPrivate;

    for (int i = 0; i < size(); i++)
    {
        ret->addPeer(list.at(i).first, list.at(i).second);
    }

    return ret;
}

void MegaTextChatPeerListPrivate::addPeer(MegaHandle h, int priv)
{
    list.push_back(userpriv_pair(h, (privilege_t) priv));
}

MegaHandle MegaTextChatPeerListPrivate::getPeerHandle(int i) const
{
    if (i > size())
    {
        return INVALID_HANDLE;
    }
    else
    {
        return list.at(i).first;
    }
}

int MegaTextChatPeerListPrivate::getPeerPrivilege(int i) const
{
    if (i > size())
    {
        return PRIV_UNKNOWN;
    }
    else
    {
        return list.at(i).second;
    }
}

int MegaTextChatPeerListPrivate::size() const
{
    return list.size();
}

const userpriv_vector *MegaTextChatPeerListPrivate::getList() const
{
    return &list;
}

MegaTextChatPeerListPrivate::MegaTextChatPeerListPrivate(userpriv_vector *userpriv)
{
    handle uh;
    privilege_t priv;

    for (unsigned i = 0; i < userpriv->size(); i++)
    {
        uh = userpriv->at(i).first;
        priv = userpriv->at(i).second;

        this->addPeer(uh, priv);
    }
}

MegaTextChatPrivate::MegaTextChatPrivate(const MegaTextChat *chat)
{
    this->id = chat->getHandle();
    this->priv = chat->getOwnPrivilege();
    this->url = chat->getUrl();
    this->shard = chat->getShard();
    this->peers = chat->getPeerList() ? chat->getPeerList()->copy() : NULL;
    this->group = chat->isGroup();
    this->ou = chat->getOriginatingUser();
}

MegaTextChatPrivate::MegaTextChatPrivate(handle id, int priv, string url, int shard, const MegaTextChatPeerList *peers, bool group, handle ou)
{
    this->id = id;
    this->priv = priv;
    this->url = url;
    this->shard = shard;
    this->peers = peers ? peers->copy() : NULL;
    this->group = group;
    this->ou = ou;
}

MegaTextChatPrivate::~MegaTextChatPrivate()
{
    delete peers;
}

MegaHandle MegaTextChatPrivate::getHandle() const
{
    return id;
}

int MegaTextChatPrivate::getOwnPrivilege() const
{
    return priv;
}

const char *MegaTextChatPrivate::getUrl() const
{
    return url.c_str();
}

void MegaTextChatPrivate::setUrl(const char *url)
{
    if (url)
    {
        this->url.assign(url);
    }
    else
    {
        this->url.clear();
    }
}

int MegaTextChatPrivate::getShard() const
{
    return shard;
}

const MegaTextChatPeerList *MegaTextChatPrivate::getPeerList() const
{
    return peers;
}

bool MegaTextChatPrivate::isGroup() const
{
    return group;
}

MegaHandle MegaTextChatPrivate::getOriginatingUser() const
{
    return ou;
}

MegaTextChatListPrivate::~MegaTextChatListPrivate()
{
    for (int i = 0; i < size(); i++)
    {
        delete list.at(i);
    }
}

MegaTextChatList *MegaTextChatListPrivate::copy() const
{
    return new MegaTextChatListPrivate(this);
}

const MegaTextChat *MegaTextChatListPrivate::get(int i) const
{
    if (i >= size())
    {
        return NULL;
    }
    else
    {
        return list.at(i);
    }
}

MegaTextChat *MegaTextChatListPrivate::get(int i)
{
    if (i >= size())
    {
        return NULL;
    }
    else
    {
        return list.at(i);
    }
}

int MegaTextChatListPrivate::size() const
{
    return list.size();
}

void MegaTextChatListPrivate::addChat(MegaTextChatPrivate *chat)
{
    list.push_back(chat);
}

MegaTextChatListPrivate::MegaTextChatListPrivate(const MegaTextChatListPrivate *list)
{
    MegaTextChatPrivate *chat;

    for (int i = 0; i < list->size(); i++)
    {
        chat = new MegaTextChatPrivate(list->get(i));
        this->list.push_back(chat);
    }
}

MegaTextChatListPrivate::MegaTextChatListPrivate()
{

}

MegaTextChatListPrivate::MegaTextChatListPrivate(textchat_vector *list)
{
    MegaTextChatPrivate *megaChat;
    MegaTextChatPeerListPrivate *chatPeers;
    TextChat *chat;

    for (unsigned i = 0; i < list->size(); i++)
    {
        chat = list->at(i);
        chatPeers = chat->userpriv ? new MegaTextChatPeerListPrivate(chat->userpriv) : NULL;
        megaChat = new MegaTextChatPrivate(chat->id, chat->priv, chat->url, chat->shard, chatPeers, chat->group, chat->ou);

        this->list.push_back(megaChat);
    }
}
#endif


PublicLinkProcessor::PublicLinkProcessor()
{

}

bool PublicLinkProcessor::processNode(Node *node)
{
    if(!node->outshares)
    {
        return true;
    }

    for (share_map::iterator it = node->outshares->begin(); it != node->outshares->end(); it++)
    {
        Share *share = it->second;
        if (share->user == NULL)    // public links have no user
        {
            nodes.push_back(node);
        }
    }

    return true;
}

PublicLinkProcessor::~PublicLinkProcessor() {}

vector<Node *> &PublicLinkProcessor::getNodes()
{
    return nodes;
}<|MERGE_RESOLUTION|>--- conflicted
+++ resolved
@@ -96,11 +96,7 @@
     this->plink = NULL;
     this->foreign = isForeign;
 
-<<<<<<< HEAD
-    if (auth)
-=======
     if (privateauth)
->>>>>>> d05222b8
     {
         this->privateAuth = privateauth;
     }
@@ -316,9 +312,13 @@
     d->append((char*)&ll, sizeof(ll));
     d->append(nodekey.data(), ll);
 
-    ll = auth.size();
+    ll = privateAuth.size();
     d->append((char*)&ll, sizeof(ll));
-    d->append(auth.data(), ll);
+    d->append(privateAuth.data(), ll);
+
+    ll = publicAuth.size();
+    d->append((char*)&ll, sizeof(ll));
+    d->append(publicAuth.data(), ll);
 
     return true;
 }
@@ -404,19 +404,31 @@
 
     ll = MemAccess::get<unsigned short>(ptr);
     ptr += sizeof(ll);
-    if (ptr + ll > end)
+    if (ptr + ll + sizeof(unsigned short) > end)
     {
         LOG_err << "MegaNode unserialization failed - auth too long";
         return NULL;
     }
-    string auth;
-    auth.assign(ptr, ll);
+    string privauth;
+    privauth.assign(ptr, ll);
+    ptr += ll;
+
+    ll = MemAccess::get<unsigned short>(ptr);
+    ptr += sizeof(ll);
+    if (ptr + ll > end)
+    {
+        LOG_err << "MegaNode unserialization failed - auth too long";
+        return NULL;
+    }
+
+    string pubauth;
+    privauth.assign(ptr, ll);
     ptr += ll;
 
     return new MegaNodePrivate(namelen ? name.c_str() : NULL, FILENODE, size, ctime,
                                mtime, nodehandle, &nodekey, &attrstring,
                                fingerprintlen ? fingerprint.c_str() : NULL,
-                               parenthandle, auth.c_str());
+                               parenthandle, privauth.c_str(), pubauth.c_str());
 }
 
 char *MegaNodePrivate::getBase64Handle()
@@ -4428,11 +4440,7 @@
 void MegaApiImpl::startUpload(const char* localPath, MegaNode* parent, const char* fileName, MegaTransferListener *listener)
 { return startUpload(localPath, parent, fileName, -1, 0, listener); }
 
-<<<<<<< HEAD
-void MegaApiImpl::startDownload(MegaNode *node, const char* localPath, MegaTransferListener *listener)
-=======
 void MegaApiImpl::startDownload(MegaNode *node, const char* localPath, long startPos, long endPos, int folderTransferTag, MegaTransferListener *listener)
->>>>>>> d05222b8
 {
 	MegaTransferPrivate* transfer = new MegaTransferPrivate(MegaTransfer::TYPE_DOWNLOAD, listener);
 
@@ -4470,12 +4478,9 @@
 	waiter->notify();
 }
 
-<<<<<<< HEAD
-=======
 void MegaApiImpl::startDownload(MegaNode *node, const char* localFolder, MegaTransferListener *listener)
 { startDownload(node, localFolder, 0, 0, 0, listener); }
 
->>>>>>> d05222b8
 void MegaApiImpl::cancelTransfer(MegaTransfer *t, MegaRequestListener *listener)
 {
     MegaRequestPrivate *request = new MegaRequestPrivate(MegaRequest::TYPE_CANCEL_TRANSFER, listener);
@@ -6448,7 +6453,6 @@
     }
 }
 
-<<<<<<< HEAD
 void MegaApiImpl::transfer_resume(string *d)
 {
     MegaFileGet *file = MegaFileGet::unserialize(d);
@@ -6464,10 +6468,7 @@
     waiter->notify();
 }
 
-dstime MegaApiImpl::pread_failure(error e, int retry, void* param)
-=======
 dstime MegaApiImpl::pread_failure(error e, int retry, void* param, dstime timeLeft)
->>>>>>> d05222b8
 {
     MegaTransferPrivate *transfer = (MegaTransferPrivate *)param;
     transfer->setUpdateTime(Waiter::ds);
