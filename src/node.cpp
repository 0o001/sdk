/**
 * @file node.cpp
 * @brief Classes for accessing local and remote nodes
 *
 * (c) 2013-2014 by Mega Limited, Auckland, New Zealand
 *
 * This file is part of the MEGA SDK - Client Access Engine.
 *
 * Applications using the MEGA API must present a valid application key
 * and comply with the the rules set forth in the Terms of Service.
 *
 * The MEGA SDK is distributed in the hope that it will be useful,
 * but WITHOUT ANY WARRANTY; without even the implied warranty of
 * MERCHANTABILITY or FITNESS FOR A PARTICULAR PURPOSE.
 *
 * @copyright Simplified (2-clause) BSD License.
 *
 * You should have received a copy of the license along with this
 * program.
 */

#include "mega/node.h"
#include "mega/megaclient.h"
#include "mega/megaapp.h"
#include "mega/share.h"
#include "mega/serialize64.h"
#include "mega/base64.h"
#include "mega/sync.h"
#include "mega/transfer.h"
#include "mega/transferslot.h"
#include "mega/logging.h"
#include "mega/heartbeats.h"
#include "megafs.h"

namespace mega {

Node::Node(MegaClient& cclient, NodeHandle h, NodeHandle ph,
           nodetype_t t, m_off_t s, handle u, const char* fa, m_time_t ts)
    : client(&cclient)
{
    outshares = NULL;
    pendingshares = NULL;
    appdata = NULL;

    nodehandle = h.as8byte();
    parenthandle = ph.as8byte();

    parent = NULL;

#ifdef ENABLE_SYNC
    syncget = NULL;

    syncdeleted = SYNCDEL_NONE;
    todebris_it = client->toDebris.end();
    tounlink_it = client->toUnlink.end();
#endif

    type = t;

    size = s;
    owner = u;

    JSON::copystring(&fileattrstring, fa);

    ctime = ts;

    inshare = NULL;
    sharekey = NULL;
    foreignkey = false;

    plink = NULL;

    memset(&changed, 0, sizeof changed);

    mFingerPrintPosition = client->mNodeManager.invalidFingerprintPos();

    if (type == FILENODE)
    {
        mCounter.files = 1;
        mCounter.storage = size;
    }
    else if (type == FOLDERNODE)
    {
        mCounter.folders = 1;
    }
}

Node::~Node()
{
    if (keyApplied())
    {
        client->mAppliedKeyNodeCount--;
        assert(client->mAppliedKeyNodeCount >= 0);
    }

    // abort pending direct reads
    client->preadabort(this);

#ifdef ENABLE_SYNC
    // remove from todebris node_set
    if (todebris_it != client->toDebris.end())
    {
        client->toDebris.erase(todebris_it);
    }

    // remove from tounlink node_set
    if (tounlink_it != client->toUnlink.end())
    {
        client->toUnlink.erase(tounlink_it);
    }
#endif

    if (outshares)
    {
        // delete outshares, including pointers from users for this node
        for (share_map::iterator it = outshares->begin(); it != outshares->end(); it++)
        {
            delete it->second;
        }
        delete outshares;
    }

    if (pendingshares)
    {
        // delete pending shares
        for (share_map::iterator it = pendingshares->begin(); it != pendingshares->end(); it++)
        {
            delete it->second;
        }
        delete pendingshares;
    }

    delete plink;
    delete inshare;
    delete sharekey;

#ifdef ENABLE_SYNC
    // sync: remove reference from local filesystem node
    if (localnode)
    {
        localnode->deleted = true;
        localnode.reset();
    }

    // in case this node is currently being transferred for syncing: abort transfer
    delete syncget;
#endif
}

int Node::getShareType() const
{
    int shareType = ShareType_t::NO_SHARES;

    if (inshare)
    {
        shareType |= ShareType_t::IN_SHARES;
    }
    else
    {
        if (outshares)
        {
            for (share_map::iterator it = outshares->begin(); it != outshares->end(); it++)
            {
                Share *share = it->second;
                if (share->user)    // folder links are shares without user
                {
                    shareType |= ShareType_t::OUT_SHARES;
                    break;
                }
            }
        }
        if (pendingshares && pendingshares->size())
        {
            shareType |= ShareType_t::PENDING_OUTSHARES;
        }
        if (plink)
        {
            shareType |= ShareType_t::LINK;
        }
    }

    return shareType;
}

bool Node::isAncestor(NodeHandle ancestorHandle) const
{
    Node* ancestor = parent;
    while (ancestor)
    {
        if (ancestor->nodeHandle() == ancestorHandle)
        {
            return true;
        }

        ancestor = ancestor->parent;
    }

    return false;
}

#ifdef ENABLE_SYNC

void Node::detach(const bool recreate)
{
    if (localnode)
    {
        localnode->detach(recreate);
    }
}

#endif // ENABLE_SYNC

bool Node::hasChildWithName(const string& name) const
{
    return client->childnodebyname(this, name.c_str()) ? true : false;
}

uint64_t Node::getDBFlag() const
{
    std::bitset<FLAGS_SIZE> flags;
    flags.set(FLAGS_IS_VERSION, parent && parent->type == FILENODE);
    flags.set(FLAGS_IS_IN_RUBBISH, isAncestor(client->mNodeManager.getRootNodeRubbish()));
    return flags.to_ulong();
}

uint64_t Node::getDBFlag(uint64_t oldFlags, bool isInRubbish, bool isVersion)
{
    std::bitset<FLAGS_SIZE> flags = oldFlags;
    flags.set(FLAGS_IS_VERSION, isVersion);
    flags.set(FLAGS_IS_IN_RUBBISH, isInRubbish);
    return flags.to_ulong();
}

bool Node::getExtension(std::string& ext) const
{
    ext.clear();
    const char* name = displayname();
    const size_t size = strlen(name);

    const char* ptr = name + size;
    char c;

    for (unsigned i = 0; i < size; ++i)
    {
        if (*--ptr == '.')
        {
            ptr++; // Avoid add dot
            ext.reserve(i);

            unsigned j = 0;
            for (; j <= i - 1; j++)
            {
                if (*ptr < '.' || *ptr > 'z') return false;

                c = *(ptr++);

                // tolower()
                if (c >= 'A' && c <= 'Z') c |= ' ';

                ext.push_back(c);
            }

            return true;
        }
    }

    return false;
}

// these lists of file extensions (and the logic to use them) all come from the webclient - if updating here, please make sure the webclient is updated too, preferably webclient first.

static const std::set<nameid> documentExtensions = {MAKENAMEID3('a','n','s'), MAKENAMEID5('a','s','c','i','i'), MAKENAMEID3('d','o','c'), MAKENAMEID4('d','o','c','x'), MAKENAMEID4('d','o','t', 'x'), MAKENAMEID4('j','s','o','n'),  MAKENAMEID3('l','o','g'), MAKENAMEID3('o','d','s'), MAKENAMEID3('o','d','t'), MAKENAMEID5('p','a','g','e','s'), MAKENAMEID3('p','d','f'), MAKENAMEID3('p','p','c'), MAKENAMEID3('p','p','s'), MAKENAMEID3('p','p','t'), MAKENAMEID4('p','p','t','x'), MAKENAMEID3('r','t','f'),
                                             MAKENAMEID3('s','t','c'), MAKENAMEID3('s','t','d'), MAKENAMEID3('s','t','w'), MAKENAMEID3('s','t','i'), MAKENAMEID3('s','x','c'), MAKENAMEID3('s','x','d'), MAKENAMEID3('s','x','i'), MAKENAMEID3('s','x','m'), MAKENAMEID3('s','x','w'), MAKENAMEID3('t','x','t'), MAKENAMEID3('w','p','d'), MAKENAMEID3('w','p','s'), MAKENAMEID3('x','l','s'), MAKENAMEID4('x','l','s','x'), MAKENAMEID3('x','l','t'), MAKENAMEID4('x','l','t','m')};

static const std::set<nameid> audioExtensions = {MAKENAMEID3('a','c','3'), MAKENAMEID3('e','c','3'), MAKENAMEID3('3','g','a'), MAKENAMEID3('a','a','c'), MAKENAMEID3('a','d','p'), MAKENAMEID3('a','i','f'), MAKENAMEID4('a','i','f','c'), MAKENAMEID4('a','i','f','f'), MAKENAMEID2('a','u'), MAKENAMEID3('c','a','f'), MAKENAMEID3('d','r','a'), MAKENAMEID3('d','t','s'), MAKENAMEID5('d','t','s','h','d'), MAKENAMEID3('e','o','l'), MAKENAMEID4('f','l','a','c'), MAKENAMEID3('i','f','f'), MAKENAMEID3('k','a','r'), MAKENAMEID3('l','v','p'),
                                          MAKENAMEID3('m','2','a'), MAKENAMEID3('m','3','a'), MAKENAMEID3('m','3','u'), MAKENAMEID3('m','4','a'), MAKENAMEID3('m','i','d'), MAKENAMEID4('m','i','d','i'), MAKENAMEID3('m','k','a'), MAKENAMEID3('m','p','2'), MAKENAMEID4('m','p','2','a'), MAKENAMEID3('m','p','3'), MAKENAMEID4('m','p','4','a'), MAKENAMEID4('m','p','g','a'), MAKENAMEID3('o','g','a'), MAKENAMEID3('o','g','g'), MAKENAMEID4('o','p','u','s'), MAKENAMEID3('p','y','a'), MAKENAMEID2('r','a'),
                                          MAKENAMEID3('r','a','m'), MAKENAMEID3('r','i','p'), MAKENAMEID3('r','m','i'), MAKENAMEID3('r','m','p'), MAKENAMEID3('s','3','m'), MAKENAMEID3('s','i','l'), MAKENAMEID3('s','n','d'), MAKENAMEID3('s','p','x'), MAKENAMEID3('u','v','a'), MAKENAMEID4('u','v','v','a'), MAKENAMEID3('w','a','v'), MAKENAMEID3('w','a','x'), MAKENAMEID4('w','e','b','a'), MAKENAMEID3('w','m','a'), MAKENAMEID2('x','m')};

// Store extension than can't be stored in nameid due they have more than 8 characters
static const std::set<std::string> longAudioExtension = {"ecelp4800", "ecelp7470", "ecelp9600"};

static const std::set<nameid> videoExtensions = {MAKENAMEID3('3','g','2'), MAKENAMEID3('3','g','p'), MAKENAMEID3('a','s','f'), MAKENAMEID3('a','s','x'), MAKENAMEID3('a','v','i'), MAKENAMEID3('d','v','b'), MAKENAMEID3('f','4','v'), MAKENAMEID3('f','l','i'), MAKENAMEID3('f','l','v'), MAKENAMEID3('f','v','t'), MAKENAMEID4('h','2','6','1'), MAKENAMEID4('h','2','6','3'), MAKENAMEID4('h','2','6','4'), MAKENAMEID4('j','p','g','m'), MAKENAMEID4('j','p','g','v'), MAKENAMEID3('j','p','m'), MAKENAMEID3('m','1','v'),
                                          MAKENAMEID3('m','2','v'), MAKENAMEID3('m','4','u'), MAKENAMEID3('m','4','v'), MAKENAMEID3('m','j','2'), MAKENAMEID4('m','j','p','2'), MAKENAMEID4('m','k','3','d'), MAKENAMEID3('m','k','s'), MAKENAMEID3('m','k','v'), MAKENAMEID3('m','n','g'), MAKENAMEID3('m','o','v'), MAKENAMEID5('m','o','v','i','e'), MAKENAMEID3('m','p','4'), MAKENAMEID4('m','p','4','v'), MAKENAMEID3('m','p','e'), MAKENAMEID4('m','p','e','g'), MAKENAMEID3('m','p','g'), MAKENAMEID4('m','p','g','4'),
                                          MAKENAMEID3('m','x','u'), MAKENAMEID3('o','g','v'), MAKENAMEID3('p','y','v'), MAKENAMEID2('q','t'), MAKENAMEID3('s','m','v'), MAKENAMEID3('u','v','h'), MAKENAMEID3('u','v','m'), MAKENAMEID3('u','v','p'), MAKENAMEID3('u','v','s'), MAKENAMEID3('u','v','u'), MAKENAMEID3('u','v','v'), MAKENAMEID4('u','v','v','h'), MAKENAMEID4('u','v','v','m'), MAKENAMEID4('u','v','v','p'), MAKENAMEID4('u','v','v','s'), MAKENAMEID4('u','v','v','u'), MAKENAMEID4('u','v','v','v'),
                                          MAKENAMEID3('v','i','v'), MAKENAMEID3('v','o','b'), MAKENAMEID4('w','e','b','m'), MAKENAMEID2('w','m'), MAKENAMEID3('w','m','v'), MAKENAMEID3('w','m','x'), MAKENAMEID3('w','v','x')};

static const std::set<nameid> photoExtensions = {MAKENAMEID3('3','d','s'), MAKENAMEID3('b','m','p'), MAKENAMEID4('b','t','i','f'), MAKENAMEID3('c','g','m'), MAKENAMEID3('c','m','x'), MAKENAMEID3('d','j','v'), MAKENAMEID4('d','j','v','u'), MAKENAMEID3('d','w','g'), MAKENAMEID3('d','x','f'), MAKENAMEID3('f','b','s'), MAKENAMEID2('f','h'), MAKENAMEID3('f','h','4'), MAKENAMEID3('f','h','5'), MAKENAMEID3('f','h','7'), MAKENAMEID3('f','h','c'), MAKENAMEID3('f','p','x'), MAKENAMEID3('f','s','t'), MAKENAMEID2('g','3'),
                                          MAKENAMEID3('g','i','f'), MAKENAMEID4('h','e','i','c'), MAKENAMEID4('h','e','i','f'), MAKENAMEID3('i','c','o'), MAKENAMEID3('i','e','f'), MAKENAMEID3('j','p','e'), MAKENAMEID4('j','p','e','g'), MAKENAMEID3('j','p','g'), MAKENAMEID3('k','t','x'), MAKENAMEID3('m','d','i'), MAKENAMEID3('m','m','r'), MAKENAMEID3('n','p','x'), MAKENAMEID3('p','b','m'), MAKENAMEID3('p','c','t'), MAKENAMEID3('p','c','x'), MAKENAMEID3('p','g','m'), MAKENAMEID3('p','i','c'),
                                          MAKENAMEID3('p','n','g'), MAKENAMEID3('p','n','m'), MAKENAMEID3('p','p','m'), MAKENAMEID3('p','s','d'), MAKENAMEID3('r','a','s'), MAKENAMEID3('r','g','b'), MAKENAMEID3('r','l','c'), MAKENAMEID3('s','g','i'), MAKENAMEID3('s','i','d'), MAKENAMEID3('s','v','g'), MAKENAMEID4('s','v','g','z'), MAKENAMEID3('t','g','a'), MAKENAMEID3('t','i','f'), MAKENAMEID4('t','i','f','f'), MAKENAMEID3('u','v','g'), MAKENAMEID3('u','v','i'), MAKENAMEID4('u','v','v','g'),
                                          MAKENAMEID4('u','v','v','i'), MAKENAMEID4('w','b','m','p'), MAKENAMEID3('w','d','p'), MAKENAMEID4('w','e','b','p'), MAKENAMEID3('x','b','m'), MAKENAMEID3('x','i','f'), MAKENAMEID3('x','p','m'), MAKENAMEID3('x','w','d')};

static const std::set<nameid> photoRawExtensions = {MAKENAMEID3('3','f','r'), MAKENAMEID3('a','r','w'), MAKENAMEID3('c','r','2'), MAKENAMEID3('c','r','w'), MAKENAMEID4('c','i','f','f'), MAKENAMEID3('c','s','1'), MAKENAMEID3('d','c','r'), MAKENAMEID3('d','n','g'), MAKENAMEID3('e','r','f'), MAKENAMEID3('i','i','q'), MAKENAMEID3('k','2','5'), MAKENAMEID3('k','d','c'), MAKENAMEID3('m','e','f'), MAKENAMEID3('m','o','s'), MAKENAMEID3('m','r','w'), MAKENAMEID3('n','e','f'), MAKENAMEID3('n','r','w'),
                                          MAKENAMEID3('o','r','f'), MAKENAMEID3('p','e','f'), MAKENAMEID3('r','a','f'), MAKENAMEID3('r','a','w'), MAKENAMEID3('r','w','2'), MAKENAMEID3('r','w','l'), MAKENAMEID3('s','r','2'), MAKENAMEID3('s','r','f'), MAKENAMEID3('s','r','w'), MAKENAMEID3('x','3','f')};

static const std::set<nameid> photoImageDefExtension = {MAKENAMEID3('j','p','g'), MAKENAMEID4('j','p','e','g'), MAKENAMEID3('g','i','f'), MAKENAMEID3('b','m','p'), MAKENAMEID3('p','n','g')};

bool Node::isPhoto(const std::string& ext, bool checkPreview) const
{
    nameid extNameid = getExtensionNameId(ext);
    // evaluate according to the webclient rules, so that we get exactly the same bucketing.
    return photoImageDefExtension.find(extNameid) != photoImageDefExtension.end() ||
        photoRawExtensions.find(extNameid) != photoRawExtensions.end() ||
        (photoExtensions.find(extNameid) != photoExtensions.end()
            && (!checkPreview || hasfileattribute(GfxProc::PREVIEW)));
}

bool Node::isVideo(const std::string& ext) const
{
    if (hasfileattribute(fa_media) && nodekey().size() == FILENODEKEYLENGTH)
    {
#ifdef USE_MEDIAINFO
        if (client->mediaFileInfo.mediaCodecsReceived)
        {
            MediaProperties mp = MediaProperties::decodeMediaPropertiesAttributes(fileattrstring, (uint32_t*)(nodekey().data() + FILENODEKEYLENGTH / 2));
            unsigned videocodec = mp.videocodecid;
            if (!videocodec && mp.shortformat)
            {
                auto& v = client->mediaFileInfo.mediaCodecs.shortformats;
                if (mp.shortformat < v.size())
                {
                    videocodec = v[mp.shortformat].videocodecid;
                }
            }
            // approximation: the webclient has a lot of logic to determine if a particular codec is playable in that browser.  We'll just base our decision on the presence of a video codec.
            if (!videocodec)
            {
                return false; // otherwise double-check by extension
            }
        }
#endif
    }

    return videoExtensions.find(getExtensionNameId(ext)) != videoExtensions.end();
}

bool Node::isAudio(const std::string& ext) const
{
    nameid extNameid = getExtensionNameId(ext);
    if (extNameid != 0)
    {
        return audioExtensions.find(extNameid) != audioExtensions.end();
    }

    // Check longer extension
    return longAudioExtension.find(ext) != longAudioExtension.end();
}

bool Node::isDocument(const std::string& ext) const
{
    return documentExtensions.find(getExtensionNameId(ext)) != documentExtensions.end();
}

nameid Node::getExtensionNameId(const std::string& ext)
{
    if (ext.length() > 8)
    {
        return 0;
    }

    JSON json;
    return json.getnameid(ext.c_str());
}

void Node::setkeyfromjson(const char* k)
{
    if (keyApplied()) --client->mAppliedKeyNodeCount;
    JSON::copystring(&nodekeydata, k);
    if (keyApplied()) ++client->mAppliedKeyNodeCount;
    assert(client->mAppliedKeyNodeCount >= 0);
}

void Node::setUndecryptedKey(const std::string& undecryptedKey)
{
    nodekeydata = undecryptedKey;
}

// update node key and decrypt attributes
void Node::setkey(const byte* newkey)
{
    if (newkey)
    {
        if (keyApplied()) --client->mAppliedKeyNodeCount;
        nodekeydata.assign(reinterpret_cast<const char*>(newkey), (type == FILENODE) ? FILENODEKEYLENGTH : FOLDERNODEKEYLENGTH);
        if (keyApplied()) ++client->mAppliedKeyNodeCount;
        assert(client->mAppliedKeyNodeCount >= 0);
    }

    setattr();
}

// serialize node - nodes with pending or RSA keys are unsupported
bool Node::serialize(string* d)
{
    // do not serialize encrypted nodes
    if (attrstring)
    {
        LOG_debug << "Trying to serialize an encrypted node";

        //Last attempt to decrypt the node
        applykey();
        setattr();

        if (attrstring)
        {
            LOG_debug << "Serializing an encrypted node.";
        }
    }

    switch (type)
    {
        case FILENODE:
            if (!attrstring && (int)nodekeydata.size() != FILENODEKEYLENGTH)
            {
                return false;
            }
            break;

        case FOLDERNODE:
            if (!attrstring && (int)nodekeydata.size() != FOLDERNODEKEYLENGTH)
            {
                return false;
            }
            break;

        default:
            if (nodekeydata.size())
            {
                return false;
            }
    }

    unsigned short ll;
    short numshares;
    m_off_t s;

    s = type ? -type : size;

    d->append((char*)&s, sizeof s);

    d->append((char*)&nodehandle, MegaClient::NODEHANDLE);

    if (parenthandle != UNDEF)
    {
        d->append((char*)&parenthandle, MegaClient::NODEHANDLE);
    }
    else
    {
        d->append("\0\0\0\0\0", MegaClient::NODEHANDLE);
    }

    d->append((char*)&owner, MegaClient::USERHANDLE);

    // FIXME: use Serialize64
    time_t ts = 0;  // we don't want to break backward compatibility by changing the size (where m_time_t differs)
    d->append((char*)&ts, sizeof(ts));

    ts = (time_t)ctime;
    d->append((char*)&ts, sizeof(ts));

    if (attrstring)
    {
        auto length = 0u;

        if (type == FOLDERNODE)
        {
            length = FOLDERNODEKEYLENGTH;
        }
        else if (type == FILENODE)
        {
            length = FILENODEKEYLENGTH;
        }

        d->append(length, '\0');
    }
    else
    {
        d->append(nodekeydata);
    }

    if (type == FILENODE)
    {
        ll = static_cast<unsigned short>(fileattrstring.size() + 1);
        d->append((char*)&ll, sizeof ll);
        d->append(fileattrstring.c_str(), ll);
    }

    char isExported = plink ? 1 : 0;
    d->append((char*)&isExported, 1);

    char hasLinkCreationTs = plink ? 1 : 0;
    d->append((char*)&hasLinkCreationTs, 1);

    if (isExported && plink && plink->mAuthKey.size())
    {
        auto authKeySize = (char)plink->mAuthKey.size();
        d->append((char*)&authKeySize, sizeof(authKeySize));
        d->append(plink->mAuthKey.data(), authKeySize);
    }
    else
    {
        d->append("", 1);
    }

    d->append(1, static_cast<char>(!!attrstring));

    if (attrstring)
    {
        d->append(1, '\1');
    }

    // Use these bytes for extensions.
    d->append(4, '\0');

    if (inshare)
    {
        numshares = -1;
    }
    else
    {
        numshares = 0;
        if (outshares)
        {
            numshares = static_cast<short int>(numshares + outshares->size());
        }
        if (pendingshares)
        {
            numshares = static_cast<short int>(numshares + pendingshares->size());
        }
    }

    d->append((char*)&numshares, sizeof numshares);

    if (numshares)
    {
<<<<<<< HEAD
=======

>>>>>>> 2eefbc69
        if (sharekey)
        {
            d->append((char*)sharekey->key, SymmCipher::KEYLENGTH);
        }
<<<<<<< HEAD
        else // with ^!keys, shares may not receive the sharekey along with the share's data
        {
            d->append(SymmCipher::KEYLENGTH, 0);
=======
        else
        {
            d->append(SymmCipher::KEYLENGTH, '\0');
>>>>>>> 2eefbc69
        }

        if (inshare)
        {
            inshare->serialize(d);
        }
        else
        {
            if (outshares)
            {
                for (share_map::iterator it = outshares->begin(); it != outshares->end(); it++)
                {
                    it->second->serialize(d);
                }
            }
            if (pendingshares)
            {
                for (share_map::iterator it = pendingshares->begin(); it != pendingshares->end(); it++)
                {
                    it->second->serialize(d);
                }
            }
        }
    }

    attrs.serialize(d);

    if (isExported)
    {
        d->append((char*) &plink->ph, MegaClient::NODEHANDLE);
        d->append((char*) &plink->ets, sizeof(plink->ets));
        d->append((char*) &plink->takendown, sizeof(plink->takendown));
        if (hasLinkCreationTs)
        {
            d->append((char*) &plink->cts, sizeof(plink->cts));
        }
    }

    // Write data necessary to thaw encrypted nodes.
    if (attrstring)
    {
        // Write node key data.
        uint32_t length = static_cast<uint32_t>(nodekeydata.size());
        d->append((char*)&length, sizeof(length));
        d->append(nodekeydata, 0, length);

        // Write attribute string data.
        length = static_cast<uint32_t>(attrstring->size());
        d->append((char*)&length, sizeof(length));
        d->append(*attrstring, 0, length);
    }

    return true;
}

// decrypt attrstring and check magic number prefix
byte* Node::decryptattr(SymmCipher* key, const char* attrstring, size_t attrstrlen)
{
    if (attrstrlen)
    {
        int l = int(attrstrlen * 3 / 4 + 3);
        byte* buf = new byte[l];

        l = Base64::atob(attrstring, buf, l);

        if (!(l & (SymmCipher::BLOCKSIZE - 1)))
        {
            key->cbc_decrypt(buf, l);

            if (!memcmp(buf, "MEGA{\"", 6))
            {
                return buf;
            }
        }

        delete[] buf;
    }

    return NULL;
}

void Node::parseattr(byte *bufattr, AttrMap &attrs, m_off_t size, m_time_t &mtime , string &fileName, string &fingerprint, FileFingerprint &ffp)
{
    JSON json;
    nameid name;
    string *t;

    json.begin((char*)bufattr + 5);
    while ((name = json.getnameid()) != EOO && json.storeobject((t = &attrs.map[name])))
    {
        JSON::unescape(t);
    }

    attr_map::iterator it = attrs.map.find('n');   // filename
    if (it == attrs.map.end())
    {
        fileName = "CRYPTO_ERROR";
    }
    else if (it->second.empty())
    {
        fileName = "BLANK";
    }

    it = attrs.map.find('c');   // checksum
    if (it != attrs.map.end())
    {
        if (ffp.unserializefingerprint(&it->second))
        {
            ffp.size = size;
            mtime = ffp.mtime;

            char bsize[sizeof(size) + 1];
            int l = Serialize64::serialize((byte *)bsize, size);
            char *buf = new char[l * 4 / 3 + 4];
            char ssize = static_cast<char>('A' + Base64::btoa((const byte *)bsize, l, buf));

            string result(1, ssize);
            result.append(buf);
            result.append(it->second);
            delete [] buf;

            fingerprint = result;
        }
    }
}

// return temporary SymmCipher for this nodekey
SymmCipher* Node::nodecipher()
{
    return client->getRecycledTemporaryNodeCipher(&nodekeydata);
}

// decrypt attributes and build attribute hash
void Node::setattr()
{
    byte* buf;
    SymmCipher* cipher;

    if (attrstring && (cipher = nodecipher()) && (buf = decryptattr(cipher, attrstring->c_str(), attrstring->size())))
    {
        JSON json;
        nameid name;
        string* t;

        AttrMap oldAttrs(attrs);
        attrs.map.clear();
        json.begin((char*)buf + 5);

        while ((name = json.getnameid()) != EOO && json.storeobject((t = &attrs.map[name])))
        {
            JSON::unescape(t);

            if (name == 'n')
            {
                LocalPath::utf8_normalize(t);
            }
        }

        changed.name = attrs.hasDifferentValue('n', oldAttrs.map);
        changed.favourite = attrs.hasDifferentValue(AttrMap::string2nameid("fav"), oldAttrs.map);

        setfingerprint();

        delete[] buf;

        attrstring.reset();
    }
}

nameid Node::sdsId()
{
    constexpr nameid nid = MAKENAMEID3('s', 'd', 's');
    return nid;
}

vector<pair<handle, int>> Node::getSdsBackups() const
{
    vector<pair<handle, int>> bkps;

    auto it = attrs.map.find(sdsId());
    if (it != attrs.map.end())
    {
        std::istringstream is(it->second);  // "b64aa:8,b64bb:8"
        while (!is.eof())
        {
            string b64BkpIdStr;
            std::getline(is, b64BkpIdStr, ':');
            if (!is.good())
            {
                LOG_err << "Invalid format in 'sds' attr value for backup id";
                break;
            }
            handle bkpId = UNDEF;
            Base64::atob(b64BkpIdStr.c_str(), (byte*)&bkpId, MegaClient::BACKUPHANDLE);
            assert(bkpId != UNDEF);

            string stateStr;
            std::getline(is, stateStr, ',');
            try
            {
                int state = std::stoi(stateStr);
                bkps.push_back(std::make_pair(bkpId, state));
            }
            catch (...)
            {
                LOG_err << "Invalid backup state in 'sds' attr value";
                break;
            }
        }
    }

    return bkps;
}

string Node::toSdsString(const vector<pair<handle, int>>& ids)
{
    string value;

    for (const auto& i : ids)
    {
        std::string idStr(Base64Str<MegaClient::BACKUPHANDLE>(i.first));
        value += idStr + ':' + std::to_string(i.second) + ','; // `b64aa:8,b64bb:8,`
    }

    if (!value.empty())
    {
        value.pop_back(); // remove trailing ','
    }

    return value;
}

// if present, configure FileFingerprint from attributes
// otherwise, the file's fingerprint is derived from the file's mtime/size/key
void Node::setfingerprint()
{
    if (type == FILENODE && nodekeydata.size() >= sizeof crc)
    {
        client->mNodeManager.removeFingerprint(this);

        attr_map::iterator it = attrs.map.find('c');

        if (it != attrs.map.end())
        {
            if (!unserializefingerprint(&it->second))
            {
                LOG_warn << "Invalid fingerprint";
            }
        }

        // if we lack a valid FileFingerprint for this file, use file's key,
        // size and client timestamp instead
        if (!isvalid)
        {
            memcpy(crc.data(), nodekeydata.data(), sizeof crc);
            mtime = ctime;
        }

        mFingerPrintPosition = client->mNodeManager.insertFingerprint(this);
    }
}

bool Node::hasName(const string& name) const
{
    auto it = attrs.map.find('n');
    return it != attrs.map.end() && it->second == name;
}

bool Node::hasName() const
{
    auto i = attrs.map.find('n');

    return i != attrs.map.end() && !i->second.empty();
}

// return file/folder name or special status strings
const char* Node::displayname() const
{
    // not yet decrypted
    if (attrstring)
    {
        LOG_debug << "NO_KEY " << type << " " << size << " " << Base64Str<MegaClient::NODEHANDLE>(nodehandle);
#ifdef ENABLE_SYNC
        if (localnode)
        {
            LOG_debug << "Local name: " << localnode->name;
        }
#endif
        return "NO_KEY";
    }

    attr_map::const_iterator it;

    it = attrs.map.find('n');

    if (it == attrs.map.end())
    {
        if (type < ROOTNODE || type > RUBBISHNODE)
        {
            LOG_debug << "CRYPTO_ERROR " << type << " " << size << " " << nodehandle;
#ifdef ENABLE_SYNC
            if (localnode)
            {
                LOG_debug << "Local name: " << localnode->name;
            }
#endif
        }
        return "CRYPTO_ERROR";
    }

    if (!it->second.size())
    {
        LOG_debug << "BLANK " << type << " " << size << " " << nodehandle;
#ifdef ENABLE_SYNC
        if (localnode)
        {
            LOG_debug << "Local name: " << localnode->name;
        }
#endif
        return "BLANK";
    }

    return it->second.c_str();
}

string Node::displaypath() const
{
    // factored from nearly identical functions in megapi_impl and megacli
    string path;
    const Node* n = this;
    for (; n; n = n->parent)
    {
        switch (n->type)
        {
        case FOLDERNODE:
            path.insert(0, n->displayname());

            if (n->inshare)
            {
                path.insert(0, ":");
                if (n->inshare->user)
                {
                    path.insert(0, n->inshare->user->email);
                }
                else
                {
                    path.insert(0, "UNKNOWN");
                }
                return path;
            }
            break;

        case VAULTNODE:
            path.insert(0, "//in");
            return path;

        case ROOTNODE:
            return path.empty() ? "/" : path;

        case RUBBISHNODE:
            path.insert(0, "//bin");
            return path;

        case TYPE_DONOTSYNC:
        case TYPE_SPECIAL:
        case TYPE_UNKNOWN:
        case FILENODE:
            path.insert(0, n->displayname());
        }
        path.insert(0, "/");
    }
    return path;
}

MimeType_t Node::getMimeType(bool checkPreview) const
{
    if (type != FILENODE)
    {
        return MimeType_t::MIME_TYPE_UNKNOWN;
    }

    std::string extension;
    if (!getExtension(extension))
    {
        return MimeType_t::MIME_TYPE_UNKNOWN;
    }

    if (isPhoto(extension, checkPreview))
    {
        return MimeType_t::MIME_TYPE_PHOTO;
    }
    else if (isVideo(extension))
    {
        return MimeType_t::MIME_TYPE_VIDEO;
    }
    else if (isAudio(extension))
    {
        return MimeType_t::MIME_TYPE_AUDIO;
    }
    else if (isDocument(extension))
    {
        return MimeType_t::MIME_TYPE_DOCUMENT;
    }

    return MimeType_t::MIME_TYPE_UNKNOWN;
}

// returns position of file attribute or 0 if not present
int Node::hasfileattribute(fatype t) const
{
    return Node::hasfileattribute(&fileattrstring, t);
}

int Node::hasfileattribute(const string *fileattrstring, fatype t)
{
    char buf[24];

    sprintf(buf, ":%u*", t);
    return static_cast<int>(fileattrstring->find(buf) + 1);
}

// attempt to apply node key - sets nodekey to a raw key if successful
bool Node::applykey()
{
    if (type > FOLDERNODE)
    {
        //Root nodes contain an empty attrstring
        attrstring.reset();
    }

    if (keyApplied() || !nodekeydata.size())
    {
        return false;
    }

    int l = -1;
    size_t t = 0;
    handle h;
    const char* k = NULL;
    SymmCipher* sc = &client->key;
    handle me = client->loggedin() ? client->me : client->mNodeManager.getRootNodeFiles().as8byte();

    while ((t = nodekeydata.find_first_of(':', t)) != string::npos)
    {
        // compound key: locate suitable subkey (always symmetric)
        h = 0;

        l = Base64::atob(nodekeydata.c_str() + (nodekeydata.find_last_of('/', t) + 1), (byte*)&h, sizeof h);
        t++;

        if (l == MegaClient::USERHANDLE)
        {
            // this is a user handle - reject if it's not me
            if (h != me)
            {
                continue;
            }
        }
        else
        {
            // look for share key if not folder access with folder master key
            if (h != me)
            {
                // this is a share node handle - check if share key is available at key's repository
                // if not available, check if the node already has the share key
                auto it = client->mNewKeyRepository.find(NodeHandle().set6byte(h));
                if (it == client->mNewKeyRepository.end())
                {
                    Node* n;
                    if (!(n = client->nodebyhandle(h)) || !n->sharekey)
                    {
                        continue;
                    }

                    sc = n->sharekey;
                }
                else
                {
                    sc = it->second.get();
                }

                // this key will be rewritten when the node leaves the outbound share
                foreignkey = true;
            }
        }

        k = nodekeydata.c_str() + t;
        break;
    }

    // no: found => personal key, use directly
    // otherwise, no suitable key available yet - bail (it might arrive soon)
    if (!k)
    {
        if (l < 0)
        {
            k = nodekeydata.c_str();
        }
        else
        {
            return false;
        }
    }

    byte key[FILENODEKEYLENGTH];
    unsigned keylength = (type == FILENODE) ? FILENODEKEYLENGTH : FOLDERNODEKEYLENGTH;

    if (client->decryptkey(k, key, keylength, sc, 0, nodehandle))
    {
        client->mAppliedKeyNodeCount++;
        nodekeydata.assign((const char*)key, keylength);
        setattr();
    }

    bool applied = keyApplied();
    if (!applied)
    {
        LOG_warn << "Failed to apply key for node: " << Base64Str<MegaClient::NODEHANDLE>(nodehandle);
        // keys could be missing due to nested inshares with multiple users: user A shares a folder 1
        // with user B and folder 1 has a subfolder folder 1_1. User A shares folder 1_1 with user C
        // and user C adds some files, which will be undecryptable for user B.
        // The ticket SDK-1959 aims to mitigate the problem. Uncomment next line when done:
        // assert(applied);
    }

    return applied;
}

NodeCounter Node::getCounter() const
{
    return mCounter;
}

void Node::setCounter(const NodeCounter &counter, bool notify)
{
    mCounter = counter;

    if (notify)
    {
        changed.counter = true;
        client->notifynode(this);
    }
}

// returns whether node was moved
bool Node::setparent(Node* p, bool updateNodeCounters)
{
    if (p == parent)
    {
        return false;
    }

    Node *oldparent = parent;
    if (oldparent)
    {
        client->mNodeManager.removeChild(oldparent, nodeHandle());
    }

    parenthandle = p ? p->nodehandle : UNDEF;
    parent = p;
    if (parent)
    {
        client->mNodeManager.addChild(parent->nodeHandle(), nodeHandle(), this);
    }

    if (updateNodeCounters)
    {
        client->mNodeManager.updateCounter(*this, oldparent);
    }

#ifdef ENABLE_SYNC
    // 'updateNodeCounters' is false when node is loaded from DB. In that case, we want to skip the
    // processing by TreeProcDelSyncGet, since the node won't have a valid SyncFileGet yet.
    // (this is important, since otherwise the whole tree beneath this node will be loaded in
    // result of the proctree())
    if (updateNodeCounters)
    {
        // if we are moving an entire sync, don't cancel GET transfers
        if (!localnode || localnode->parent)
        {
            // if the new location is not synced, cancel all GET transfers
            while (p)
            {
                if (p->localnode)
                {
                    break;
                }

                p = p->parent;
            }

            if (!p || p->type == FILENODE)
            {
                DBTableTransactionCommitter committer(client->tctable); // potentially stopping many transfers here
                TreeProcDelSyncGet tdsg;
                client->proctree(this, &tdsg);
            }
        }
    }

    if (oldparent && oldparent->localnode)
    {
        oldparent->localnode->treestate(oldparent->localnode->checkstate());
    }
#endif

    return true;
}

const Node* Node::firstancestor() const
{
    const Node* n = this;
    while (n->parent != NULL)
    {
        n = n->parent;
    }

    return n;
}

const Node* Node::latestFileVersion() const
{
    const Node* n = this;
    if (type == FILENODE)
    {
        while (n->parent && n->parent->type == FILENODE)
        {
            n = n->parent;
        }
    }
    return n;
}

unsigned Node::depth() const
{
    auto* node = latestFileVersion();
    unsigned depth = 0u;

    for ( ; node->parent; node = node->parent)
        ++depth;

    return depth;
}

// returns 1 if n is under p, 0 otherwise
bool Node::isbelow(Node* p) const
{
    const Node* n = this;

    for (;;)
    {
        if (!n)
        {
            return false;
        }

        if (n == p)
        {
            return true;
        }

        n = n->parent;
    }
}

bool Node::isbelow(NodeHandle p) const
{
    const Node* n = this;

    for (;;)
    {
        if (!n)
        {
            return false;
        }

        if (n->nodeHandle() == p)
        {
            return true;
        }

        n = n->parent;
    }
}

void Node::setpubliclink(handle ph, m_time_t cts, m_time_t ets, bool takendown, const string &authKey)
{
    if (!plink) // creation
    {
        plink = new PublicLink(ph, cts, ets, takendown, authKey.empty() ? nullptr : authKey.c_str());
    }
    else            // update
    {
        plink->ph = ph;
        plink->cts = cts;
        plink->ets = ets;
        plink->takendown = takendown;
        plink->mAuthKey = authKey;
    }
}

PublicLink::PublicLink(handle ph, m_time_t cts, m_time_t ets, bool takendown, const char *authKey)
{
    this->ph = ph;
    this->cts = cts;
    this->ets = ets;
    this->takendown = takendown;
    if (authKey)
    {
        this->mAuthKey = authKey;
    }
}

PublicLink::PublicLink(PublicLink *plink)
{
    this->ph = plink->ph;
    this->cts = plink->cts;
    this->ets = plink->ets;
    this->takendown = plink->takendown;
    this->mAuthKey = plink->mAuthKey;
}

bool PublicLink::isExpired()
{
    if (!ets)       // permanent link: ets=0
        return false;

    m_time_t t = m_time();
    return ets < t;
}

#ifdef ENABLE_SYNC
// set, change or remove LocalNode's parent and name/localname/slocalname.
// newlocalpath must be a full path and must not point to an empty string.
// no shortname allowed as the last path component.
void LocalNode::setnameparent(LocalNode* newparent, const LocalPath* newlocalpath, std::unique_ptr<LocalPath> newshortname)
{
    if (!sync)
    {
        LOG_err << "LocalNode::init() was never called";
        assert(false);
        return;
    }

    bool newnode = getLocalname().empty();
    Node* todelete = NULL;
    int nc = 0;
    Sync* oldsync = NULL;
    bool canChangeVault = sync->isBackup() || (newparent && newparent->sync && newparent->sync->isBackup());

    assert(!newparent || newparent->node || newnode);

    if (parent)
    {
        // remove existing child linkage
        parent->children.erase(getLocalname());

        if (slocalname)
        {
            parent->schildren.erase(*slocalname);
            slocalname.reset();
        }
    }

    if (newlocalpath)
    {
        // extract name component from localpath, check for rename unless newnode
        size_t p = newlocalpath->getLeafnameByteIndex();

        // has the name changed?
        if (!newlocalpath->backEqual(p, getLocalname()))
        {
            // set new name
            setLocalname(newlocalpath->subpathFrom(p));
            name = getLocalname().toName(*sync->syncs.fsaccess);

            if (node)
            {
                if (name != node->attrs.map['n'])
                {
                    if (node->type == FILENODE)
                    {
                        treestate(TREESTATE_SYNCING);
                    }
                    else
                    {
                        sync->client->app->syncupdate_treestate(sync->getConfig(), getLocalPath(), ts, type);
                    }

                    string prevname = node->attrs.map['n'];

                    // set new name
                    auto client = sync->client;
                    sync->client->setattr(node, attr_map('n', name),
                        [prevname, client](NodeHandle h, Error e){
                            if (!e)
                            {
                                if (Node* node = client->nodeByHandle(h))
                                {
                                    // After speculative instant completion removal, this is not needed (always sent via actionpacket code)
                                    LOG_debug << "Sync - remote rename from " << prevname << " to " << node->displayname();
                                }
                            }
                        },
                        canChangeVault);
                }
            }
        }
    }

    if (parent && parent != newparent && !sync->mDestructorRunning)
    {
        treestate(TREESTATE_NONE);
    }

    if (newparent)
    {
        if (newparent != parent)
        {
            parent = newparent;

            if (!newnode && node)
            {
                sync->client->nextreqtag(); //make reqtag advance to use the next one
                LOG_debug << "Moving node: " << node->displaypath() << " to " << parent->node->displaypath();
                if (sync->client->rename(node, parent->node, SYNCDEL_NONE, node->parent ? node->parent->nodeHandle() : NodeHandle(), nullptr, canChangeVault, nullptr) == API_EACCESS
                        && sync != parent->sync)
                {
                    LOG_debug << "Rename not permitted. Using node copy/delete";

                    // save for deletion
                    todelete = node;
                }

                if (type == FILENODE)
                {
                    ts = TREESTATE_SYNCING;
                }
            }

            if (sync != parent->sync)
            {
                LOG_debug << "Moving files between different syncs";
                oldsync = sync;
            }

            if (todelete || oldsync)
            {
                // prepare localnodes for a sync change or/and a copy operation
                LocalTreeProcMove tp(parent->sync, todelete != NULL);
                sync->client->proclocaltree(this, &tp);
                nc = tp.nc;
            }
        }

        // (we don't construct a UTF-8 or sname for the root path)
        parent->children[getLocalname()] = this;

        if (newshortname && *newshortname != getLocalname())
        {
            slocalname = std::move(newshortname);
            parent->schildren[*slocalname] = this;
        }
        else
        {
            slocalname.reset();
        }

        treestate(TREESTATE_NONE);

        if (todelete)
        {
            // complete the copy/delete operation
            dstime nds = NEVER;
            sync->client->syncup(parent, &nds);

            // check if nodes can be immediately created
            bool immediatecreation = nc == (int) (sync->client->synccreateForVault.size()
                                                + sync->client->synccreateGeneral.size());

            sync->client->syncupdate();

            // try to keep nodes in syncdebris if they can't be immediately created
            // to avoid uploads
            sync->client->movetosyncdebris(todelete, immediatecreation || oldsync->inshare, sync->isBackup());
        }

        if (oldsync)
        {
            // update local cache if there is a sync change
            oldsync->cachenodes();
            sync->cachenodes();
        }
    }

    if (newlocalpath)
    {
        LocalTreeProcUpdateTransfers tput;
        sync->client->proclocaltree(this, &tput);
    }
}

// delay uploads by 1.1 s to prevent server flooding while a file is still being written
void LocalNode::bumpnagleds()
{
    if (!sync)
    {
        LOG_err << "LocalNode::init() was never called";
        assert(false);
        return;
    }

    nagleds = sync->client->waiter->ds + 11;
}

LocalNode::LocalNode(Sync* csync)
: sync(csync)
, deleted{false}
, created{false}
, reported{false}
, checked{false}
, needsRescan(false)
{}

// initialize fresh LocalNode object - must be called exactly once
void LocalNode::init(nodetype_t ctype, LocalNode* cparent, const LocalPath& cfullpath, std::unique_ptr<LocalPath> shortname)
{
    parent = NULL;
    node.reset();
    notseen = 0;
    deleted = false;
    created = false;
    reported = false;
    needsRescan = false;
    syncxfer = true;
    newnode.reset();
    parent_dbid = 0;
    slocalname = NULL;

    ts = TREESTATE_NONE;
    dts = TREESTATE_NONE;

    type = ctype;
    syncid = sync->client->nextsyncid();

    bumpnagleds();

    if (cparent)
    {
        setnameparent(cparent, &cfullpath, std::move(shortname));
    }
    else
    {
        setLocalname(cfullpath);
        slocalname.reset(shortname && *shortname != cfullpath ? shortname.release() : nullptr);
        name = cfullpath.toPath(true);
    }

    scanseqno = sync->scanseqno;

    // mark fsid as not valid
    fsid_it = sync->client->fsidnode.end();

    // enable folder notification
    if (type == FOLDERNODE && sync->dirnotify)
    {
        sync->dirnotify->addnotify(this, cfullpath);
    }

    sync->client->syncactivity = true;

    sync->client->totalLocalNodes++;
    sync->localnodes[type]++;
}

// update treestates back to the root LocalNode, inform app about changes
void LocalNode::treestate(treestate_t newts)
{
    if (!sync)
    {
        LOG_err << "LocalNode::init() was never called";
        assert(false);
        return;
    }

    if (newts != TREESTATE_NONE)
    {
        ts = newts;
    }

    if (ts != dts)
    {
        sync->client->app->syncupdate_treestate(sync->getConfig(), getLocalPath(), ts, type);
    }

    if (parent && ((newts == TREESTATE_NONE && ts != TREESTATE_NONE)
                   || (ts != dts && (!(ts == TREESTATE_SYNCED && parent->ts == TREESTATE_SYNCED))
                                 && (!(ts == TREESTATE_SYNCING && parent->ts == TREESTATE_SYNCING))
                                 && (!(ts == TREESTATE_PENDING && (parent->ts == TREESTATE_PENDING
                                                                   || parent->ts == TREESTATE_SYNCING))))))
    {
        treestate_t state = TREESTATE_NONE;
        if (newts != TREESTATE_NONE && ts == TREESTATE_SYNCING)
        {
            state = TREESTATE_SYNCING;
        }
        else
        {
            state = parent->checkstate();
        }

        parent->treestate(state);
    }

    dts = ts;
}

treestate_t LocalNode::checkstate()
{
    if (type == FILENODE)
        return ts;

    treestate_t state = TREESTATE_SYNCED;
    for (localnode_map::iterator it = children.begin(); it != children.end(); it++)
    {
        if (it->second->ts == TREESTATE_SYNCING)
        {
            state = TREESTATE_SYNCING;
            break;
        }

        if (it->second->ts == TREESTATE_PENDING && state == TREESTATE_SYNCED)
        {
            state = TREESTATE_PENDING;
        }
    }
    return state;
}

void LocalNode::setnode(Node* cnode)
{
    deleted = false;

    node.reset();
    if (cnode)
    {
        cnode->localnode.reset();
        node.crossref(cnode, this);
    }
}

void LocalNode::setnotseen(int newnotseen)
{
    if (!sync)
    {
        LOG_err << "LocalNode::init() was never called";
        assert(false);
        return;
    }

    if (!newnotseen)
    {
        if (notseen)
        {
            sync->client->localsyncnotseen.erase(notseen_it);
        }

        notseen = 0;
        scanseqno = sync->scanseqno;
    }
    else
    {
        if (!notseen)
        {
            notseen_it = sync->client->localsyncnotseen.insert(this).first;
        }

        notseen = newnotseen;
    }
}

// set fsid - assume that an existing assignment of the same fsid is no longer current and revoke
void LocalNode::setfsid(handle newfsid, handlelocalnode_map& fsidnodes)
{
    if (!sync)
    {
        LOG_err << "LocalNode::init() was never called";
        assert(false);
        return;
    }

    if (fsid_it != fsidnodes.end())
    {
        if (newfsid == fsid)
        {
            return;
        }

        fsidnodes.erase(fsid_it);
    }

    fsid = newfsid;

    pair<handlelocalnode_map::iterator, bool> r = fsidnodes.insert(std::make_pair(fsid, this));

    fsid_it = r.first;

    if (!r.second)
    {
        // remove previous fsid assignment (the node is likely about to be deleted)
        fsid_it->second->fsid_it = fsidnodes.end();
        fsid_it->second = this;
    }
}

LocalNode::~LocalNode()
{
    if (!sync)
    {
        LOG_err << "LocalNode::init() was never called";
        assert(false);
        return;
    }

    if (!sync->mDestructorRunning && (
        sync->state() == SYNC_ACTIVE || sync->state() == SYNC_INITIALSCAN))
    {
        sync->statecachedel(this);

        if (type == FOLDERNODE)
        {
            LOG_debug << "Sync - local folder deletion detected: " << getLocalPath();
        }
        else
        {
            LOG_debug << "Sync - local file deletion detected: " << getLocalPath();
        }
    }

    setnotseen(0);

    newnode.reset();

    if (sync->dirnotify.get())
    {
        // deactivate corresponding notifyq records
        for (int q = DirNotify::RETRY; q >= DirNotify::EXTRA; q--)
        {
            sync->dirnotify->notifyq[q].replaceLocalNodePointers(this, (LocalNode*)~0);
        }
    }

    // remove from fsidnode map, if present
    if (fsid_it != sync->client->fsidnode.end())
    {
        sync->client->fsidnode.erase(fsid_it);
    }

    sync->client->totalLocalNodes--;
    sync->localnodes[type]--;

    if (type == FILENODE && size > 0)
    {
        sync->localbytes -= size;
    }

    if (type == FOLDERNODE)
    {
        if (sync->dirnotify.get())
        {
            sync->dirnotify->delnotify(this);
        }
    }

    // remove parent association
    if (parent)
    {
        setnameparent(NULL, NULL, NULL);
    }

    for (localnode_map::iterator it = children.begin(); it != children.end(); )
    {
        delete it++->second;
    }

    if (node && !sync->mDestructorRunning)
    {
        // move associated node to SyncDebris unless the sync is currently
        // shutting down
        if (sync->state() >= SYNC_INITIALSCAN)
        {
            sync->client->movetosyncdebris(node, sync->inshare, sync->isBackup());
        }
    }
}

void LocalNode::detach(const bool recreate)
{
    // Never detach the sync root.
    if (parent && node)
    {
        node.reset();
        created &= !recreate;
    }
}

void LocalNode::setSubtreeNeedsRescan(bool includeFiles)
{
    assert(type != FILENODE);

    needsRescan = true;

    for (auto& child : children)
    {
        if (child.second->type != FILENODE)
        {
            child.second->setSubtreeNeedsRescan(includeFiles);
        }
        else
        {
            child.second->needsRescan |= includeFiles;
        }
    }
}

LocalPath LocalNode::getLocalPath() const
{
    LocalPath lp;
    getlocalpath(lp);
    return lp;
}

void LocalNode::getlocalpath(LocalPath& path) const
{
    path.clear();

    for (const LocalNode* l = this; l != nullptr; l = l->parent)
    {
        assert(!l->parent || l->parent->sync == sync);

        // sync root has absolute path, the rest are just their leafname
        path.prependWithSeparator(l->getLocalname());
    }
}

string LocalNode::debugGetParentList()
{
    string s;

    for (const LocalNode* l = this; l != nullptr; l = l->parent)
    {
        s += l->getLocalname().toPath(false) + "(" + std::to_string((long long)(void*)l) + ") ";
    }
    return s;
}

// locate child by localname or slocalname
LocalNode* LocalNode::childbyname(LocalPath* localname)
{
    localnode_map::iterator it;

    if (!localname || ((it = children.find(*localname)) == children.end() && (it = schildren.find(*localname)) == schildren.end()))
    {
        return NULL;
    }

    return it->second;
}

void LocalNode::prepare(FileSystemAccess&)
{
    getlocalpath(transfer->localfilename);
    assert(transfer->localfilename.isAbsolute());


    // is this transfer in progress? update file's filename.
    if (transfer->slot && transfer->slot->fa && !transfer->slot->fa->nonblocking_localname.empty())
    {
        transfer->slot->fa->updatelocalname(transfer->localfilename, false);
    }

    treestate(TREESTATE_SYNCING);
}

void LocalNode::terminated(error e)
{
    sync->threadSafeState->transferFailed(PUT, size);

    File::terminated(e);
}

// complete a sync upload: complete to //bin if a newer node exists (which
// would have been caused by a race condition)
void LocalNode::completed(Transfer* t, putsource_t source)
{
    sync->threadSafeState->transferComplete(PUT, size);

    // complete to rubbish for later retrieval if the parent node does not
    // exist or is newer
    if (!parent || !parent->node || (node && mtime < node->mtime))
    {
        h = t->client->mNodeManager.getRootNodeRubbish();
    }
    else
    {
        // otherwise, overwrite node if it already exists and complete in its
        // place
        h = parent->node->nodeHandle();
    }

    bool canChangeVault = sync->isBackup();

    // we are overriding completed() for sync upload, we don't use the File::completed version at all.
    assert(t->type == PUT);
    sendPutnodes(t->client, t->uploadhandle, *t->ultoken, t->filekey, source, NodeHandle(), nullptr, this, nullptr, canChangeVault);
}

// serialize/unserialize the following LocalNode properties:
// - type/size
// - fsid
// - parent LocalNode's dbid
// - corresponding Node handle
// - local name
// - fingerprint crc/mtime (filenodes only)
bool LocalNode::serialize(string* d)
{
    CacheableWriter w(*d);
    w.serializei64(type ? -type : size);
    w.serializehandle(fsid);
    w.serializeu32(parent ? parent->dbid : 0);
    w.serializenodehandle(node ? node->nodehandle : UNDEF);
    w.serializestring(getLocalname().platformEncoded());
    if (type == FILENODE)
    {
        w.serializebinary((byte*)crc.data(), sizeof(crc));
        w.serializecompressedi64(mtime);
    }
    w.serializebyte(mSyncable);
    w.serializeexpansionflags(1);  // first flag indicates we are storing slocalname.  Storing it is much, much faster than looking it up on startup.
    auto tmpstr = slocalname ? slocalname->platformEncoded() : string();
    w.serializepstr(slocalname ? &tmpstr : nullptr);

    return true;
}

LocalNode* LocalNode::unserialize(Sync* sync, const string* d)
{
    if (d->size() < sizeof(m_off_t)         // type/size combo
                  + sizeof(handle)          // fsid
                  + sizeof(uint32_t)        // parent dbid
                  + MegaClient::NODEHANDLE  // handle
                  + sizeof(short))          // localname length
    {
        LOG_err << "LocalNode unserialization failed - short data";
        return NULL;
    }

    CacheableReader r(*d);

    nodetype_t type;
    m_off_t size;

    if (!r.unserializei64(size)) return nullptr;

    if (size < 0 && size >= -FOLDERNODE)
    {
        // will any compiler optimize this to a const assignment?
        type = (nodetype_t)-size;
        size = 0;
    }
    else
    {
        type = FILENODE;
    }

    handle fsid;
    uint32_t parent_dbid;
    handle h = 0;
    string localname, shortname;
    m_time_t mtime = 0;
    int32_t crc[4];
    memset(crc, 0, sizeof crc);
    byte syncable = 1;
    unsigned char expansionflags[8] = { 0 };

    if (!r.unserializehandle(fsid) ||
        !r.unserializeu32(parent_dbid) ||
        !r.unserializenodehandle(h) ||
        !r.unserializestring(localname) ||
        (type == FILENODE && !r.unserializebinary((byte*)crc, sizeof(crc))) ||
        (type == FILENODE && !r.unserializecompressedi64(mtime)) ||
        (r.hasdataleft() && !r.unserializebyte(syncable)) ||
        (r.hasdataleft() && !r.unserializeexpansionflags(expansionflags, 1)) ||
        (expansionflags[0] && !r.unserializecstr(shortname, false)))
    {
        LOG_err << "LocalNode unserialization failed at field " << r.fieldnum;
        return nullptr;
    }
    assert(!r.hasdataleft());

    LocalNode* l = new LocalNode(sync);

    l->type = type;
    l->size = size;

    l->parent_dbid = parent_dbid;

    l->fsid = fsid;
    l->fsid_it = sync->client->fsidnode.end();

    l->setLocalname(LocalPath::fromPlatformEncodedRelative(localname));
    l->slocalname.reset(shortname.empty() ? nullptr : new LocalPath(LocalPath::fromPlatformEncodedRelative(shortname)));
    l->slocalname_in_db = 0 != expansionflags[0];
    l->name = l->getLocalname().toName(*sync->syncs.fsaccess);

    memcpy(l->crc.data(), crc, sizeof crc);
    l->mtime = mtime;
    l->isvalid = true;

    l->node.store_unchecked(sync->client->nodebyhandle(h));
    l->parent = nullptr;
    l->sync = sync;
    l->mSyncable = syncable == 1;

    // FIXME: serialize/unserialize
    l->created = false;
    l->reported = false;
    l->checked = h != UNDEF; // TODO: Is this a bug? h will never be UNDEF
    l->needsRescan = false;

    return l;
}

#endif // ENABLE_SYNC

void NodeCounter::operator += (const NodeCounter& o)
{
    storage += o.storage;
    files += o.files;
    folders += o.folders;
    versions += o.versions;
    versionStorage += o.versionStorage;
}

void NodeCounter::operator -= (const NodeCounter& o)
{
    storage -= o.storage;
    files -= o.files;
    folders -= o.folders;
    versions -= o.versions;
    versionStorage -= o.versionStorage;
}

std::string NodeCounter::serialize() const
{
    std::string nodeCountersBlob;
    CacheableWriter w(nodeCountersBlob);
    w.serializeu32(static_cast<uint32_t>(files));
    w.serializeu32(static_cast<uint32_t>(folders));
    w.serializei64(storage);
    w.serializeu32(static_cast<uint32_t>(versions));
    w.serializei64(versionStorage);

    return nodeCountersBlob;
}

NodeCounter::NodeCounter(const std::string &blob)
{
    CacheableReader r(blob);
    if (blob.size() == 28) // 4 + 4 + 8 + 4 + 8
    {
        uint32_t auxFiles;
        uint32_t auxFolders;
        uint32_t auxVersions;
        if (!r.unserializeu32(auxFiles) || !r.unserializeu32(auxFolders)
                || !r.unserializei64(storage) || !r.unserializeu32(auxVersions)
                || !r.unserializei64(versionStorage))
        {
            LOG_err << "Failure to unserialize node counter";
            assert(false);
            return;
        }

        files = auxFiles;
        folders = auxFolders;
        versions = auxVersions;

    }
    // During internal testing, 'files', 'folders' and 'versions' were stored as 'size_t', whose size is platform-dependent
    // -> in some machines it is 8 bytes, in others is 4 bytes. With the only goal of providing backwards compatibility for
    // internal testers, if the blob doesn't have expected size (using 4 bytes), check if size matches the expected using 8 bytes
    else if (blob.size() == 40)  // 8 + 8 + 8 + 8 + 8
    {
        uint64_t auxFiles;
        uint64_t auxFolders;
        uint64_t auxVersions;
        if (!r.unserializeu64(auxFiles) || !r.unserializeu64(auxFolders)
                || !r.unserializei64(storage) || !r.unserializeu64(auxVersions)
                || !r.unserializei64(versionStorage))
        {
            LOG_err << "Failure to unserialize node counter (files, folders and versions uint64_t)";
            assert(false);
            return;
        }

        files = static_cast<size_t>(auxFiles);
        folders = static_cast<size_t>(auxFolders);
        versions = static_cast<size_t>(auxVersions);
    }
    else
    {
        LOG_err << "Invalid size at node counter unserialization";
        assert(false);
    }
}

} // namespace<|MERGE_RESOLUTION|>--- conflicted
+++ resolved
@@ -532,23 +532,13 @@
 
     if (numshares)
     {
-<<<<<<< HEAD
-=======
-
->>>>>>> 2eefbc69
         if (sharekey)
         {
             d->append((char*)sharekey->key, SymmCipher::KEYLENGTH);
         }
-<<<<<<< HEAD
         else // with ^!keys, shares may not receive the sharekey along with the share's data
         {
-            d->append(SymmCipher::KEYLENGTH, 0);
-=======
-        else
-        {
             d->append(SymmCipher::KEYLENGTH, '\0');
->>>>>>> 2eefbc69
         }
 
         if (inshare)
