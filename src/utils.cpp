--- conflicted
+++ resolved
@@ -2459,7 +2459,6 @@
     mBackupId = backupId;
 }
 
-<<<<<<< HEAD
 bool SyncConfig::isBackup() const
 {
     return mSyncType == TYPE_BACKUP;
@@ -2480,19 +2479,6 @@
     return mDrivePath;
 }
 
-#ifdef ENABLE_SYNC
-
-syncstate_t SyncConfig::calcState(Sync* s) const {
-    return s ? s->state : (
-               getEnabled() && mError != STORAGE_OVERQUOTA && mError != NO_SYNC_ERROR
-                    ? SYNC_FAILED
-                    : SYNC_DISABLED);
-}
-
-#endif // ENABLE_SYNC
-
-=======
->>>>>>> 5652b900
 // This should be a const-method but can't be due to the broken Cacheable interface.
 // Do not mutate members in this function! Hence, we forward to a private const-method.
 bool SyncConfig::serialize(std::string* data)
