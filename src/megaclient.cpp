--- conflicted
+++ resolved
@@ -1830,7 +1830,7 @@
                             if (fetchingnodes && fnstats.timeToFirstByte == NEVER
                                     && pendingcs->bufpos > 10)
                             {
-								WAIT_CLASS::bumpds();
+                                WAIT_CLASS::bumpds();
                                 fnstats.timeToFirstByte = WAIT_CLASS::ds - fnstats.startTime;
                             }
 
@@ -1853,7 +1853,7 @@
                             {
                                 if (fetchingnodes && fnstats.timeToFirstByte == NEVER)
                                 {
-									WAIT_CLASS::bumpds();
+                                    WAIT_CLASS::bumpds();
                                     fnstats.timeToFirstByte = WAIT_CLASS::ds - fnstats.startTime;
                                 }
 
@@ -4135,7 +4135,7 @@
         }
         else
         {
-        	syncs.removeSelectedSyncs([](SyncConfig&, Sync* s){ return s != nullptr; });
+            syncs.removeSelectedSyncs([](SyncConfig&, Sync* s){ return s != nullptr; });
         }
 #endif
         removeCaches();
@@ -4246,10 +4246,10 @@
     {
         for (int i = 2; i--; )
         {
-    	    for (faf_map::iterator it = cit->second->fafs[i].begin(); it != cit->second->fafs[i].end(); it++)
-    	    {
+            for (faf_map::iterator it = cit->second->fafs[i].begin(); it != cit->second->fafs[i].end(); it++)
+            {
                 delete it->second;
-    	    }
+            }
         }
 
         delete cit->second;
@@ -13060,7 +13060,6 @@
 }
 
 
-<<<<<<< HEAD
 //TODO: config should now be const, and it cannot be expected to be modified as it was in previous code before async completion after sp
 error MegaClient::copySyncConfig(SyncConfig& config, std::function<void(mega::UnifiedSync *, const SyncError &, error)> completion)
 {
@@ -13095,11 +13094,8 @@
 }
 
 //TODO: config should now be const, and it cannot be expected to be modified as it was in previous code before async completion after sp
-error MegaClient::addsync(SyncConfig& config, const char* debris, LocalPath* localdebris, bool delayInitialScan,
+error MegaClient::addsync(SyncConfig& config, const char* debris, LocalPath* localdebris, bool delayInitialScan, bool notifyApp,
                           std::function<void(mega::UnifiedSync *, const SyncError &, error)> completion)
-=======
-error MegaClient::addsync(SyncConfig& config, const char* debris, LocalPath* localdebris, bool delayInitialScan, UnifiedSync*& unifiedSync, bool notifyApp)
->>>>>>> 2a054449
 {
     LocalPath rootpath;
     std::unique_ptr<FileAccess> openedLocalFolder;
@@ -13123,7 +13119,7 @@
                                        , MegaBackupInfoSync::getSyncState(config, this)
                                        , config.getError()
                                        , extraData
-                                       , [this, config, completion](Error e, handle h)
+                                       , [this, config, completion, notifyApp](Error e, handle h)
         {
             if (h == UNDEF && !e)
             {
@@ -13141,14 +13137,10 @@
                 auto newConfig = config; //TODO: need copying due to constness of config. which is unexpectedly const
                 newConfig.setBackupId(h);
 
-<<<<<<< HEAD
                 //TODO: remove MegaBackupMonitor::updateOrRegisterSync "Register" code path and backupId control
                 UnifiedSync *unifiedSync = syncs.appendNewSync(newConfig, *this);
-=======
-        e = unifiedSync->enableSync(false, notifyApp);
->>>>>>> 2a054449
-
-                e = unifiedSync->enableSync(false);
+
+                e = unifiedSync->enableSync(false, notifyApp);
 
                 syncactivity = true;
 
