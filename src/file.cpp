/**
 * @file file.cpp
 * @brief Classes for transferring files
 *
 * (c) 2013-2014 by Mega Limited, Auckland, New Zealand
 *
 * This file is part of the MEGA SDK - Client Access Engine.
 *
 * Applications using the MEGA API must present a valid application key
 * and comply with the the rules set forth in the Terms of Service.
 *
 * The MEGA SDK is distributed in the hope that it will be useful,
 * but WITHOUT ANY WARRANTY; without even the implied warranty of
 * MERCHANTABILITY or FITNESS FOR A PARTICULAR PURPOSE.
 *
 * @copyright Simplified (2-clause) BSD License.
 *
 * You should have received a copy of the license along with this
 * program.
 */

#include "mega/file.h"
#include "mega/transfer.h"
#include "mega/transferslot.h"
#include "mega/megaclient.h"
#include "mega/sync.h"
#include "mega/command.h"
#include "mega/logging.h"

namespace mega {
File::File()
{
    transfer = NULL;
    hprivate = true;
    hforeign = false;
    syncxfer = false;
<<<<<<< HEAD
    tag = 0;
=======
    temporaryfile = false;
>>>>>>> 2d5989e0
    h = UNDEF;
}

File::~File()
{
    // if transfer currently running, stop
    if (transfer)
    {
        transfer->client->stopxfer(this);
    }
}

bool File::serialize(string *d)
{
    char type = transfer->type;
    d->append((const char*)&type, sizeof(type));

    if (!FileFingerprint::serialize(d))
    {
        LOG_err << "Error serializing File: Unable to serialize FileFingerprint";
        return false;
    }

    unsigned short ll;
    bool flag;

    ll = (unsigned short)name.size();
    d->append((char*)&ll, sizeof(ll));
    d->append(name.data(), ll);

    ll = (unsigned short)localname.size();
    d->append((char*)&ll, sizeof(ll));
    d->append(localname.data(), ll);

    ll = (unsigned short)targetuser.size();
    d->append((char*)&ll, sizeof(ll));
    d->append(targetuser.data(), ll);

    ll = (unsigned short)privauth.size();
    d->append((char*)&ll, sizeof(ll));
    d->append(privauth.data(), ll);

    ll = (unsigned short)pubauth.size();
    d->append((char*)&ll, sizeof(ll));
    d->append(pubauth.data(), ll);

    d->append((const char*)&h, sizeof(h));
    d->append((const char*)filekey, sizeof(filekey));

    flag = hprivate;
    d->append((const char*)&flag, sizeof(flag));

    flag = hforeign;
    d->append((const char*)&flag, sizeof(flag));

    flag = syncxfer;
    d->append((const char*)&flag, sizeof(flag));

    flag = temporaryfile;
    d->append((const char*)&flag, sizeof(flag));

    d->append("\0\0\0\0\0\0\0\0", 9);

    return true;
}

File *File::unserialize(string *d)
{
    if (!d->size())
    {
        LOG_err << "Error unserializing File: Empty string";
        return NULL;
    }

    d->erase(0, 1);

    FileFingerprint *fp = FileFingerprint::unserialize(d);
    if (!fp)
    {
        LOG_err << "Error unserializing File: Unable to unserialize FileFingerprint";
        return NULL;
    }

    const char* ptr = d->data();
    const char* end = ptr + d->size();

    if (ptr + sizeof(unsigned short) > end)
    {
        LOG_err << "File unserialization failed - serialized string too short";
        return NULL;
    }

    // read name
    unsigned short namelen = MemAccess::get<unsigned short>(ptr);
    ptr += sizeof(namelen);
    if (ptr + namelen + sizeof(unsigned short) > end)
    {
        LOG_err << "File unserialization failed - name too long";
        return NULL;
    }
    const char *name = ptr;
    ptr += namelen;

    // read localname
    unsigned short localnamelen = MemAccess::get<unsigned short>(ptr);
    ptr += sizeof(localnamelen);
    if (ptr + localnamelen + sizeof(unsigned short) > end)
    {
        LOG_err << "File unserialization failed - localname too long";
        return NULL;
    }
    const char *localname = ptr;
    ptr += localnamelen;

    // read targetuser
    unsigned short targetuserlen = MemAccess::get<unsigned short>(ptr);
    ptr += sizeof(targetuserlen);
    if (ptr + targetuserlen + sizeof(unsigned short) > end)
    {
        LOG_err << "File unserialization failed - targetuser too long";
        return NULL;
    }
    const char *targetuser = ptr;
    ptr += targetuserlen;

    // read private auth
    unsigned short privauthlen = MemAccess::get<unsigned short>(ptr);
    ptr += sizeof(privauthlen);
    if (ptr + privauthlen + sizeof(unsigned short) > end)
    {
        LOG_err << "File unserialization failed - private auth too long";
        return NULL;
    }
    const char *privauth = ptr;
    ptr += privauthlen;

    unsigned short pubauthlen = MemAccess::get<unsigned short>(ptr);
    ptr += sizeof(pubauthlen);
    if (ptr + pubauthlen + sizeof(handle) + FILENODEKEYLENGTH + sizeof(bool)
            + sizeof(bool) + sizeof(bool) + 10 > end)
    {
        LOG_err << "File unserialization failed - public auth too long";
        return NULL;
    }
    const char *pubauth = ptr;
    ptr += pubauthlen;

    File *file = new File();
    *(FileFingerprint *)file = *(FileFingerprint *)fp;

    file->name.assign(name, namelen);
    file->localname.assign(localname, localnamelen);
    file->targetuser.assign(targetuser, targetuserlen);
    file->privauth.assign(privauth, privauthlen);
    file->pubauth.assign(pubauth, pubauthlen);

    file->h = MemAccess::get<handle>(ptr);
    ptr += sizeof(handle);

    memcpy(file->filekey, ptr, FILENODEKEYLENGTH);
    ptr += FILENODEKEYLENGTH;

    file->hprivate = MemAccess::get<bool>(ptr);
    ptr += sizeof(bool);

    file->hforeign = MemAccess::get<bool>(ptr);
    ptr += sizeof(bool);

    file->syncxfer = MemAccess::get<bool>(ptr);
    ptr += sizeof(bool);

    file->temporaryfile = MemAccess::get<bool>(ptr);
    ptr += sizeof(bool);

    if (memcmp(ptr, "\0\0\0\0\0\0\0\0", 9))
    {
        LOG_err << "File unserialization failed - invalid version";
        delete file;
        return NULL;
    }
    ptr += 9;

    d->erase(0, ptr - d->data());
    return file;
}

void File::prepare()
{
    transfer->localfilename = localname;
}

void File::start()
{
}

void File::progress()
{
}

void File::completed(Transfer* t, LocalNode* l)
{
    if (t->type == PUT)
    {
        NewNode* newnode = new NewNode[1];

        // build new node
        newnode->source = NEW_UPLOAD;

        // upload handle required to retrieve/include pending file attributes
        newnode->uploadhandle = t->uploadhandle;

        // reference to uploaded file
        memcpy(newnode->uploadtoken, t->ultoken, sizeof newnode->uploadtoken);

        // file's crypto key
        newnode->nodekey.assign((char*)t->filekey, FILENODEKEYLENGTH);
        newnode->type = FILENODE;
        newnode->parenthandle = UNDEF;
#ifdef ENABLE_SYNC
        if ((newnode->localnode = l))
        {
            l->newnode = newnode;
            newnode->syncid = l->syncid;
        }
#endif
        AttrMap attrs;

        // store filename
        attrs.map['n'] = name;

        // store fingerprint
        t->serializefingerprint(&attrs.map['c']);

        string tattrstring;

        attrs.getjson(&tattrstring);

        newnode->attrstring = new string;
        t->client->makeattr(&t->key, newnode->attrstring, tattrstring.c_str());

        if (targetuser.size())
        {
            // drop file into targetuser's inbox
            int creqtag = t->client->reqtag;
            t->client->reqtag = tag;
            t->client->putnodes(targetuser.c_str(), newnode, 1);
            t->client->reqtag = creqtag;
        }
        else
        {
            handle th = h;

            // inaccessible target folder - use / instead
            if (!t->client->nodebyhandle(th))
            {
                th = t->client->rootnodes[0];
            }
#ifdef ENABLE_SYNC
            if (l)
            {
                t->client->syncadding++;
            }
#endif
            t->client->reqs.add(new CommandPutNodes(t->client,
                                                                  th, NULL,
                                                                  newnode, 1,
                                                                  tag,
#ifdef ENABLE_SYNC
                                                                  l ? PUTNODES_SYNC : PUTNODES_APP));
#else
                                                                  PUTNODES_APP));
#endif
        }
    }
}

void File::terminated()
{

}

// do not retry crypto errors or administrative takedowns; retry other types of
// failuresup to 16 times, except I/O errors (6 times)
bool File::failed(error e)
{
    return (e != API_EKEY && e != API_EBLOCKED && e != API_ENOENT && e != API_EINTERNAL && transfer->failcount < 16) &&
            !((e == API_EREAD || e == API_EWRITE) && transfer->failcount > 6);
}

void File::displayname(string* dname)
{
    if (name.size())
    {
        *dname = name;
    }
    else
    {
        Node* n;

        if ((n = transfer->client->nodebyhandle(h)))
        {
            *dname = n->displayname();
        }
        else
        {
            *dname = "DELETED/UNAVAILABLE";
        }
    }
}

#ifdef ENABLE_SYNC
SyncFileGet::SyncFileGet(Sync* csync, Node* cn, string* clocalname)
{
    sync = csync;

    n = cn;
    h = n->nodehandle;
    *(FileFingerprint*)this = *n;
    localname = *clocalname;

    syncxfer = true;
    n->syncget = this;
}

SyncFileGet::~SyncFileGet()
{
    n->syncget = NULL;
}

// create sync-specific temp download directory and set unique filename
void SyncFileGet::prepare()
{
    if (!transfer->localfilename.size())
    {
        int i;
        string tmpname, lockname;

        tmpname = "tmp";
        sync->client->fsaccess->name2local(&tmpname);

        if (!sync->tmpfa)
        {
            sync->tmpfa = sync->client->fsaccess->newfileaccess();

            for (i = 3; i--;)
            {
                LOG_verbose << "Creating tmp folder";
                transfer->localfilename = sync->localdebris;
                sync->client->fsaccess->mkdirlocal(&transfer->localfilename, true);

                transfer->localfilename.append(sync->client->fsaccess->localseparator);
                transfer->localfilename.append(tmpname);
                sync->client->fsaccess->mkdirlocal(&transfer->localfilename);

                // lock it
                transfer->localfilename.append(sync->client->fsaccess->localseparator);
                lockname = "lock";
                sync->client->fsaccess->name2local(&lockname);
                transfer->localfilename.append(lockname);

                if (sync->tmpfa->fopen(&transfer->localfilename, false, true))
                {
                    break;
                }
            }

            // if we failed to create the tmp dir three times in a row, fall
            // back to the sync's root
            if (i < 0)
            {
                delete sync->tmpfa;
                sync->tmpfa = NULL;
            }
        }

        if (sync->tmpfa)
        {
            transfer->localfilename = sync->localdebris;
            transfer->localfilename.append(sync->client->fsaccess->localseparator);
            transfer->localfilename.append(tmpname);
        }
        else
        {
            transfer->localfilename = sync->localroot.localname;
        }

        sync->client->fsaccess->tmpnamelocal(&tmpname);
        transfer->localfilename.append(sync->client->fsaccess->localseparator);
        transfer->localfilename.append(tmpname);
    }

    if (n->parent && n->parent->localnode)
    {
        n->parent->localnode->treestate(TREESTATE_SYNCING);
    }
}

bool SyncFileGet::failed(error e)
{
    if (n->parent && n->parent->localnode)
    {
        n->parent->localnode->treestate(TREESTATE_PENDING);

        if (e == API_EBLOCKED)
        {
            n->parent->client->movetosyncdebris(n, n->parent->localnode->sync->inshare);
        }
    }

    return File::failed(e);
}

void SyncFileGet::progress()
{
    File::progress();
    if (n->parent && n->parent->localnode && n->parent->localnode->ts != TREESTATE_SYNCING)
    {
        n->parent->localnode->treestate(TREESTATE_SYNCING);
    }
}

// update localname (parent's localnode)
void SyncFileGet::updatelocalname()
{
    attr_map::iterator ait;

    if ((ait = n->attrs.map.find('n')) != n->attrs.map.end())
    {
        if (n->parent && n->parent->localnode)
        {
            string tmpname = ait->second;

            sync->client->fsaccess->name2local(&tmpname);
            n->parent->localnode->getlocalpath(&localname);

            localname.append(sync->client->fsaccess->localseparator);
            localname.append(tmpname);
        }
    }
}

// add corresponding LocalNode (by path), then self-destruct
void SyncFileGet::completed(Transfer*, LocalNode*)
{
    sync->checkpath(NULL, &localname);
    delete this;
}

void SyncFileGet::terminated()
{
    delete this;
}
#endif
} // namespace<|MERGE_RESOLUTION|>--- conflicted
+++ resolved
@@ -34,12 +34,9 @@
     hprivate = true;
     hforeign = false;
     syncxfer = false;
-<<<<<<< HEAD
+    temporaryfile = false;
+    h = UNDEF;
     tag = 0;
-=======
-    temporaryfile = false;
->>>>>>> 2d5989e0
-    h = UNDEF;
 }
 
 File::~File()
