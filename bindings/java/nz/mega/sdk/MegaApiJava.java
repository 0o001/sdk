/*
 * (c) 2013-2015 by Mega Limited, Auckland, New Zealand
 *
 * This file is part of the MEGA SDK - Client Access Engine.
 *
 * Applications using the MEGA API must present a valid application key
 * and comply with the the rules set forth in the Terms of Service.
 *
 * The MEGA SDK is distributed in the hope that it will be useful,\
 * but WITHOUT ANY WARRANTY; without even the implied warranty of
 * MERCHANTABILITY or FITNESS FOR A PARTICULAR PURPOSE.
 * @copyright Simplified (2-clause) BSD License.
 * You should have received a copy of the license along with this
 * program.
 */
package nz.mega.sdk;

import java.io.OutputStream;
import java.util.ArrayList;
import java.util.Collections;
import java.util.Iterator;
import java.util.LinkedHashSet;
import java.util.Set;

/**
 * Java Application Programming Interface (API) to access MEGA SDK services on a MEGA account or shared public folder.
 * <p>
 * An appKey must be specified to use the MEGA SDK. Generate an appKey for free here: <br>
 * - https://mega.co.nz/#sdk
 * <p>
 * Save on data usage and start up time by enabling local node caching. This can be enabled by passing a local path
 * in the constructor. Local node caching prevents the need to download the entire file system each time the MegaApiJava
 * object is logged in.
 * <p>
 * To take advantage of local node caching, the application needs to save the session key after login
 * (MegaApiJava.dumpSession()) and use it to login during the next session. A persistent local node cache will only be
 * loaded if logging in with a session key.
 * Local node caching is also recommended in order to enhance security as it prevents the account password from being
 * stored by the application.
 * <p>
 * To access MEGA services using the MEGA SDK, an object of this class (MegaApiJava) needs to be created and one of the
 * MegaApiJava.login() options used to log into a MEGA account or a public folder. If the login request succeeds,
 * call MegaApiJava.fetchNodes() to get the account's file system from MEGA. Once the file system is retrieved, all other
 * requests including file management and transfers can be used.
 * <p>
 * After using MegaApiJava.logout() you can reuse the same MegaApi object to log in to another MEGA account or a public
 * folder.
 */
public class MegaApiJava {
    MegaApi megaApi;
    MegaGfxProcessor gfxProcessor;

    void runCallback(Runnable runnable) {
        runnable.run();
    }

    static Set<DelegateMegaRequestListener> activeRequestListeners = Collections.synchronizedSet(new LinkedHashSet<DelegateMegaRequestListener>());
    static Set<DelegateMegaTransferListener> activeTransferListeners = Collections.synchronizedSet(new LinkedHashSet<DelegateMegaTransferListener>());
    static Set<DelegateMegaGlobalListener> activeGlobalListeners = Collections.synchronizedSet(new LinkedHashSet<DelegateMegaGlobalListener>());
    static Set<DelegateMegaListener> activeMegaListeners = Collections.synchronizedSet(new LinkedHashSet<DelegateMegaListener>());
    static Set<DelegateMegaLogger> activeMegaLoggers = Collections.synchronizedSet(new LinkedHashSet<DelegateMegaLogger>());
    static Set<DelegateMegaTreeProcessor> activeMegaTreeProcessors = Collections.synchronizedSet(new LinkedHashSet<DelegateMegaTreeProcessor>());
    static Set<DelegateMegaTransferListener> activeHttpServerListeners = Collections.synchronizedSet(new LinkedHashSet<DelegateMegaTransferListener>());

    /**
     * INVALID_HANDLE Invalid value for a handle
     *
     * This value is used to represent an invalid handle. Several MEGA objects can have
     * a handle but it will never be INVALID_HANDLE.
     */
    public final static long INVALID_HANDLE = ~(long)0;

    // Very severe error event that will presumably lead the application to abort.
    public final static int LOG_LEVEL_FATAL = MegaApi.LOG_LEVEL_FATAL;
    // Error information but application will continue run.
    public final static int LOG_LEVEL_ERROR = MegaApi.LOG_LEVEL_ERROR;
    // Information representing errors in application but application will keep running
    public final static int LOG_LEVEL_WARNING = MegaApi.LOG_LEVEL_WARNING;
    // Mainly useful to represent current progress of application.
    public final static int LOG_LEVEL_INFO = MegaApi.LOG_LEVEL_INFO;
    // Informational logs, that are useful for developers. Only applicable if DEBUG is defined.
    public final static int LOG_LEVEL_DEBUG = MegaApi.LOG_LEVEL_DEBUG;
    public final static int LOG_LEVEL_MAX = MegaApi.LOG_LEVEL_MAX;

    public final static int ATTR_TYPE_THUMBNAIL = MegaApi.ATTR_TYPE_THUMBNAIL;
    public final static int ATTR_TYPE_PREVIEW = MegaApi.ATTR_TYPE_PREVIEW;
    
    public final static int USER_ATTR_AVATAR = MegaApi.USER_ATTR_AVATAR;
    public final static int USER_ATTR_FIRSTNAME = MegaApi.USER_ATTR_FIRSTNAME;
    public final static int USER_ATTR_LASTNAME = MegaApi.USER_ATTR_LASTNAME;
    public final static int USER_ATTR_AUTHRING = MegaApi.USER_ATTR_AUTHRING;
    public final static int USER_ATTR_LAST_INTERACTION = MegaApi.USER_ATTR_LAST_INTERACTION;
    public final static int USER_ATTR_ED25519_PUBLIC_KEY = MegaApi.USER_ATTR_ED25519_PUBLIC_KEY;
    public final static int USER_ATTR_CU25519_PUBLIC_KEY = MegaApi.USER_ATTR_CU25519_PUBLIC_KEY;
    public final static int USER_ATTR_KEYRING = MegaApi.USER_ATTR_KEYRING;
    public final static int USER_ATTR_SIG_RSA_PUBLIC_KEY = MegaApi.USER_ATTR_SIG_RSA_PUBLIC_KEY;
    public final static int USER_ATTR_SIG_CU255_PUBLIC_KEY = MegaApi.USER_ATTR_SIG_CU255_PUBLIC_KEY;
    public final static int USER_ATTR_LANGUAGE = MegaApi.USER_ATTR_LANGUAGE;
    public final static int USER_ATTR_PWD_REMINDER = MegaApi.USER_ATTR_PWD_REMINDER;
    public final static int USER_ATTR_DISABLE_VERSIONS = MegaApi.USER_ATTR_DISABLE_VERSIONS;
    public final static int USER_ATTR_CONTACT_LINK_VERIFICATION = MegaApi.USER_ATTR_CONTACT_LINK_VERIFICATION;
    public final static int USER_ATTR_RICH_PREVIEWS = MegaApi.USER_ATTR_RICH_PREVIEWS;
    public final static int USER_ATTR_RUBBISH_TIME = MegaApi.USER_ATTR_RUBBISH_TIME;
    public final static int USER_ATTR_LAST_PSA = MegaApi.USER_ATTR_LAST_PSA;
    public final static int USER_ATTR_STORAGE_STATE = MegaApi.USER_ATTR_STORAGE_STATE;
    public final static int USER_ATTR_GEOLOCATION = MegaApi.USER_ATTR_GEOLOCATION;
    public final static int USER_ATTR_CAMERA_UPLOADS_FOLDER = MegaApi.USER_ATTR_CAMERA_UPLOADS_FOLDER;
    public final static int USER_ATTR_MY_CHAT_FILES_FOLDER = MegaApi.USER_ATTR_MY_CHAT_FILES_FOLDER;
    public final static int USER_ATTR_PUSH_SETTINGS = MegaApi.USER_ATTR_PUSH_SETTINGS;
    public final static int USER_ATTR_ALIAS = MegaApi.USER_ATTR_ALIAS;

    public final static int NODE_ATTR_DURATION = MegaApi.NODE_ATTR_DURATION;
    public final static int NODE_ATTR_COORDINATES = MegaApi.NODE_ATTR_COORDINATES;
    public final static int NODE_ATTR_LABEL = MegaApi.NODE_ATTR_LABEL;
    public final static int NODE_ATTR_FAV = MegaApi.NODE_ATTR_FAV;

    public final static int PAYMENT_METHOD_BALANCE = MegaApi.PAYMENT_METHOD_BALANCE;
    public final static int PAYMENT_METHOD_PAYPAL = MegaApi.PAYMENT_METHOD_PAYPAL;
    public final static int PAYMENT_METHOD_ITUNES = MegaApi.PAYMENT_METHOD_ITUNES;
    public final static int PAYMENT_METHOD_GOOGLE_WALLET = MegaApi.PAYMENT_METHOD_GOOGLE_WALLET;
    public final static int PAYMENT_METHOD_HUAWEI_WALLET = MegaApi.PAYMENT_METHOD_HUAWEI_WALLET;
    public final static int PAYMENT_METHOD_BITCOIN = MegaApi.PAYMENT_METHOD_BITCOIN;
    public final static int PAYMENT_METHOD_UNIONPAY = MegaApi.PAYMENT_METHOD_UNIONPAY;
    public final static int PAYMENT_METHOD_FORTUMO = MegaApi.PAYMENT_METHOD_FORTUMO;
    public final static int PAYMENT_METHOD_CREDIT_CARD = MegaApi.PAYMENT_METHOD_CREDIT_CARD;
    public final static int PAYMENT_METHOD_CENTILI = MegaApi.PAYMENT_METHOD_CENTILI;
    public final static int PAYMENT_METHOD_WINDOWS_STORE = MegaApi.PAYMENT_METHOD_WINDOWS_STORE;
	
    public final static int TRANSFER_METHOD_NORMAL = MegaApi.TRANSFER_METHOD_NORMAL;
    public final static int TRANSFER_METHOD_ALTERNATIVE_PORT = MegaApi.TRANSFER_METHOD_ALTERNATIVE_PORT;
    public final static int TRANSFER_METHOD_AUTO = MegaApi.TRANSFER_METHOD_AUTO;
    public final static int TRANSFER_METHOD_AUTO_NORMAL = MegaApi.TRANSFER_METHOD_AUTO_NORMAL;
    public final static int TRANSFER_METHOD_AUTO_ALTERNATIVE = MegaApi.TRANSFER_METHOD_AUTO_ALTERNATIVE;

    public final static int PUSH_NOTIFICATION_ANDROID = MegaApi.PUSH_NOTIFICATION_ANDROID;
    public final static int PUSH_NOTIFICATION_IOS_VOIP = MegaApi.PUSH_NOTIFICATION_IOS_VOIP;
    public final static int PUSH_NOTIFICATION_IOS_STD = MegaApi.PUSH_NOTIFICATION_IOS_STD;

    public final static int PASSWORD_STRENGTH_VERYWEAK = MegaApi.PASSWORD_STRENGTH_VERYWEAK;
    public final static int PASSWORD_STRENGTH_WEAK = MegaApi.PASSWORD_STRENGTH_WEAK;
    public final static int PASSWORD_STRENGTH_MEDIUM = MegaApi.PASSWORD_STRENGTH_MEDIUM;
    public final static int PASSWORD_STRENGTH_GOOD = MegaApi.PASSWORD_STRENGTH_GOOD;
    public final static int PASSWORD_STRENGTH_STRONG = MegaApi.PASSWORD_STRENGTH_STRONG;

    public final static int RETRY_NONE = MegaApi.RETRY_NONE;
    public final static int RETRY_CONNECTIVITY = MegaApi.RETRY_CONNECTIVITY;
    public final static int RETRY_SERVERS_BUSY = MegaApi.RETRY_SERVERS_BUSY;
    public final static int RETRY_API_LOCK = MegaApi.RETRY_API_LOCK;
    public final static int RETRY_RATE_LIMIT = MegaApi.RETRY_RATE_LIMIT;
    public final static int RETRY_LOCAL_LOCK = MegaApi.RETRY_LOCAL_LOCK;
    public final static int RETRY_UNKNOWN = MegaApi.RETRY_UNKNOWN;

    public final static int KEEP_ALIVE_CAMERA_UPLOADS = MegaApi.KEEP_ALIVE_CAMERA_UPLOADS;

    public final static int STORAGE_STATE_UNKNOWN = MegaApi.STORAGE_STATE_UNKNOWN;
    public final static int STORAGE_STATE_GREEN = MegaApi.STORAGE_STATE_GREEN;
    public final static int STORAGE_STATE_ORANGE = MegaApi.STORAGE_STATE_ORANGE;
    public final static int STORAGE_STATE_RED = MegaApi.STORAGE_STATE_RED;
    public final static int STORAGE_STATE_CHANGE = MegaApi.STORAGE_STATE_CHANGE;
    public final static int STORAGE_STATE_PAYWALL = MegaApi.STORAGE_STATE_PAYWALL;

    public final static int BUSINESS_STATUS_EXPIRED = MegaApi.BUSINESS_STATUS_EXPIRED;
    public final static int BUSINESS_STATUS_INACTIVE = MegaApi.BUSINESS_STATUS_INACTIVE;
    public final static int BUSINESS_STATUS_ACTIVE = MegaApi.BUSINESS_STATUS_ACTIVE;
    public final static int BUSINESS_STATUS_GRACE_PERIOD = MegaApi.BUSINESS_STATUS_GRACE_PERIOD;

    public final static int AFFILIATE_TYPE_INVALID = MegaApi.AFFILIATE_TYPE_INVALID;
    public final static int AFFILIATE_TYPE_ID = MegaApi.AFFILIATE_TYPE_ID;
    public final static int AFFILIATE_TYPE_FILE_FOLDER = MegaApi.AFFILIATE_TYPE_FILE_FOLDER;
    public final static int AFFILIATE_TYPE_CHAT = MegaApi.AFFILIATE_TYPE_CHAT;
    public final static int AFFILIATE_TYPE_CONTACT = MegaApi.AFFILIATE_TYPE_CONTACT;

    public final static int ORDER_NONE = MegaApi.ORDER_NONE;
    public final static int ORDER_DEFAULT_ASC = MegaApi.ORDER_DEFAULT_ASC;
    public final static int ORDER_DEFAULT_DESC = MegaApi.ORDER_DEFAULT_DESC;
    public final static int ORDER_SIZE_ASC = MegaApi.ORDER_SIZE_ASC;
    public final static int ORDER_SIZE_DESC = MegaApi.ORDER_SIZE_DESC;
    public final static int ORDER_CREATION_ASC = MegaApi.ORDER_CREATION_ASC;
    public final static int ORDER_CREATION_DESC = MegaApi.ORDER_CREATION_DESC;
    public final static int ORDER_MODIFICATION_ASC = MegaApi.ORDER_MODIFICATION_ASC;
    public final static int ORDER_MODIFICATION_DESC = MegaApi.ORDER_MODIFICATION_DESC;
    public final static int ORDER_ALPHABETICAL_ASC = MegaApi.ORDER_ALPHABETICAL_ASC;
    public final static int ORDER_ALPHABETICAL_DESC = MegaApi.ORDER_ALPHABETICAL_DESC;
    public final static int ORDER_PHOTO_ASC = MegaApi.ORDER_PHOTO_ASC;
    public final static int ORDER_PHOTO_DESC = MegaApi.ORDER_PHOTO_DESC;
    public final static int ORDER_VIDEO_ASC = MegaApi.ORDER_VIDEO_ASC;
    public final static int ORDER_VIDEO_DESC = MegaApi.ORDER_VIDEO_DESC;
    public final static int ORDER_LINK_CREATION_ASC = MegaApi.ORDER_LINK_CREATION_ASC;
    public final static int ORDER_LINK_CREATION_DESC = MegaApi.ORDER_LINK_CREATION_DESC;
    public final static int ORDER_LABEL_ASC = MegaApi.ORDER_LABEL_ASC;
    public final static int ORDER_LABEL_DESC = MegaApi.ORDER_LABEL_DESC;
    public final static int ORDER_FAV_ASC = MegaApi.ORDER_FAV_ASC;
    public final static int ORDER_FAV_DESC = MegaApi.ORDER_FAV_DESC;

    public final static int TCP_SERVER_DENY_ALL = MegaApi.TCP_SERVER_DENY_ALL;
    public final static int TCP_SERVER_ALLOW_ALL = MegaApi.TCP_SERVER_ALLOW_ALL;
    public final static int TCP_SERVER_ALLOW_CREATED_LOCAL_LINKS = MegaApi.TCP_SERVER_ALLOW_CREATED_LOCAL_LINKS;
    public final static int TCP_SERVER_ALLOW_LAST_LOCAL_LINK = MegaApi.TCP_SERVER_ALLOW_LAST_LOCAL_LINK;

    public final static int HTTP_SERVER_DENY_ALL = MegaApi.HTTP_SERVER_DENY_ALL;
    public final static int HTTP_SERVER_ALLOW_ALL = MegaApi.HTTP_SERVER_ALLOW_ALL;
    public final static int HTTP_SERVER_ALLOW_CREATED_LOCAL_LINKS = MegaApi.HTTP_SERVER_ALLOW_CREATED_LOCAL_LINKS;
    public final static int HTTP_SERVER_ALLOW_LAST_LOCAL_LINK = MegaApi.HTTP_SERVER_ALLOW_LAST_LOCAL_LINK;

    public final static int FILE_TYPE_DEFAULT = MegaApi.FILE_TYPE_DEFAULT;
    public final static int FILE_TYPE_PHOTO = MegaApi.FILE_TYPE_PHOTO;
    public final static int FILE_TYPE_AUDIO = MegaApi.FILE_TYPE_AUDIO;
    public final static int FILE_TYPE_VIDEO = MegaApi.FILE_TYPE_VIDEO;
    public final static int FILE_TYPE_DOCUMENT = MegaApi.FILE_TYPE_DOCUMENT;

    public final static int SEARCH_TARGET_INSHARE = MegaApi.SEARCH_TARGET_INSHARE;
    public final static int SEARCH_TARGET_OUTSHARE = MegaApi.SEARCH_TARGET_OUTSHARE;
    public final static int SEARCH_TARGET_PUBLICLINK = MegaApi.SEARCH_TARGET_PUBLICLINK;
    public final static int SEARCH_TARGET_ROOTNODE = MegaApi.SEARCH_TARGET_ROOTNODE;
    public final static int SEARCH_TARGET_ALL = MegaApi.SEARCH_TARGET_ALL;

    public final static int BACKUP_TYPE_INVALID = MegaApi.BACKUP_TYPE_INVALID;
    public final static int BACKUP_TYPE_TWO_WAY_SYNC = MegaApi.BACKUP_TYPE_TWO_WAY_SYNC;
    public final static int BACKUP_TYPE_UP_SYNC = MegaApi.BACKUP_TYPE_UP_SYNC;
    public final static int BACKUP_TYPE_DOWN_SYNC = MegaApi.BACKUP_TYPE_DOWN_SYNC;
    public final static int BACKUP_TYPE_CAMERA_UPLOADS = MegaApi.BACKUP_TYPE_CAMERA_UPLOADS;
    public final static int BACKUP_TYPE_MEDIA_UPLOADS = MegaApi.BACKUP_TYPE_MEDIA_UPLOADS;

    MegaApi getMegaApi()
    {
        return megaApi;
    }

    /**
     * Constructor suitable for most applications.
     * 
     * @param appKey
     *            AppKey of your application.
     *            Generate an AppKey for free here: https://mega.co.nz/#sdk
     * 
     * @param basePath
     *            Base path to store the local cache.
     *            If you pass null to this parameter, the SDK won't use any local cache.
     */
    public MegaApiJava(String appKey, String basePath) {
        megaApi = new MegaApi(appKey, basePath);
    }

    /**
     * MegaApi Constructor that allows use of a custom GFX processor.
     * <p>
     * The SDK attaches thumbnails and previews to all uploaded images. To generate them, it needs a graphics processor.
     * You can build the SDK with one of the provided built-in graphics processors. If none are available
     * in your app, you can implement the MegaGfxProcessor interface to provide a custom processor. Please
     * read the documentation of MegaGfxProcessor carefully to ensure that your implementation is valid.
     * 
     * @param appKey
     *            AppKey of your application.
     *            Generate an AppKey for free here: https://mega.co.nz/#sdk
     * 
     * @param userAgent
     *            User agent to use in network requests.
     *            If you pass null to this parameter, a default user agent will be used.
     * 
     * @param basePath
     *            Base path to store the local cache.
     *            If you pass null to this parameter, the SDK won't use any local cache.
     * 
     * @param gfxProcessor
     *            Image processor. The SDK will use it to generate previews and thumbnails.
     *            If you pass null to this parameter, the SDK will try to use the built-in image processors.
     * 
     */
    public MegaApiJava(String appKey, String userAgent, String basePath, MegaGfxProcessor gfxProcessor) {
        this.gfxProcessor = gfxProcessor;
        megaApi = new MegaApi(appKey, gfxProcessor, basePath, userAgent);
    }

    /**
     * Constructor suitable for most applications.
     * 
     * @param appKey
     *            AppKey of your application.
     *            Generate an AppKey for free here: https://mega.co.nz/#sdk
     */
    public MegaApiJava(String appKey) {
        megaApi = new MegaApi(appKey);
    }

    /****************************************************************************************************/
    // LISTENER MANAGEMENT
    /****************************************************************************************************/

    /**
     * Register a listener to receive all events (requests, transfers, global, synchronization).
     * <p>
     * You can use MegaApiJava.removeListener() to stop receiving events.
     * 
     * @param listener
     *            Listener that will receive all events (requests, transfers, global, synchronization).
     */
    public void addListener(MegaListenerInterface listener) {
        megaApi.addListener(createDelegateMegaListener(listener));
    }

    /**
     * Register a listener to receive all events about requests.
     * <p>
     * You can use MegaApiJava.removeRequestListener() to stop receiving events.
     * 
     * @param listener
     *            Listener that will receive all events about requests.
     */
    public void addRequestListener(MegaRequestListenerInterface listener) {
        megaApi.addRequestListener(createDelegateRequestListener(listener, false));
    }

    /**
     * Register a listener to receive all events about transfers.
     * <p>
     * You can use MegaApiJava.removeTransferListener() to stop receiving events.
     * 
     * @param listener
     *            Listener that will receive all events about transfers.
     */
    public void addTransferListener(MegaTransferListenerInterface listener) {
        megaApi.addTransferListener(createDelegateTransferListener(listener, false));
    }

    /**
     * Register a listener to receive global events.
     * <p>
     * You can use MegaApiJava.removeGlobalListener() to stop receiving events.
     * 
     * @param listener
     *            Listener that will receive global events.
     */
    public void addGlobalListener(MegaGlobalListenerInterface listener) {
        megaApi.addGlobalListener(createDelegateGlobalListener(listener));
    }

    /**
     * Unregister a listener.
     * <p>
     * Stop receiving events from the specified listener.
     * 
     * @param listener
     *            Object that is unregistered.
     */
    public void removeListener(MegaListenerInterface listener) {
    	ArrayList<DelegateMegaListener> listenersToRemove = new ArrayList<DelegateMegaListener>();
    	
        synchronized (activeMegaListeners) {
            Iterator<DelegateMegaListener> it = activeMegaListeners.iterator();
            while (it.hasNext()) {
                DelegateMegaListener delegate = it.next();
                if (delegate.getUserListener() == listener) {
                	listenersToRemove.add(delegate);
                    it.remove();
                }
            }
        }
        
        for (int i=0;i<listenersToRemove.size();i++){
        	megaApi.removeListener(listenersToRemove.get(i));
        }        	
    }

    /**
     * Unregister a MegaRequestListener.
     * <p>
     * Stop receiving events from the specified listener.
     * 
     * @param listener
     *            Object that is unregistered.
     */
    public void removeRequestListener(MegaRequestListenerInterface listener) {
    	ArrayList<DelegateMegaRequestListener> listenersToRemove = new ArrayList<DelegateMegaRequestListener>();
        synchronized (activeRequestListeners) {
            Iterator<DelegateMegaRequestListener> it = activeRequestListeners.iterator();
            while (it.hasNext()) {
                DelegateMegaRequestListener delegate = it.next();
                if (delegate.getUserListener() == listener) {
                	listenersToRemove.add(delegate);
                    it.remove();
                }
            }
        }
        
        for (int i=0;i<listenersToRemove.size();i++){
        	megaApi.removeRequestListener(listenersToRemove.get(i));
        }
    }

    /**
     * Unregister a MegaTransferListener.
     * <p>
     * Stop receiving events from the specified listener.
     * 
     * @param listener
     *            Object that is unregistered.
     */
    public void removeTransferListener(MegaTransferListenerInterface listener) {
    	ArrayList<DelegateMegaTransferListener> listenersToRemove = new ArrayList<DelegateMegaTransferListener>();
    	
        synchronized (activeTransferListeners) {
            Iterator<DelegateMegaTransferListener> it = activeTransferListeners.iterator();
            while (it.hasNext()) {
                DelegateMegaTransferListener delegate = it.next();
                if (delegate.getUserListener() == listener) {
                	listenersToRemove.add(delegate);
                    it.remove();
                }
            }
        }
        
        for (int i=0;i<listenersToRemove.size();i++){
        	megaApi.removeTransferListener(listenersToRemove.get(i));
        }
    }

    /**
     * Unregister a MegaGlobalListener.
     * <p>
     * Stop receiving events from the specified listener.
     * 
     * @param listener
     *            Object that is unregistered.
     */
    public void removeGlobalListener(MegaGlobalListenerInterface listener) {
    	ArrayList<DelegateMegaGlobalListener> listenersToRemove = new ArrayList<DelegateMegaGlobalListener>();
    	
        synchronized (activeGlobalListeners) {
            Iterator<DelegateMegaGlobalListener> it = activeGlobalListeners.iterator();
            while (it.hasNext()) {
                DelegateMegaGlobalListener delegate = it.next();
                if (delegate.getUserListener() == listener) {
                	listenersToRemove.add(delegate);
                    it.remove();
                }
            }
        }
        
        for (int i=0;i<listenersToRemove.size();i++){
            megaApi.removeGlobalListener(listenersToRemove.get(i));
        }
    }

    /****************************************************************************************************/
    // UTILS
    /****************************************************************************************************/

    /**
     * Generates a hash based in the provided private key and email.
     * <p>
     * This is a time consuming operation (especially for low-end mobile devices). Since the resulting key is
     * required to log in, this function allows to do this step in a separate function. You should run this function
     * in a background thread, to prevent UI hangs. The resulting key can be used in MegaApiJava.fastLogin().
     * 
     * @param base64pwkey
     *            Private key returned by MegaApiJava.getBase64PwKey().
     * @return Base64-encoded hash.
     * @deprecated Legacy function soon to be removed.
     */
    @Deprecated public String getStringHash(String base64pwkey, String inBuf) {
        return megaApi.getStringHash(base64pwkey, inBuf);
    }

    /**
     * Get an URL to transfer the current session to the webclient
     *
     * This function creates a new session for the link so logging out in the web client won't log out
     * the current session.
     *
     * The associated request type with this request is MegaRequest::TYPE_GET_SESSION_TRANSFER_URL
     * Valid data in the MegaRequest object received in onRequestFinish when the error code
     * is MegaError::API_OK:
     * - MegaRequest::getLink - URL to open the desired page with the same account
     *
     * You take the ownership of the returned value.
     *
     * @param path Path inside https://mega.nz/# that we want to open with the current session
     *
     * For example, if you want to open https://mega.nz/#pro, the parameter of this function should be "pro".
     *
     * @param listener MegaRequestListener to track this request
     */
    public void getSessionTransferURL(String path, MegaRequestListenerInterface listener){
        megaApi.getSessionTransferURL(path, createDelegateRequestListener(listener));
    }

    /**
     * Get an URL to transfer the current session to the webclient
     *
     * This function creates a new session for the link so logging out in the web client won't log out
     * the current session.
     *
     * The associated request type with this request is MegaRequest::TYPE_GET_SESSION_TRANSFER_URL
     * Valid data in the MegaRequest object received in onRequestFinish when the error code
     * is MegaError::API_OK:
     * - MegaRequest::getLink - URL to open the desired page with the same account
     *
     * You take the ownership of the returned value.
     *
     * @param path Path inside https://mega.nz/# that we want to open with the current session
     *
     * For example, if you want to open https://mega.nz/#pro, the parameter of this function should be "pro".
     */
    public void getSessionTransferURL(String path){
        megaApi.getSessionTransferURL(path);
    }

    /**
     * Converts a Base32-encoded user handle (JID) to a MegaHandle.
     * <p>
     * @param base32Handle
     *            Base32-encoded handle (JID).
     * @return User handle.
     */
    public static long base32ToHandle(String base32Handle) {
        return MegaApi.base32ToHandle(base32Handle);
    }

    /**
     * Converts a Base64-encoded node handle to a MegaHandle.
     * <p>
     * The returned value can be used to recover a MegaNode using MegaApiJava.getNodeByHandle().
     * You can revert this operation using MegaApiJava.handleToBase64().
     * 
     * @param base64Handle
     *            Base64-encoded node handle.
     * @return Node handle.
     */
    public static long base64ToHandle(String base64Handle) {
        return MegaApi.base64ToHandle(base64Handle);
    }

    /**
     * Converts a Base64-encoded user handle to a MegaHandle
     *
     * You can revert this operation using MegaApi::userHandleToBase64
     *
     * @param base64Handle Base64-encoded node handle
     * @return Node handle
     */
    public static long base64ToUserHandle(String base64Handle){
        return MegaApi.base64ToUserHandle(base64Handle);
    }

    /**
     * Converts a MegaHandle to a Base64-encoded string.
     * <p>
     * You can revert this operation using MegaApiJava.base64ToHandle().
     * 
     * @param handle
     *            to be converted.
     * @return Base64-encoded node handle.
     */
    public static String handleToBase64(long handle) {
        return MegaApi.handleToBase64(handle);
    }

    /**
     * Converts a MegaHandle to a Base64-encoded string.
     * <p>
     * You take the ownership of the returned value.
     * You can revert this operation using MegaApiJava.base64ToHandle().
     * 
     * @param handle
     *            handle to be converted.
     * @return Base64-encoded user handle.
     */
    public static String userHandleToBase64(long handle) {
        return MegaApi.userHandleToBase64(handle);
    }

    /**
     * Add entropy to internal random number generators.
     * <p>
     * It's recommended to call this function with random data to
     * enhance security.
     * 
     * @param data
     *            Byte array with random data.
     * @param size
     *            Size of the byte array (in bytes).
     */
    public void addEntropy(String data, long size) {
        megaApi.addEntropy(data, size);
    }

    /**
     * Reconnect and retry all transfers.
     */
    public void reconnect() {
        megaApi.retryPendingConnections(true, true);
    }

    /**
     * Retry all pending requests.
     * <p>
     * When requests fails they wait some time before being retried. That delay grows exponentially if the request
     * fails again. For this reason, and since this request is very lightweight, it's recommended to call it with
     * the default parameters on every user interaction with the application. This will prevent very big delays
     * completing requests.
     */
    public void retryPendingConnections() {
        megaApi.retryPendingConnections();
    }

    /**
     * Check if server-side Rubbish Bin autopurging is enabled for the current account
     *
     * Before using this function, it's needed to:
     *  - If you are logged-in: call to MegaApi::login and MegaApi::fetchNodes.
     *
     * @return True if this feature is enabled. Otherwise false.
     */
    public boolean serverSideRubbishBinAutopurgeEnabled(){
        return megaApi.serverSideRubbishBinAutopurgeEnabled();
    }

    /**
     * Check if the new format for public links is enabled
     *
     * Before using this function, it's needed to:
     *  - If you are logged-in: call to MegaApi::login and MegaApi::fetchNodes.
     *  - If you are not logged-in: call to MegaApi::getMiscFlags.
     *
     * @return True if this feature is enabled. Otherwise, false.
     */
    public boolean newLinkFormatEnabled() {
        return megaApi.newLinkFormatEnabled();
    }

    /**
     * Check if multi-factor authentication can be enabled for the current account.
     *
     * Before using this function, it's needed to:
     *  - If you are logged-in: call to MegaApi::login and MegaApi::fetchNodes.
     *  - If you are not logged-in: call to MegaApi::getMiscFlags.
     *
     * @return True if multi-factor authentication can be enabled for the current account, otherwise false.
     */
    public boolean multiFactorAuthAvailable () {
        return megaApi.multiFactorAuthAvailable();
    }

    /**
     * Reset the verified phone number for the account logged in.
     *
     * The associated request type with this request is MegaRequest::TYPE_RESET_SMS_VERIFIED_NUMBER
     * If there's no verified phone number associated for the account logged in, the error code
     * provided in onRequestFinish is MegaError::API_ENOENT.
     *
     * @param listener MegaRequestListener to track this request
     */
    public void resetSmsVerifiedPhoneNumber(MegaRequestListenerInterface listener) {
        megaApi.resetSmsVerifiedPhoneNumber(createDelegateRequestListener(listener));
    }

    /**
     * Reset the verified phone number for the account logged in.
     *
     * The associated request type with this request is MegaRequest::TYPE_RESET_SMS_VERIFIED_NUMBER
     * If there's no verified phone number associated for the account logged in, the error code
     * provided in onRequestFinish is MegaError::API_ENOENT.
     */
    public void resetSmsVerifiedPhoneNumber() {
        megaApi.resetSmsVerifiedPhoneNumber();
    }

    /**
     * Check if multi-factor authentication is enabled for an account
     *
     * The associated request type with this request is MegaRequest::TYPE_MULTI_FACTOR_AUTH_CHECK
     * Valid data in the MegaRequest object received on callbacks:
     * - MegaRequest::getEmail - Returns the email sent in the first parameter
     *
     * Valid data in the MegaRequest object received in onRequestFinish when the error code
     * is MegaError::API_OK:
     * - MegaRequest::getFlag - Returns true if multi-factor authentication is enabled or false if it's disabled.
     *
     * @param email Email to check
     * @param listener MegaRequestListener to track this request
     */
    public void multiFactorAuthCheck(String email, MegaRequestListenerInterface listener){
        megaApi.multiFactorAuthCheck(email, createDelegateRequestListener(listener));
    }

    /**
     * Check if multi-factor authentication is enabled for an account
     *
     * The associated request type with this request is MegaRequest::TYPE_MULTI_FACTOR_AUTH_CHECK
     * Valid data in the MegaRequest object received on callbacks:
     * - MegaRequest::getEmail - Returns the email sent in the first parameter
     *
     * Valid data in the MegaRequest object received in onRequestFinish when the error code
     * is MegaError::API_OK:
     * - MegaRequest::getFlag - Returns true if multi-factor authentication is enabled or false if it's disabled.
     *
     * @param email Email to check
     */
    public void multiFactorAuthCheck(String email){
        megaApi.multiFactorAuthCheck(email);
    }

    /**
     * Get the secret code of the account to enable multi-factor authentication
     * The MegaApi object must be logged into an account to successfully use this function.
     *
     * The associated request type with this request is MegaRequest::TYPE_MULTI_FACTOR_AUTH_GET
     *
     * Valid data in the MegaRequest object received in onRequestFinish when the error code
     * is MegaError::API_OK:
     * - MegaRequest::getText - Returns the Base32 secret code needed to configure multi-factor authentication.
     *
     * @param listener MegaRequestListener to track this request
     */
    public void multiFactorAuthGetCode(MegaRequestListenerInterface listener){
        megaApi.multiFactorAuthGetCode(createDelegateRequestListener(listener));
    }

    /**
     * Get the secret code of the account to enable multi-factor authentication
     * The MegaApi object must be logged into an account to successfully use this function.
     *
     * The associated request type with this request is MegaRequest::TYPE_MULTI_FACTOR_AUTH_GET
     *
     * Valid data in the MegaRequest object received in onRequestFinish when the error code
     * is MegaError::API_OK:
     * - MegaRequest::getText - Returns the Base32 secret code needed to configure multi-factor authentication.
     */
    public void multiFactorAuthGetCode(){
        megaApi.multiFactorAuthGetCode();
    }

    /**
     * Enable multi-factor authentication for the account
     * The MegaApi object must be logged into an account to successfully use this function.
     *
     * The associated request type with this request is MegaRequest::TYPE_MULTI_FACTOR_AUTH_SET
     * Valid data in the MegaRequest object received on callbacks:
     * - MegaRequest::getFlag - Returns true
     * - MegaRequest::getPassword - Returns the pin sent in the first parameter
     *
     * @param pin Valid pin code for multi-factor authentication
     * @param listener MegaRequestListener to track this request
     */
    public void multiFactorAuthEnable(String pin, MegaRequestListenerInterface listener){
        megaApi.multiFactorAuthEnable(pin, createDelegateRequestListener(listener));
    }

    /**
     * Enable multi-factor authentication for the account
     * The MegaApi object must be logged into an account to successfully use this function.
     *
     * The associated request type with this request is MegaRequest::TYPE_MULTI_FACTOR_AUTH_SET
     * Valid data in the MegaRequest object received on callbacks:
     * - MegaRequest::getFlag - Returns true
     * - MegaRequest::getPassword - Returns the pin sent in the first parameter
     *
     * @param pin Valid pin code for multi-factor authentication
     */
    public void multiFactorAuthEnable(String pin){
        megaApi.multiFactorAuthEnable(pin);
    }

    /**
     * Disable multi-factor authentication for the account
     * The MegaApi object must be logged into an account to successfully use this function.
     *
     * The associated request type with this request is MegaRequest::TYPE_MULTI_FACTOR_AUTH_SET
     * Valid data in the MegaRequest object received on callbacks:
     * - MegaRequest::getFlag - Returns false
     * - MegaRequest::getPassword - Returns the pin sent in the first parameter
     *
     * @param pin Valid pin code for multi-factor authentication
     * @param listener MegaRequestListener to track this request
     */
    public void multiFactorAuthDisable(String pin, MegaRequestListenerInterface listener){
        megaApi.multiFactorAuthDisable(pin, createDelegateRequestListener(listener));
    }

    /**
     * Disable multi-factor authentication for the account
     * The MegaApi object must be logged into an account to successfully use this function.
     *
     * The associated request type with this request is MegaRequest::TYPE_MULTI_FACTOR_AUTH_SET
     * Valid data in the MegaRequest object received on callbacks:
     * - MegaRequest::getFlag - Returns false
     * - MegaRequest::getPassword - Returns the pin sent in the first parameter
     *
     * @param pin Valid pin code for multi-factor authentication
     */
    public void multiFactorAuthDisable(String pin){
        megaApi.multiFactorAuthDisable(pin);
    }

    /**
     * Log in to a MEGA account with multi-factor authentication enabled
     *
     * The associated request type with this request is MegaRequest::TYPE_LOGIN.
     * Valid data in the MegaRequest object received on callbacks:
     * - MegaRequest::getEmail - Returns the first parameter
     * - MegaRequest::getPassword - Returns the second parameter
     * - MegaRequest::getText - Returns the third parameter
     *
     * If the email/password aren't valid the error code provided in onRequestFinish is
     * MegaError::API_ENOENT.
     *
     * @param email Email of the user
     * @param password Password
     * @param pin Pin code for multi-factor authentication
     * @param listener MegaRequestListener to track this request
     */
    public void multiFactorAuthLogin(String email, String password, String pin, MegaRequestListenerInterface listener){
        megaApi.multiFactorAuthLogin(email, password, pin, createDelegateRequestListener(listener));
    }

    /**
     * Log in to a MEGA account with multi-factor authentication enabled
     *
     * The associated request type with this request is MegaRequest::TYPE_LOGIN.
     * Valid data in the MegaRequest object received on callbacks:
     * - MegaRequest::getEmail - Returns the first parameter
     * - MegaRequest::getPassword - Returns the second parameter
     * - MegaRequest::getText - Returns the third parameter
     *
     * If the email/password aren't valid the error code provided in onRequestFinish is
     * MegaError::API_ENOENT.
     *
     * @param email Email of the user
     * @param password Password
     * @param pin Pin code for multi-factor authentication
     */
    public void multiFactorAuthLogin(String email, String password, String pin){
        megaApi.multiFactorAuthLogin(email, password, pin);
    }

    /**
     * Change the password of a MEGA account with multi-factor authentication enabled
     *
     * The associated request type with this request is MegaRequest::TYPE_CHANGE_PW
     * Valid data in the MegaRequest object received on callbacks:
     * - MegaRequest::getPassword - Returns the old password (if it was passed as parameter)
     * - MegaRequest::getNewPassword - Returns the new password
     * - MegaRequest::getText - Returns the pin code for multi-factor authentication
     *
     * @param oldPassword Old password (optional, it can be NULL to not check the old password)
     * @param newPassword New password
     * @param pin Pin code for multi-factor authentication
     * @param listener MegaRequestListener to track this request
     */
    public void multiFactorAuthChangePassword(String oldPassword, String newPassword, String pin, MegaRequestListenerInterface listener){
        megaApi.multiFactorAuthChangePassword(oldPassword, newPassword, pin, createDelegateRequestListener(listener));
    }

    /**
     * Change the password of a MEGA account with multi-factor authentication enabled
     *
     * The associated request type with this request is MegaRequest::TYPE_CHANGE_PW
     * Valid data in the MegaRequest object received on callbacks:
     * - MegaRequest::getPassword - Returns the old password (if it was passed as parameter)
     * - MegaRequest::getNewPassword - Returns the new password
     * - MegaRequest::getText - Returns the pin code for multi-factor authentication
     *
     * @param oldPassword Old password (optional, it can be NULL to not check the old password)
     * @param newPassword New password
     * @param pin Pin code for multi-factor authentication
     */
    public void multiFactorAuthChangePassword(String oldPassword, String newPassword, String pin){
        megaApi.multiFactorAuthChangePassword(oldPassword, newPassword, pin);
    }

    /**
     * Initialize the change of the email address associated to an account with multi-factor authentication enabled.
     *
     * The associated request type with this request is MegaRequest::TYPE_GET_CHANGE_EMAIL_LINK.
     * Valid data in the MegaRequest object received on all callbacks:
     * - MegaRequest::getEmail - Returns the email for the account
     * - MegaRequest::getText - Returns the pin code for multi-factor authentication
     *
     * If this request succeeds, a change-email link will be sent to the specified email address.
     * If no user is logged in, you will get the error code MegaError::API_EACCESS in onRequestFinish().
     *
     * If the MEGA account is a sub-user business account, onRequestFinish will
     * be called with the error code MegaError::API_EMASTERONLY.
     *
     * @param email The new email to be associated to the account.
     * @param pin Pin code for multi-factor authentication
     * @param listener MegaRequestListener to track this request
     */
    public void multiFactorAuthChangeEmail(String email, String pin, MegaRequestListenerInterface listener){
        megaApi.multiFactorAuthChangeEmail(email, pin, createDelegateRequestListener(listener));
    }

    /**
     * Initialize the change of the email address associated to an account with multi-factor authentication enabled.
     *
     * The associated request type with this request is MegaRequest::TYPE_GET_CHANGE_EMAIL_LINK.
     * Valid data in the MegaRequest object received on all callbacks:
     * - MegaRequest::getEmail - Returns the email for the account
     * - MegaRequest::getText - Returns the pin code for multi-factor authentication
     *
     * If this request succeeds, a change-email link will be sent to the specified email address.
     * If no user is logged in, you will get the error code MegaError::API_EACCESS in onRequestFinish().
     *
     * If the MEGA account is a sub-user business account, onRequestFinish will
     * be called with the error code MegaError::API_EMASTERONLY.
     *
     * @param email The new email to be associated to the account.
     * @param pin Pin code for multi-factor authentication
     */
    public void multiFactorAuthChangeEmail(String email, String pin){
        megaApi.multiFactorAuthChangeEmail(email, pin);
    }


    /**
     * Initialize the cancellation of an account.
     *
     * The associated request type with this request is MegaRequest::TYPE_GET_CANCEL_LINK.
     *
     * If this request succeeds, a cancellation link will be sent to the email address of the user.
     * If no user is logged in, you will get the error code MegaError::API_EACCESS in onRequestFinish().
     *
     * Valid data in the MegaRequest object received on all callbacks:
     * - MegaRequest::getText - Returns the pin code for multi-factor authentication
     *
     * If the MEGA account is a sub-user business account, onRequestFinish will
     * be called with the error code MegaError::API_EMASTERONLY.
     *
     * @see MegaApi::confirmCancelAccount
     *
     * @param pin Pin code for multi-factor authentication
     * @param listener MegaRequestListener to track this request
     */
    public void multiFactorAuthCancelAccount(String pin, MegaRequestListenerInterface listener){
        megaApi.multiFactorAuthCancelAccount(pin, createDelegateRequestListener(listener));
    }

    /**
     * Initialize the cancellation of an account.
     *
     * The associated request type with this request is MegaRequest::TYPE_GET_CANCEL_LINK.
     *
     * If this request succeeds, a cancellation link will be sent to the email address of the user.
     * If no user is logged in, you will get the error code MegaError::API_EACCESS in onRequestFinish().
     *
     * Valid data in the MegaRequest object received on all callbacks:
     * - MegaRequest::getText - Returns the pin code for multi-factor authentication
     *
     * If the MEGA account is a sub-user business account, onRequestFinish will
     * be called with the error code MegaError::API_EMASTERONLY.
     *
     * @see MegaApi::confirmCancelAccount
     *
     * @param pin Pin code for multi-factor authentication
     */
    public void multiFactorAuthCancelAccount(String pin){
        megaApi.multiFactorAuthCancelAccount(pin);
    }

    /**
     * Fetch details related to time zones and the current default
     *
     * The associated request type with this request is MegaRequest::TYPE_FETCH_TIMEZONE.
     *
     * Valid data in the MegaRequest object received in onRequestFinish when the error code
     * is MegaError::API_OK:
     * - MegaRequest::getMegaTimeZoneDetails - Returns details about timezones and the current default
     *
     * @param listener MegaRequestListener to track this request
     */
    void fetchTimeZone(MegaRequestListenerInterface listener){
        megaApi.fetchTimeZone(createDelegateRequestListener(listener));
    }

    /**
     * Fetch details related to time zones and the current default
     *
     * The associated request type with this request is MegaRequest::TYPE_FETCH_TIMEZONE.
     *
     * Valid data in the MegaRequest object received in onRequestFinish when the error code
     * is MegaError::API_OK:
     * - MegaRequest::getMegaTimeZoneDetails - Returns details about timezones and the current default
     *
     */
    void fetchTimeZone(){
        megaApi.fetchTimeZone();
    }

    /**
     * Log in to a MEGA account.
     * <p>
     * The associated request type with this request is MegaRequest.TYPE_LOGIN.
     * Valid data in the MegaRequest object received on callbacks: <br>
     * - MegaRequest.getEmail() - Returns the first parameter. <br>
     * - MegaRequest.getPassword() - Returns the second parameter.
     * <p>
     * If the email/password are not valid the error code provided in onRequestFinish() is
     * MegaError.API_ENOENT.
     * 
     * @param email
     *            Email of the user.
     * @param password
     *            Password.
     * @param listener
     *            MegaRequestListener to track this request.
     */
    public void login(String email, String password, MegaRequestListenerInterface listener) {
        megaApi.login(email, password, createDelegateRequestListener(listener));
    }

    /**
     * Log in to a MEGA account.
     * <p>
     * @param email
     *            Email of the user.
     * @param password
     *            Password.
     */
    public void login(String email, String password) {
        megaApi.login(email, password);
    }

    /**
     * Log in to a public folder using a folder link.
     * <p>
     * After a successful login, you should call MegaApiJava.fetchNodes() to get filesystem and
     * start working with the folder.
     * <p>
     * The associated request type with this request is MegaRequest.TYPE_LOGIN.
     * Valid data in the MegaRequest object received on callbacks: <br>
     * - MegaRequest.getEmail() - Returns the string "FOLDER". <br>
     * - MegaRequest.getLink() - Returns the public link to the folder.
     * 
     * @param megaFolderLink
     *            link to a folder in MEGA.
     * @param listener
     *            MegaRequestListener to track this request.
     */
    public void loginToFolder(String megaFolderLink, MegaRequestListenerInterface listener) {
        megaApi.loginToFolder(megaFolderLink, createDelegateRequestListener(listener));
    }

    /**
     * Log in to a public folder using a folder link.
     * <p>
     * After a successful login, you should call MegaApiJava.fetchNodes() to get filesystem and
     * start working with the folder.
     * 
     * @param megaFolderLink
     *            link to a folder in MEGA.
     */
    public void loginToFolder(String megaFolderLink) {
        megaApi.loginToFolder(megaFolderLink);
    }

    /**
     * Log in to a MEGA account using precomputed keys.
     * <p>
     * The associated request type with this request is MegaRequest.TYPE_LOGIN.
     * Valid data in the MegaRequest object received on callbacks: <br>
     * - MegaRequest.getEmail() - Returns the first parameter. <br>
     * - MegaRequest.getPassword() - Returns the second parameter. <br>
     * - MegaRequest.getPrivateKey() - Returns the third parameter.
     * <p>
     * If the email/stringHash/base64pwKey are not valid the error code provided in onRequestFinish() is
     * MegaError.API_ENOENT.
     * 
     * @param email
     *            Email of the user.
     * @param stringHash
     *            Hash of the email returned by MegaApiJava.getStringHash().
     * @param base64pwkey
     *            Private key calculated using MegaApiJava.getBase64PwKey().
     * @param listener
     *            MegaRequestListener to track this request.
     */
    public void fastLogin(String email, String stringHash, String base64pwkey, MegaRequestListenerInterface listener) {
        megaApi.fastLogin(email, stringHash, base64pwkey, createDelegateRequestListener(listener));
    }

    /**
     * Log in to a MEGA account using precomputed keys.
     * 
     * @param email
     *            Email of the user.
     * @param stringHash
     *            Hash of the email returned by MegaApiJava.getStringHash().
     * @param base64pwkey
     *            Private key calculated using MegaApiJava.getBase64PwKey().
     */
    public void fastLogin(String email, String stringHash, String base64pwkey) {
        megaApi.fastLogin(email, stringHash, base64pwkey);
    }

    /**
     * Log in to a MEGA account using a session key.
     * <p>
     * The associated request type with this request is MegaRequest.TYPE_LOGIN.
     * Valid data in the MegaRequest object received on callbacks: <br>
     * - MegaRequest.getSessionKey() - Returns the session key.
     * 
     * @param session
     *            Session key previously dumped with MegaApiJava.dumpSession().
     * @param listener
     *            MegaRequestListener to track this request.
     */
    public void fastLogin(String session, MegaRequestListenerInterface listener) {
        megaApi.fastLogin(session, createDelegateRequestListener(listener));
    }

    /**
     * Log in to a MEGA account using a session key.
     * 
     * @param session
     *            Session key previously dumped with MegaApiJava.dumpSession().
     */
    public void fastLogin(String session) {
        megaApi.fastLogin(session);
    }

    /**
     * Close a MEGA session.
     * 
     * All clients using this session will be automatically logged out.
     * <p>
     * You can get session information using MegaApiJava.getExtendedAccountDetails().
     * Then use MegaAccountDetails.getNumSessions and MegaAccountDetails.getSession
     * to get session info.
     * MegaAccountSession.getHandle provides the handle that this function needs.
     * <p>
     * If you use mega.INVALID_HANDLE, all sessions except the current one will be closed.
     * 
     * @param sessionHandle
     *            of the session. Use mega.INVALID_HANDLE to cancel all sessions except the current one.
     * @param listener
     *            MegaRequestListenerInterface to track this request.
     */
    public void killSession(long sessionHandle, MegaRequestListenerInterface listener) {
        megaApi.killSession(sessionHandle, createDelegateRequestListener(listener));
    }

    /**
     * Close a MEGA session.
     * <p>
     * All clients using this session will be automatically logged out.
     * <p>
     * You can get session information using MegaApiJava.getExtendedAccountDetails().
     * Then use MegaAccountDetails.getNumSessions and MegaAccountDetails.getSession
     * to get session info.
     * MegaAccountSession.getHandle provides the handle that this function needs.
     * <p>
     * If you use mega.INVALID_HANDLE, all sessions except the current one will be closed.
     * 
     * @param sessionHandle
     *            of the session. Use mega.INVALID_HANDLE to cancel all sessions except the current one.
     */
    public void killSession(long sessionHandle) {
        megaApi.killSession(sessionHandle);
    }

    /**
     * Get data about the logged account.
     * <p>
     * The associated request type with this request is MegaRequest.TYPE_GET_USER_DATA.
     * <p>
     * Valid data in the MegaRequest object received in onRequestFinish() when the error code
     * is MegaError.API_OK: <br>
     * - MegaRequest.getName() - Returns the name of the logged user. <br>
     * - MegaRequest.getPassword() - Returns the the public RSA key of the account, Base64-encoded. <br>
     * - MegaRequest.getPrivateKey() - Returns the private RSA key of the account, Base64-encoded.
     * 
     * @param listener
     *            MegaRequestListenerInterface to track this request.
     */
    public void getUserData(MegaRequestListenerInterface listener) {
        megaApi.getUserData(createDelegateRequestListener(listener));
    }

    /**
     * Get data about the logged account.
     * 
     */
    public void getUserData() {
        megaApi.getUserData();
    }

    /**
     * Get data about a contact.
     * <p>
     * The associated request type with this request is MegaRequest.TYPE_GET_USER_DATA.
     * Valid data in the MegaRequest object received on callbacks:
     * - MegaRequest.getEmail - Returns the email of the contact
     * <p>
     * Valid data in the MegaRequest object received in onRequestFinish() when the error code
     * is MegaError.API_OK: <br>
     * - MegaRequest.getText() - Returns the XMPP ID of the contact. <br>
     * - MegaRequest.getPassword() - Returns the public RSA key of the contact, Base64-encoded.
     * 
     * @param user
     *            Contact to get the data.
     * @param listener
     *            MegaRequestListenerInterface to track this request.
     */
    public void getUserData(MegaUser user, MegaRequestListenerInterface listener) {
        megaApi.getUserData(user, createDelegateRequestListener(listener));
    }

    /**
     * Get data about a contact.
     * 
     * @param user
     *            Contact to get the data.
     */
    public void getUserData(MegaUser user) {
        megaApi.getUserData(user);
    }

    /**
     * Get data about a contact.
     * <p>
     * The associated request type with this request is MegaRequest.TYPE_GET_USER_DATA.
     * Valid data in the MegaRequest object received on callbacks: <br>
     * - MegaRequest.getEmail() - Returns the email or the Base64 handle of the contact.
     * <p>
     * Valid data in the MegaRequest object received in onRequestFinish() when the error code
     * is MegaError.API_OK: <br>
     * - MegaRequest.getText() - Returns the XMPP ID of the contact. <br>
     * - MegaRequest.getPassword() - Returns the public RSA key of the contact, Base64-encoded.
     * 
     * @param user
     *            Email or Base64 handle of the contact.
     * @param listener
     *            MegaRequestListenerInterface to track this request.
     */
    public void getUserData(String user, MegaRequestListenerInterface listener) {
        megaApi.getUserData(user, createDelegateRequestListener(listener));
    }

    /**
     * Get data about a contact.
     * 
     * @param user
     *            Email or Base64 handle of the contact.
     */
    public void getUserData(String user) {
        megaApi.getUserData(user);
    }

    /**
     * Fetch miscellaneous flags when not logged in
     *
     * The associated request type with this request is MegaRequest::TYPE_GET_MISC_FLAGS.
     *
     * When onRequestFinish is called with MegaError::API_OK, the global flags are available.
     * If you are logged in into an account, the error code provided in onRequestFinish is
     * MegaError::API_EACCESS.
     *
     * @see MegaApi::multiFactorAuthAvailable
     * @see MegaApi::newLinkFormatEnabled
     * @see MegaApi::smsAllowedState
     *
     * @param listener MegaRequestListener to track this request
     */
    public void getMiscFlags(MegaRequestListenerInterface listener) {
        megaApi.getMiscFlags(createDelegateRequestListener(listener));
    }

    /**
     * Fetch miscellaneous flags when not logged in
     *
     * The associated request type with this request is MegaRequest::TYPE_GET_MISC_FLAGS.
     *
     * When onRequestFinish is called with MegaError::API_OK, the global flags are available.
     * If you are logged in into an account, the error code provided in onRequestFinish is
     * MegaError::API_EACCESS.
     *
     * @see MegaApi::multiFactorAuthAvailable
     * @see MegaApi::newLinkFormatEnabled
     * @see MegaApi::smsAllowedState
     */
    public void getMiscFlags() {
        megaApi.getMiscFlags();
    }

    /**
     * Trigger special account state changes for own accounts, for testing
     *
     * Because the dev API command allows a wide variety of state changes including suspension and unsuspension,
     * it has restrictions on which accounts you can target, and where it can be called from.
     *
     * Your client must be on a company VPN IP address.
     *
     * The target account must be an @mega email address. The target account must either be the calling account,
     * OR a related account via a prefix and + character. For example if the calling account is name1+test@mega.co.nz
     * then it can perform a dev command on itself or on name1@mega.co.nz, name1+bob@mega.co.nz etc, but NOT on
     * name2@mega.co.nz or name2+test@meg.co.nz.
     *
     * The associated request type with this request is MegaRequest::TYPE_SEND_DEV_COMMAND.
     * Valid data in the MegaRequest object received on callbacks:
     * - MegaRequest::getName - Returns the first parameter
     * - MegaRequest::getEmail - Returns the second parameter
     *
     * Possible errors are:
     *  - EACCESS if the calling account is not allowed to perform this method (not a mega email account, not the right IP, etc).
     *  - EARGS if the subcommand is not present or is invalid
     *  - EBLOCKED if the target account is not allowed (this could also happen if the target account does not exist)
     *
     * Possible commands:
     *  - "aodq" - Advance ODQ Warning State
     *      If called, this will advance your ODQ warning state until the final warning state,
     *      at which point it will turn on the ODQ paywall for your account. It requires an account lock on the target account.
     *      This subcommand will return the 'step' of the warning flow you have advanced to - 1, 2, 3 or 4
     *      (the paywall is turned on at step 4)
     *
     *      Valid data in the MegaRequest object received in onRequestFinish when the error code is MegaError::API_OK:
     *       + MegaRequest::getNumber - Returns the number of warnings (1, 2, 3 or 4).
     *
     *      Possible errors in addition to the standard dev ones are:
     *       + EFAILED - your account is not in the RED stoplight state
     *
     * @param command The subcommand for the specific operation
     * @param email Optional email of the target email's account. If null, it will use the logged-in account
     * @param listener MegaRequestListener to track this request
     */
    public void sendDevCommand(String command, String email, MegaRequestListenerInterface listener) {
        megaApi.sendDevCommand(command, email, createDelegateRequestListener(listener));
    }

    /**
     * Returns the current session key.
     * <p>
     * You have to be logged in to get a valid session key. Otherwise,
     * this function returns null.
     * 
     * @return Current session key.
     */
    public String dumpSession() {
        return megaApi.dumpSession();
    }

    /**
     * Initialize the creation of a new MEGA account, with firstname and lastname
     *
     * The associated request type with this request is MegaRequest::TYPE_CREATE_ACCOUNT.
     * Valid data in the MegaRequest object received on callbacks:
     * - MegaRequest::getEmail - Returns the email for the account
     * - MegaRequest::getPassword - Returns the password for the account
     * - MegaRequest::getName - Returns the firstname of the user
     * - MegaRequest::getText - Returns the lastname of the user
     *
     * Valid data in the MegaRequest object received in onRequestFinish when the error code
     * is MegaError::API_OK:
     * - MegaRequest::getSessionKey - Returns the session id to resume the process
     *
     * If this request succeeds, a new ephemeral session will be created for the new user
     * and a confirmation email will be sent to the specified email address. The app may
     * resume the create-account process by using MegaApi::resumeCreateAccount.
     *
     * If an account with the same email already exists, you will get the error code
     * MegaError::API_EEXIST in onRequestFinish
     *
     * @param email Email for the account
     * @param password Password for the account
     * @param firstname Firstname of the user
     * @param lastname Lastname of the user
     * @param listener MegaRequestListener to track this request
     */
    public void createAccount(String email, String password, String firstname, String lastname, MegaRequestListenerInterface listener){
    	megaApi.createAccount(email, password, firstname, lastname, createDelegateRequestListener(listener));
    }

    /**
     * Initialize the creation of a new MEGA account, with firstname and lastname
     *
     * The associated request type with this request is MegaRequest::TYPE_CREATE_ACCOUNT.
     * Valid data in the MegaRequest object received on callbacks:
     * - MegaRequest::getEmail - Returns the email for the account
     * - MegaRequest::getPassword - Returns the password for the account
     * - MegaRequest::getName - Returns the firstname of the user
     * - MegaRequest::getText - Returns the lastname of the user
     *
     * Valid data in the MegaRequest object received in onRequestFinish when the error code
     * is MegaError::API_OK:
     * - MegaRequest::getSessionKey - Returns the session id to resume the process
     *
     * If this request succeeds, a new ephemeral session will be created for the new user
     * and a confirmation email will be sent to the specified email address. The app may
     * resume the create-account process by using MegaApi::resumeCreateAccount.
     *
     * If an account with the same email already exists, you will get the error code
     * MegaError::API_EEXIST in onRequestFinish
     *
     * @param email Email for the account
     * @param password Password for the account
     * @param firstname Firstname of the user
     * @param lastname Lastname of the user
     */
    public void createAccount(String email, String password, String firstname, String lastname){
        megaApi.createAccount(email, password, firstname, lastname);
    }

    /**
     * Initialize the creation of a new MEGA account, with firstname and lastname
     *
     * The associated request type with this request is MegaRequest::TYPE_CREATE_ACCOUNT.
     * Valid data in the MegaRequest object received on callbacks:
     * - MegaRequest::getEmail - Returns the email for the account
     * - MegaRequest::getPassword - Returns the password for the account
     * - MegaRequest::getName - Returns the firstname of the user
     * - MegaRequest::getText - Returns the lastname of the user
     * - MegaRequest::getNodeHandle - Returns the last public node handle accessed
     * - MegaRequest::getAccess - Returns the type of lastPublicHandle
     * - MegaRequest::getTransferredBytes - Returns the timestamp of the last access
     *
     * Valid data in the MegaRequest object received in onRequestFinish when the error code
     * is MegaError::API_OK:
     * - MegaRequest::getSessionKey - Returns the session id to resume the process
     *
     * If this request succeeds, a new ephemeral session will be created for the new user
     * and a confirmation email will be sent to the specified email address. The app may
     * resume the create-account process by using MegaApi::resumeCreateAccount.
     *
     * If an account with the same email already exists, you will get the error code
     * MegaError::API_EEXIST in onRequestFinish
     *
     * @param email Email for the account
     * @param password Password for the account
     * @param firstname Firstname of the user
     * @param lastname Lastname of the user
     * @param lastPublicHandle Last public node handle accessed by the user in the last 24h
     * @param lastPublicHandleType Indicates the type of lastPublicHandle, valid values are:
     *      - MegaApi::AFFILIATE_TYPE_ID = 1
     *      - MegaApi::AFFILIATE_TYPE_FILE_FOLDER = 2
     *      - MegaApi::AFFILIATE_TYPE_CHAT = 3
     *      - MegaApi::AFFILIATE_TYPE_CONTACT = 4
     *
     * @param lastAccessTimestamp Timestamp of the last access
     * @param listener MegaRequestListener to track this request
     */
    public void createAccount(String email, String password, String firstname, String lastname,
                              long lastPublicHandle, int lastPublicHandleType, long lastAccessTimestamp,
                              MegaRequestListenerInterface listener) {
        megaApi.createAccount(email, password, firstname,
                lastname, lastPublicHandle, lastPublicHandleType, lastAccessTimestamp,
                createDelegateRequestListener(listener));
    }

    /**
     * Initialize the creation of a new MEGA account, with firstname and lastname
     *
     * The associated request type with this request is MegaRequest::TYPE_CREATE_ACCOUNT.
     * Valid data in the MegaRequest object received on callbacks:
     * - MegaRequest::getEmail - Returns the email for the account
     * - MegaRequest::getPassword - Returns the password for the account
     * - MegaRequest::getName - Returns the firstname of the user
     * - MegaRequest::getText - Returns the lastname of the user
     * - MegaRequest::getNodeHandle - Returns the last public node handle accessed
     * - MegaRequest::getAccess - Returns the type of lastPublicHandle
     * - MegaRequest::getTransferredBytes - Returns the timestamp of the last access
     *
     * Valid data in the MegaRequest object received in onRequestFinish when the error code
     * is MegaError::API_OK:
     * - MegaRequest::getSessionKey - Returns the session id to resume the process
     *
     * If this request succeeds, a new ephemeral session will be created for the new user
     * and a confirmation email will be sent to the specified email address. The app may
     * resume the create-account process by using MegaApi::resumeCreateAccount.
     *
     * If an account with the same email already exists, you will get the error code
     * MegaError::API_EEXIST in onRequestFinish
     *
     * @param email Email for the account
     * @param password Password for the account
     * @param firstname Firstname of the user
     * @param lastname Lastname of the user
     * @param lastPublicHandle Last public node handle accessed by the user in the last 24h
     * @param lastPublicHandleType Indicates the type of lastPublicHandle, valid values are:
     *      - MegaApi::AFFILIATE_TYPE_ID = 1
     *      - MegaApi::AFFILIATE_TYPE_FILE_FOLDER = 2
     *      - MegaApi::AFFILIATE_TYPE_CHAT = 3
     *      - MegaApi::AFFILIATE_TYPE_CONTACT = 4
     *
     * @param lastAccessTimestamp Timestamp of the last access
     */
    public void createAccount(String email, String password, String firstname, String lastname,
                              long lastPublicHandle, int lastPublicHandleType, long lastAccessTimestamp) {
        megaApi.createAccount(email, password, firstname, lastname, lastPublicHandle, lastPublicHandleType, lastAccessTimestamp);
    }

    /**
     * Resume a registration process
     *
     * When a user begins the account registration process by calling MegaApi::createAccount,
     * an ephemeral account is created.
     *
     * Until the user successfully confirms the signup link sent to the provided email address,
     * you can resume the ephemeral session in order to change the email address, resend the
     * signup link (@see MegaApi::sendSignupLink) and also to receive notifications in case the
     * user confirms the account using another client (MegaGlobalListener::onAccountUpdate or
     * MegaListener::onAccountUpdate).
     *
     * The associated request type with this request is MegaRequest::TYPE_CREATE_ACCOUNT.
     * Valid data in the MegaRequest object received on callbacks:
     * - MegaRequest::getSessionKey - Returns the session id to resume the process
     * - MegaRequest::getParamType - Returns the value 1
     *
     * In case the account is already confirmed, the associated request will fail with
     * error MegaError::API_EARGS.
     *
     * @param sid Session id valid for the ephemeral account (@see MegaApi::createAccount)
     * @param listener MegaRequestListener to track this request
     */
    public void resumeCreateAccount(String sid, MegaRequestListenerInterface listener) {
        megaApi.resumeCreateAccount(sid, createDelegateRequestListener(listener));
    }

    /**
     * Resume a registration process
     *
     * When a user begins the account registration process by calling MegaApi::createAccount,
     * an ephemeral account is created.
     *
     * Until the user successfully confirms the signup link sent to the provided email address,
     * you can resume the ephemeral session in order to change the email address, resend the
     * signup link (@see MegaApi::sendSignupLink) and also to receive notifications in case the
     * user confirms the account using another client (MegaGlobalListener::onAccountUpdate or
     * MegaListener::onAccountUpdate).
     *
     * The associated request type with this request is MegaRequest::TYPE_CREATE_ACCOUNT.
     * Valid data in the MegaRequest object received on callbacks:
     * - MegaRequest::getSessionKey - Returns the session id to resume the process
     * - MegaRequest::getParamType - Returns the value 1
     *
     * In case the account is already confirmed, the associated request will fail with
     * error MegaError::API_EARGS.
     *
     * @param sid Session id valid for the ephemeral account (@see MegaApi::createAccount)
     */
    public void resumeCreateAccount(String sid) {
        megaApi.resumeCreateAccount(sid);
    }

    /**
     * Sends the confirmation email for a new account
     *
     * This function is useful to send the confirmation link again or to send it to a different
     * email address, in case the user mistyped the email at the registration form.
     *
     * @param email Email for the account
     * @param name Firstname of the user
     * @param password Password for the account
     * @param listener MegaRequestListener to track this request
     */
    public void sendSignupLink(String email, String name, String password, MegaRequestListenerInterface listener) {
        megaApi.sendSignupLink(email, name, password, createDelegateRequestListener(listener));
    }

    /**
     * Sends the confirmation email for a new account
     *
     * This function is useful to send the confirmation link again or to send it to a different
     * email address, in case the user mistyped the email at the registration form.
     *
     * @param email Email for the account
     * @param name Firstname of the user
     * @param password Password for the account
     */
    public void sendSignupLink(String email, String name, String password) {
        megaApi.sendSignupLink(email, name, password);
    }

    /**
     * Get information about a confirmation link.
     * <p>
     * The associated request type with this request is MegaRequest.TYPE_QUERY_SIGNUP_LINK.
     * Valid data in the MegaRequest object received on all callbacks: <br>
     * - MegaRequest.getLink() - Returns the confirmation link.
     * <p>
     * Valid data in the MegaRequest object received in onRequestFinish() when the error code
     * is MegaError.API_OK: <br>
     * - MegaRequest.getEmail() - Return the email associated with the confirmation link. <br>
     * - MegaRequest.getName() - Returns the name associated with the confirmation link.
     * 
     * @param link
     *            Confirmation link.
     * @param listener
     *            MegaRequestListener to track this request.
     */
    public void querySignupLink(String link, MegaRequestListenerInterface listener) {
        megaApi.querySignupLink(link, createDelegateRequestListener(listener));
    }

    /**
     * Get information about a confirmation link.
     * 
     * @param link
     *            Confirmation link.
     */
    public void querySignupLink(String link) {
        megaApi.querySignupLink(link);
    }

    /**
     * Confirm a MEGA account using a confirmation link and the user password.
     * <p>
     * The associated request type with this request is MegaRequest.TYPE_CONFIRM_ACCOUNT
     * Valid data in the MegaRequest object received on callbacks: <br>
     * - MegaRequest.getLink() - Returns the confirmation link. <br>
     * - MegaRequest.getPassword() - Returns the password.
     * <p>
     * Valid data in the MegaRequest object received in onRequestFinish() when the error code
     * is MegaError.API_OK: <br>
     * - MegaRequest.getEmail() - Email of the account. <br>
     * - MegaRequest.getName() - Name of the user.
     * 
     * @param link
     *            Confirmation link.
     * @param password
     *            Password for the account.
     * @param listener
     *            MegaRequestListener to track this request.
     */
    public void confirmAccount(String link, String password, MegaRequestListenerInterface listener) {
        megaApi.confirmAccount(link, password, createDelegateRequestListener(listener));
    }

    /**
     * Confirm a MEGA account using a confirmation link and the user password.
     * 
     * @param link
     *            Confirmation link.
     * @param password
     *            Password for the account.
     */
    public void confirmAccount(String link, String password) {
        megaApi.confirmAccount(link, password);
    }

    /**
     * Confirm a MEGA account using a confirmation link and a precomputed key.
     * <p>
     * The associated request type with this request is MegaRequest.TYPE_CONFIRM_ACCOUNT
     * Valid data in the MegaRequest object received on callbacks: <br>
     * - MegaRequest.getLink() - Returns the confirmation link. <br>
     * - MegaRequest.getPrivateKey() - Returns the base64pwkey parameter.
     * <p>
     * Valid data in the MegaRequest object received in onRequestFinish() when the error code
     * is MegaError.API_OK: <br>
     * - MegaRequest.getEmail() - Email of the account. <br>
     * - MegaRequest.getName() - Name of the user.
     * 
     * @param link
     *            Confirmation link.
     * @param base64pwkey
     *            Private key precomputed with MegaApiJava.getBase64PwKey().
     * @param listener
     *            MegaRequestListener to track this request.
     */
    public void fastConfirmAccount(String link, String base64pwkey, MegaRequestListenerInterface listener) {
        megaApi.fastConfirmAccount(link, base64pwkey, createDelegateRequestListener(listener));
    }

    /**
     * Confirm a MEGA account using a confirmation link and a precomputed key.
     * 
     * @param link
     *            Confirmation link.
     * @param base64pwkey
     *            Private key precomputed with MegaApiJava.getBase64PwKey().
     */
    public void fastConfirmAccount(String link, String base64pwkey) {
        megaApi.fastConfirmAccount(link, base64pwkey);
    }

    /**
     * Initialize the reset of the existing password, with and without the Master Key.
     *
     * The associated request type with this request is MegaRequest::TYPE_GET_RECOVERY_LINK.
     * Valid data in the MegaRequest object received on callbacks:
     * - MegaRequest::getEmail - Returns the email for the account
     * - MegaRequest::getFlag - Returns whether the user has a backup of the master key or not.
     *
     * If this request succeed, a recovery link will be sent to the user.
     * If no account is registered under the provided email, you will get the error code
     * MegaError::API_EEXIST in onRequestFinish
     *
     * @param email Email used to register the account whose password wants to be reset.
     * @param hasMasterKey True if the user has a backup of the master key. Otherwise, false.
     * @param listener MegaRequestListener to track this request
     */

    public void resetPassword(String email, boolean hasMasterKey, MegaRequestListenerInterface listener){
        megaApi.resetPassword(email, hasMasterKey, createDelegateRequestListener(listener));
    }

    /**
     * Get information about a recovery link created by MegaApi::resetPassword.
     *
     * The associated request type with this request is MegaRequest::TYPE_QUERY_RECOVERY_LINK
     * Valid data in the MegaRequest object received on all callbacks:
     * - MegaRequest::getLink - Returns the recovery link
     *
     * Valid data in the MegaRequest object received in onRequestFinish when the error code
     * is MegaError::API_OK:
     * - MegaRequest::getEmail - Return the email associated with the link
     * - MegaRequest::getFlag - Return whether the link requires masterkey to reset password.
     *
     * @param link Recovery link (#recover)
     * @param listener MegaRequestListener to track this request
     */
    public void queryResetPasswordLink(String link, MegaRequestListenerInterface listener){
        megaApi.queryResetPasswordLink(link, createDelegateRequestListener(listener));
    }

    /**
     * Set a new password for the account pointed by the recovery link.
     *
     * Recovery links are created by calling MegaApi::resetPassword and may or may not
     * require to provide the Master Key.
     *
     * @see The flag of the MegaRequest::TYPE_QUERY_RECOVERY_LINK in MegaApi::queryResetPasswordLink.
     *
     * The associated request type with this request is MegaRequest::TYPE_CONFIRM_ACCOUNT
     * Valid data in the MegaRequest object received on all callbacks:
     * - MegaRequest::getLink - Returns the recovery link
     * - MegaRequest::getPassword - Returns the new password
     * - MegaRequest::getPrivateKey - Returns the Master Key, when provided
     *
     * Valid data in the MegaRequest object received in onRequestFinish when the error code
     * is MegaError::API_OK:
     * - MegaRequest::getEmail - Return the email associated with the link
     * - MegaRequest::getFlag - Return whether the link requires masterkey to reset password.
     *
     * @param link The recovery link sent to the user's email address.
     * @param newPwd The new password to be set.
     * @param masterKey Base64-encoded string containing the master key (optional).
     * @param listener MegaRequestListener to track this request
     */

    public void confirmResetPassword(String link, String newPwd, String masterKey, MegaRequestListenerInterface listener){
        megaApi.confirmResetPassword(link, newPwd, masterKey, createDelegateRequestListener(listener));
    }

    /**
     * Initialize the cancellation of an account.
     *
     * The associated request type with this request is MegaRequest::TYPE_GET_CANCEL_LINK.
     *
     * If this request succeed, a cancellation link will be sent to the email address of the user.
     * If no user is logged in, you will get the error code MegaError::API_EACCESS in onRequestFinish().
     *
     * If the MEGA account is a sub-user business account, onRequestFinish will
     * be called with the error code MegaError::API_EMASTERONLY.
     *
     * @see MegaApi::confirmCancelAccount
     *
     * @param listener MegaRequestListener to track this request
     */
    public void cancelAccount(MegaRequestListenerInterface listener){
        megaApi.cancelAccount(createDelegateRequestListener(listener));
    }

    /**
     * Get information about a cancel link created by MegaApi::cancelAccount.
     *
     * The associated request type with this request is MegaRequest::TYPE_QUERY_RECOVERY_LINK
     * Valid data in the MegaRequest object received on all callbacks:
     * - MegaRequest::getLink - Returns the cancel link
     *
     * Valid data in the MegaRequest object received in onRequestFinish when the error code
     * is MegaError::API_OK:
     * - MegaRequest::getEmail - Return the email associated with the link
     *
     * @param link Cancel link (#cancel)
     * @param listener MegaRequestListener to track this request
     */
    public void queryCancelLink(String link, MegaRequestListenerInterface listener){
        megaApi.queryCancelLink(link, createDelegateRequestListener(listener));
    }

    /**
     * Effectively parks the user's account without creating a new fresh account.
     *
     * The contents of the account will then be purged after 60 days. Once the account is
     * parked, the user needs to contact MEGA support to restore the account.
     *
     * The associated request type with this request is MegaRequest::TYPE_CONFIRM_CANCEL_LINK.
     * Valid data in the MegaRequest object received on all callbacks:
     * - MegaRequest::getLink - Returns the recovery link
     * - MegaRequest::getPassword - Returns the new password
     *
     * Valid data in the MegaRequest object received in onRequestFinish when the error code
     * is MegaError::API_OK:
     * - MegaRequest::getEmail - Return the email associated with the link
     *
     * @param link Cancellation link sent to the user's email address;
     * @param pwd Password for the account.
     * @param listener MegaRequestListener to track this request
     */

    public void confirmCancelAccount(String link, String pwd, MegaRequestListenerInterface listener){
        megaApi.confirmCancelAccount(link, pwd, createDelegateRequestListener(listener));
    }

    /**
     * Allow to resend the verification email for Weak Account Protection
     *
     * The verification email will be resent to the same address as it was previously sent to.
     *
     * This function can be called if the the reason for being blocked is:
     *      700: the account is supended for Weak Account Protection.
     *
     * If the logged in account is not suspended or is suspended for some other reason,
     * onRequestFinish will be called with the error code MegaError::API_EACCESS.
     *
     * If the logged in account has not been sent the unlock email before,
     * onRequestFinish will be called with the error code MegaError::API_EARGS.
     *
     * @param listener MegaRequestListener to track this request
     */
    public void resendVerificationEmail(MegaRequestListenerInterface listener) {
        megaApi.resendVerificationEmail(createDelegateRequestListener(listener));
    }

    /**
     * Allow to resend the verification email for Weak Account Protection
     *
     * The verification email will be resent to the same address as it was previously sent to.
     *
     * This function can be called if the the reason for being blocked is:
     *      700: the account is supended for Weak Account Protection.
     *
     * If the logged in account is not suspended or is suspended for some other reason,
     * onRequestFinish will be called with the error code MegaError::API_EACCESS.
     *
     * If the logged in account has not been sent the unlock email before,
     * onRequestFinish will be called with the error code MegaError::API_EARGS.
     */
    public void resendVerificationEmail() {
        megaApi.resendVerificationEmail();
    }

    /**
     * Initialize the change of the email address associated to the account.
     *
     * The associated request type with this request is MegaRequest::TYPE_GET_CHANGE_EMAIL_LINK.
     * Valid data in the MegaRequest object received on all callbacks:
     * - MegaRequest::getEmail - Returns the email for the account
     *
     * If this request succeed, a change-email link will be sent to the specified email address.
     * If no user is logged in, you will get the error code MegaError::API_EACCESS in onRequestFinish().
     *
     * If the MEGA account is a sub-user business account, onRequestFinish will
     * be called with the error code MegaError::API_EMASTERONLY.
     *
     * @param email The new email to be associated to the account.
     * @param listener MegaRequestListener to track this request
     */

    public void changeEmail(String email, MegaRequestListenerInterface listener){
        megaApi.changeEmail(email, createDelegateRequestListener(listener));
    }

    /**
     * Get information about a change-email link created by MegaApi::changeEmail.
     *
     * If no user is logged in, you will get the error code MegaError::API_EACCESS in onRequestFinish().
     *
     * The associated request type with this request is MegaRequest::TYPE_QUERY_RECOVERY_LINK
     * Valid data in the MegaRequest object received on all callbacks:
     * - MegaRequest::getLink - Returns the change-email link
     *
     * Valid data in the MegaRequest object received in onRequestFinish when the error code
     * is MegaError::API_OK:
     * - MegaRequest::getEmail - Return the email associated with the link
     *
     * @param link Change-email link (#verify)
     * @param listener MegaRequestListener to track this request
     */

    public void queryChangeEmailLink(String link, MegaRequestListenerInterface listener){
        megaApi.queryChangeEmailLink(link, createDelegateRequestListener(listener));
    }

    /**
     * Effectively changes the email address associated to the account.
     *
     * The associated request type with this request is MegaRequest::TYPE_CONFIRM_CHANGE_EMAIL_LINK.
     * Valid data in the MegaRequest object received on all callbacks:
     * - MegaRequest::getLink - Returns the change-email link
     * - MegaRequest::getPassword - Returns the password
     *
     * Valid data in the MegaRequest object received in onRequestFinish when the error code
     * is MegaError::API_OK:
     * - MegaRequest::getEmail - Return the email associated with the link
     *
     * @param link Change-email link sent to the user's email address.
     * @param pwd Password for the account.
     * @param listener MegaRequestListener to track this request
     */
    public void confirmChangeEmail(String link, String pwd, MegaRequestListenerInterface listener){
        megaApi.confirmChangeEmail(link, pwd, createDelegateRequestListener(listener));
    }

    /**
     * Set proxy settings.
     * <p>
     * The SDK will start using the provided proxy settings as soon as this function returns.
     * 
     * @param proxySettings
     *            settings.
     * @see MegaProxy
     */
    public void setProxySettings(MegaProxy proxySettings) {
        megaApi.setProxySettings(proxySettings);
    }

    /**
     * Try to detect the system's proxy settings.
     * 
     * Automatic proxy detection is currently supported on Windows only.
     * On other platforms, this function will return a MegaProxy object
     * of type MegaProxy.PROXY_NONE.
     * 
     * @return MegaProxy object with the detected proxy settings.
     */
    public MegaProxy getAutoProxySettings() {
        return megaApi.getAutoProxySettings();
    }

    /**
     * Check if the MegaApi object is logged in.
     * 
     * @return 0 if not logged in. Otherwise, a number >= 0.
     */
    public int isLoggedIn() {
        return megaApi.isLoggedIn();
    }

    /**
     * Check the reason of being blocked.
     *
     * The associated request type with this request is MegaRequest::TYPE_WHY_AM_I_BLOCKED.
     *
     * This request can be sent internally at anytime (whenever an account gets blocked), so
     * a MegaGlobalListener should process the result, show the reason and logout.
     *
     * Valid data in the MegaRequest object received in onRequestFinish when the error code
     * is MegaError::API_OK:
     * - MegaRequest::getText - Returns the reason string (in English)
     * - MegaRequest::getNumber - Returns the reason code. Possible values:
     *     0: The account is not blocked
     *     200: suspension message for any type of suspension, but copyright suspension.
     *     300: suspension only for multiple copyright violations.
     *     400: the subuser account has been disabled.
     *     401: the subuser account has been removed.
     *     500: The account needs to be verified by an SMS code.
     *     700: the account is supended for Weak Account Protection.
     *
     * If the error code in the MegaRequest object received in onRequestFinish
     * is MegaError::API_OK, the user is not blocked.
     *
     * @param listener MegaRequestListener to track this request
     */
    public void whyAmIBlocked(MegaRequestListenerInterface listener) {
        megaApi.whyAmIBlocked(createDelegateRequestListener(listener));
    }

    /**
     * Check the reason of being blocked.
     *
     * The associated request type with this request is MegaRequest::TYPE_WHY_AM_I_BLOCKED.
     *
     * This request can be sent internally at anytime (whenever an account gets blocked), so
     * a MegaGlobalListener should process the result, show the reason and logout.
     *
     * Valid data in the MegaRequest object received in onRequestFinish when the error code
     * is MegaError::API_OK:
     * - MegaRequest::getText - Returns the reason string (in English)
     * - MegaRequest::getNumber - Returns the reason code. Possible values:
     *     0: The account is not blocked
     *     200: suspension message for any type of suspension, but copyright suspension.
     *     300: suspension only for multiple copyright violations.
     *     400: the subuser account has been disabled.
     *     401: the subuser account has been removed.
     *     500: The account needs to be verified by an SMS code.
     *     700: the account is supended for Weak Account Protection.
     *
     * If the error code in the MegaRequest object received in onRequestFinish
     * is MegaError::API_OK, the user is not blocked.
     */
    public void whyAmIBlocked() {
        megaApi.whyAmIBlocked();
    }

    /**
     * Create a contact link
     *
     * The associated request type with this request is MegaRequest::TYPE_CONTACT_LINK_CREATE.
     *
     * Valid data in the MegaRequest object received on all callbacks:
     * - MegaRequest::getFlag - Returns the value of \c renew parameter
     *
     * Valid data in the MegaRequest object received in onRequestFinish when the error code
     * is MegaError::API_OK:
     * - MegaRequest::getNodeHandle - Return the handle of the new contact link
     *
     * @param renew True to invalidate the previous contact link (if any).
     * @param listener MegaRequestListener to track this request
     */
    public void contactLinkCreate(boolean renew, MegaRequestListenerInterface listener){
        megaApi.contactLinkCreate(renew, createDelegateRequestListener(listener));
    }

    /**
     * Create a contact link
     *
     * The associated request type with this request is MegaRequest::TYPE_CONTACT_LINK_CREATE.
     *
     * Valid data in the MegaRequest object received in onRequestFinish when the error code
     * is MegaError::API_OK:
     * - MegaRequest::getNodeHandle - Return the handle of the new contact link
     *
     */
    public void contactLinkCreate(){
        megaApi.contactLinkCreate();
    }

    /**
     * Get information about a contact link
     *
     * The associated request type with this request is MegaRequest::TYPE_CONTACT_LINK_QUERY.
     *
     * Valid data in the MegaRequest object received on all callbacks:
     * - MegaRequest::getNodeHandle - Returns the handle of the contact link
     *
     * Valid data in the MegaRequest object received in onRequestFinish when the error code
     * is MegaError::API_OK:
     * - MegaRequest::getEmail - Returns the email of the contact
     * - MegaRequest::getName - Returns the first name of the contact
     * - MegaRequest::getText - Returns the last name of the contact
     *
     * @param handle Handle of the contact link to check
     * @param listener MegaRequestListener to track this request
     */
    public void contactLinkQuery(long handle, MegaRequestListenerInterface listener){
        megaApi.contactLinkQuery(handle, createDelegateRequestListener(listener));
    }

    /**
     * Get information about a contact link
     *
     * The associated request type with this request is MegaRequest::TYPE_CONTACT_LINK_QUERY.
     *
     * Valid data in the MegaRequest object received on all callbacks:
     * - MegaRequest::getNodeHandle - Returns the handle of the contact link
     *
     * Valid data in the MegaRequest object received in onRequestFinish when the error code
     * is MegaError::API_OK:
     * - MegaRequest::getEmail - Returns the email of the contact
     * - MegaRequest::getName - Returns the first name of the contact
     * - MegaRequest::getText - Returns the last name of the contact
     *
     * @param handle Handle of the contact link to check
     */
    public void contactLinkQuery(long handle){
        megaApi.contactLinkQuery(handle);
    }

    /**
     * Delete a contact link
     *
     * The associated request type with this request is MegaRequest::TYPE_CONTACT_LINK_DELETE.
     *
     * Valid data in the MegaRequest object received on all callbacks:
     * - MegaRequest::getNodeHandle - Returns the handle of the contact link
     *
     * @param handle Handle of the contact link to delete
     * If the parameter is INVALID_HANDLE, the active contact link is deleted
     *
     * @param listener MegaRequestListener to track this request
     */
    public void contactLinkDelete(long handle, MegaRequestListenerInterface listener){
        megaApi.contactLinkDelete(handle, createDelegateRequestListener(listener));
    }

    /**
     * Delete a contact link
     *
     * The associated request type with this request is MegaRequest::TYPE_CONTACT_LINK_DELETE.
     *
     * Valid data in the MegaRequest object received on all callbacks:
     * - MegaRequest::getNodeHandle - Returns the handle of the contact link
     *
     * @param handle Handle of the contact link to delete
     */
    public void contactLinkDelete(long handle){
        megaApi.contactLinkDelete(handle);
    }

    /**
     * Get the next PSA (Public Service Announcement) that should be shown to the user
     *
     * After the PSA has been accepted or dismissed by the user, app should
     * use MegaApi::setPSA to notify API servers about this event and
     * do not get the same PSA again in the next call to this function.
     *
     * The associated request type with this request is MegaRequest::TYPE_GET_PSA.
     *
     * Valid data in the MegaRequest object received in onRequestFinish when the error code
     * is MegaError::API_OK:
     * - MegaRequest::getNumber - Returns the id of the PSA (useful to call MegaApi::setPSA later)
     * Depending on the format of the PSA, the request may additionally return, for the new format:
     * - MegaRequest::getEmail - Returns the URL (or an empty string)
     * ...or for the old format:
     * - MegaRequest::getName - Returns the title of the PSA
     * - MegaRequest::getText - Returns the text of the PSA
     * - MegaRequest::getFile - Returns the URL of the image of the PSA
     * - MegaRequest::getPassword - Returns the text for the positive button (or an empty string)
     * - MegaRequest::getLink - Returns the link for the positive button (or an empty string)
     *
     * If there isn't any new PSA to show, onRequestFinish will be called with the error
     * code MegaError::API_ENOENT
     *
     * @param listener MegaRequestListener to track this request
     * @see MegaApi::setPSA
     */
    public void getPSAWithUrl(MegaRequestListenerInterface listener){
        megaApi.getPSAWithUrl(createDelegateRequestListener(listener));
    }

    /**
     * Notify API servers that a PSA (Public Service Announcement) has been already seen
     *
     * The associated request type with this request is MegaRequest::TYPE_SET_ATTR_USER.
     *
     * Valid data in the MegaRequest object received on callbacks:
     * - MegaRequest::getParamType - Returns the value MegaApi::USER_ATTR_LAST_PSA
     * - MegaRequest::getText - Returns the id passed in the first parameter (as a string)
     *
     * @param id Identifier of the PSA
     * @param listener MegaRequestListener to track this request
     *
     * @see MegaApi::getPSA
     */
    public void setPSA(int id, MegaRequestListenerInterface listener){
        megaApi.setPSA(id, createDelegateRequestListener(listener));
    }

    /**
     * Notify API servers that a PSA (Public Service Announcement) has been already seen
     *
     * The associated request type with this request is MegaRequest::TYPE_SET_ATTR_USER.
     *
     * Valid data in the MegaRequest object received on callbacks:
     * - MegaRequest::getParamType - Returns the value MegaApi::USER_ATTR_LAST_PSA
     * - MegaRequest::getText - Returns the id passed in the first parameter (as a string)
     *
     * @param id Identifier of the PSA
     *
     * @see MegaApi::getPSA
     */
    public void setPSA(int id){
        megaApi.setPSA(id);
    }

    /**
     * Command to acknowledge user alerts.
     *
     * Other clients will be notified that alerts to this point have been seen.
     *
     * @param listener MegaRequestListener to track this request
     */
    public void acknowledgeUserAlerts(MegaRequestListenerInterface listener){
        megaApi.acknowledgeUserAlerts(createDelegateRequestListener(listener));
    }

    /**
     * Command to acknowledge user alerts.
     *
     * Other clients will be notified that alerts to this point have been seen.
     *
     * @see MegaApi::getUserAlerts
     */
    public void acknowledgeUserAlerts(){
        megaApi.acknowledgeUserAlerts();
    }

    /**
     * Returns the email of the currently open account.
     * 
     * If the MegaApi object is not logged in or the email is not available,
     * this function returns null.
     * 
     * @return Email of the account.
     */
    public String getMyEmail() {
        return megaApi.getMyEmail();
    }
    
    /**
     * Returns the user handle of the currently open account
     *
     * If the MegaApi object isn't logged in,
     * this function returns null
     *
     * @return User handle of the account
     */
    public String getMyUserHandle() {
    	return megaApi.getMyUserHandle();
    }

    /**
     * Returns the user handle of the currently open account
     *
     * If the MegaApi object isn't logged in,
     * this function returns INVALID_HANDLE
     *
     * @return User handle of the account
     */
    public long getMyUserHandleBinary(){
        return megaApi.getMyUserHandleBinary();
    }
    
    /**
     * Get the MegaUser of the currently open account
     *
     * If the MegaApi object isn't logged in, this function returns NULL.
     *
     * You take the ownership of the returned value
     *
     * @note The visibility of your own user is unhdefined and shouldn't be used.
     * @return MegaUser of the currently open account, otherwise NULL
     */
    public MegaUser getMyUser(){
    	return megaApi.getMyUser();
    }

    /**
     * Returns whether MEGA Achievements are enabled for the open account
     * @return True if enabled, false otherwise.
     */
    public boolean isAchievementsEnabled() {
        return megaApi.isAchievementsEnabled();
    }

    /**
     * Check if the account is a business account.
     * @return returns true if it's a business account, otherwise false
     */
    public boolean isBusinessAccount() {
        return megaApi.isBusinessAccount();
    }

    /**
     * Check if the account is a master account.
     *
     * When a business account is a sub-user, not the master, some user actions will be blocked.
     * In result, the API will return the error code MegaError::API_EMASTERONLY. Some examples of
     * requests that may fail with this error are:
     *  - MegaApi::cancelAccount
     *  - MegaApi::changeEmail
     *  - MegaApi::remove
     *  - MegaApi::removeVersion
     *
     * @return returns true if it's a master account, false if it's a sub-user account
     */
    public boolean isMasterBusinessAccount() {
        return megaApi.isMasterBusinessAccount();
    }

    /**
     * Check if the business account is active or not.
     *
     * When a business account is not active, some user actions will be blocked. In result, the API
     * will return the error code MegaError::API_EBUSINESSPASTDUE. Some examples of requests
     * that may fail with this error are:
     *  - MegaApi::startDownload
     *  - MegaApi::startUpload
     *  - MegaApi::copyNode
     *  - MegaApi::share
     *  - MegaApi::cleanRubbishBin
     *
     * @return returns true if the account is active, otherwise false
     */
    public boolean isBusinessAccountActive() {
        return megaApi.isBusinessAccountActive();
    }

    /**
     * Get the status of a business account.
     * @return Returns the business account status, possible values:
     *      MegaApi::BUSINESS_STATUS_EXPIRED = -1
     *      MegaApi::BUSINESS_STATUS_INACTIVE = 0
     *      MegaApi::BUSINESS_STATUS_ACTIVE = 1
     *      MegaApi::BUSINESS_STATUS_GRACE_PERIOD = 2
     */
    public int getBusinessStatus() {
        return megaApi.getBusinessStatus();
    }

    /**
     * Returns the deadline to remedy the storage overquota situation
     *
     * This value is valid only when MegaApi::getUserData has been called after
     * receiving a callback MegaListener/MegaGlobalListener::onEvent of type
     * MegaEvent::EVENT_STORAGE, reporting STORAGE_STATE_PAYWALL.
     * The value will become invalid once the state of storage changes.
     *
     * @return Timestamp representing the deadline to remedy the overquota
     */
    public long getOverquotaDeadlineTs() {
        return megaApi.getOverquotaDeadlineTs();
    }

    /**
     * Returns when the user was warned about overquota state
     *
     * This value is valid only when MegaApi::getUserData has been called after
     * receiving a callback MegaListener/MegaGlobalListener::onEvent of type
     * MegaEvent::EVENT_STORAGE, reporting STORAGE_STATE_PAYWALL.
     * The value will become invalid once the state of storage changes.
     *
     * You take the ownership of the returned value.
     *
     * @return MegaIntegerList with the timestamp corresponding to each warning
     */
    public MegaIntegerList getOverquotaWarningsTs() {
        return megaApi.getOverquotaWarningsTs();
    }

    /**
     * Check if the password is correct for the current account
     * @param password Password to check
     * @return True if the password is correct for the current account, otherwise false.
     */
    public boolean checkPassword(String password){
        return megaApi.checkPassword(password);
    }

    /**
     * Returns the credentials of the currently open account
     *
     * If the MegaApi object isn't logged in or there's no signing key available,
     * this function returns NULL
     *
     * You take the ownership of the returned value.
     * Use delete [] to free it.
     *
     * @return Fingerprint of the signing key of the current account
     */
    public String getMyCredentials() {
        return megaApi.getMyCredentials();
    }

    /**
     * Returns the credentials of a given user
     *
     * The associated request type with this request is MegaRequest::TYPE_GET_ATTR_USER
     * Valid data in the MegaRequest object received on callbacks:
     * - MegaRequest::getParamType - Returns MegaApi::USER_ATTR_ED25519_PUBLIC_KEY
     * - MegaRequest::getFlag - Returns true
     *
     * Valid data in the MegaRequest object received in onRequestFinish when the error code
     * is MegaError::API_OK:
     * - MegaRequest::getPassword - Returns the credentials in hexadecimal format
     *
     * @param user MegaUser of the contact (see MegaApi::getContact) to get the fingerprint
     * @param listener MegaRequestListener to track this request
     */
    public void getUserCredentials(MegaUser user, MegaRequestListenerInterface listener) {
        megaApi.getUserCredentials(user, createDelegateRequestListener(listener));
    }

    /**
     * Checks if credentials are verified for the given user
     *
     * @param user MegaUser of the contact whose credentiasl want to be checked
     * @return true if verified, false otherwise
     */
    public boolean areCredentialsVerified(MegaUser user){
        return megaApi.areCredentialsVerified(user);
    }

    /**
     * Verify credentials of a given user
     *
     * This function allow to tag credentials of a user as verified. It should be called when the
     * logged in user compares the fingerprint of the user (provided by an independent and secure
     * method) with the fingerprint shown by the app (@see MegaApi::getUserCredentials).
     *
     * The associated request type with this request is MegaRequest::TYPE_VERIFY_CREDENTIALS
     * Valid data in the MegaRequest object received on callbacks:
     * - MegaRequest::getNodeHandle - Returns userhandle
     *
     * @param user MegaUser of the contact whose credentials want to be verified
     * @param listener MegaRequestListener to track this request
     */
    public void verifyCredentials(MegaUser user, MegaRequestListenerInterface listener){
        megaApi.verifyCredentials(user, createDelegateRequestListener(listener));
    }

    /**
     * Reset credentials of a given user
     *
     * Call this function to forget the existing authentication of keys and signatures for a given
     * user. A full reload of the account will start the authentication process again.
     *
     * The associated request type with this request is MegaRequest::TYPE_VERIFY_CREDENTIALS
     * Valid data in the MegaRequest object received on callbacks:
     * - MegaRequest::getNodeHandle - Returns userhandle
     * - MegaRequest::getFlag - Returns true
     *
     * @param user MegaUser of the contact whose credentials want to be reset
     * @param listener MegaRequestListener to track this request
     */
    public void resetCredentials(MegaUser user, MegaRequestListenerInterface listener) {
        megaApi.resetCredentials(user, createDelegateRequestListener(listener));
    }

    /**
     * Set the active log level.
     * <p>
     * This function sets the log level of the logging system. If you set a log listener using
     * MegaApiJava.setLoggerObject(), you will receive logs with the same or a lower level than
     * the one passed to this function.
     * 
     * @param logLevel
     *            Active log level. These are the valid values for this parameter: <br>
     *            - MegaApiJava.LOG_LEVEL_FATAL = 0. <br>
     *            - MegaApiJava.LOG_LEVEL_ERROR = 1. <br>
     *            - MegaApiJava.LOG_LEVEL_WARNING = 2. <br>
     *            - MegaApiJava.LOG_LEVEL_INFO = 3. <br>
     *            - MegaApiJava.LOG_LEVEL_DEBUG = 4. <br>
     *            - MegaApiJava.LOG_LEVEL_MAX = 5.
     */
    public static void setLogLevel(int logLevel) {
        MegaApi.setLogLevel(logLevel);
    }

    /**
     * Add a MegaLogger implementation to receive SDK logs
     *
     * Logs received by this objects depends on the active log level.
     * By default, it is MegaApi::LOG_LEVEL_INFO. You can change it
     * using MegaApi::setLogLevel.
     *
     * You can remove the existing logger by using MegaApi::removeLoggerObject.
     *
     * @param megaLogger MegaLogger implementation
     */
    public static void addLoggerObject(MegaLoggerInterface megaLogger){
        MegaApi.addLoggerObject(createDelegateMegaLogger(megaLogger));
    }

    /**
     * Remove a MegaLogger implementation to stop receiving SDK logs
     *
     * If the logger was registered in the past, it will stop receiving log
     * messages after the call to this function.
     *
     * @param megaLogger Previously registered MegaLogger implementation
     */
    public static void removeLoggerObject(MegaLoggerInterface megaLogger){
        ArrayList<DelegateMegaLogger> listenersToRemove = new ArrayList<DelegateMegaLogger>();

        synchronized (activeMegaLoggers) {
            Iterator<DelegateMegaLogger> it = activeMegaLoggers.iterator();
            while (it.hasNext()) {
                DelegateMegaLogger delegate = it.next();
                if (delegate.getUserListener() == megaLogger) {
                    listenersToRemove.add(delegate);
                    it.remove();
                }
            }
        }

        for (int i=0;i<listenersToRemove.size();i++){
            MegaApi.removeLoggerObject(listenersToRemove.get(i));
        }
    }

    /**
     * Send a log to the logging system.
     * <p>
     * This log will be received by the active logger object (MegaApiJava.setLoggerObject()) if
     * the log level is the same or lower than the active log level (MegaApiJava.setLogLevel()).
     * 
     * @param logLevel
     *            Log level for this message.
     * @param message
     *            Message for the logging system.
     * @param filename
     *            Origin of the log message.
     * @param line
     *            Line of code where this message was generated.
     */
    public static void log(int logLevel, String message, String filename, int line) {
        MegaApi.log(logLevel, message, filename, line);
    }

    /**
     * Send a log to the logging system.
     * <p>
     * This log will be received by the active logger object (MegaApiJava.setLoggerObject()) if
     * the log level is the same or lower than the active log level (MegaApiJava.setLogLevel()).
     * 
     * @param logLevel
     *            Log level for this message.
     * @param message
     *            Message for the logging system.
     * @param filename
     *            Origin of the log message.
     */
    public static void log(int logLevel, String message, String filename) {
        MegaApi.log(logLevel, message, filename);
    }

    /**
     * Send a log to the logging system.
     * <p>
     * This log will be received by the active logger object (MegaApiJava.setLoggerObject()) if
     * the log level is the same or lower than the active log level (MegaApiJava.setLogLevel()).
     * 
     * @param logLevel
     *            Log level for this message.
     * @param message
     *            Message for the logging system.
     */
    public static void log(int logLevel, String message) {
        MegaApi.log(logLevel, message);
    }

    /**
     * Create a folder in the MEGA account
     *
     * The associated request type with this request is MegaRequest::TYPE_CREATE_FOLDER
     * Valid data in the MegaRequest object received on callbacks:
     * - MegaRequest::getParentHandle - Returns the handle of the parent folder
     * - MegaRequest::getName - Returns the name of the new folder
     *
     * Valid data in the MegaRequest object received in onRequestFinish when the error code
     * is MegaError::API_OK:
     * - MegaRequest::getNodeHandle - Handle of the new folder
     *
     * If the MEGA account is a business account and it's status is expired, onRequestFinish will
     * be called with the error code MegaError::API_EBUSINESSPASTDUE.
     *
     * @param name Name of the new folder
     * @param parent Parent folder
     * @param listener MegaRequestListener to track this request
     */
    public void createFolder(String name, MegaNode parent, MegaRequestListenerInterface listener) {
        megaApi.createFolder(name, parent, createDelegateRequestListener(listener));
    }

    /**
     * Create a folder in the MEGA account
     *
     * The associated request type with this request is MegaRequest::TYPE_CREATE_FOLDER
     * Valid data in the MegaRequest object received on callbacks:
     * - MegaRequest::getParentHandle - Returns the handle of the parent folder
     * - MegaRequest::getName - Returns the name of the new folder
     *
     * Valid data in the MegaRequest object received in onRequestFinish when the error code
     * is MegaError::API_OK:
     * - MegaRequest::getNodeHandle - Handle of the new folder
     *
     * If the MEGA account is a business account and it's status is expired, onRequestFinish will
     * be called with the error code MegaError::API_EBUSINESSPASTDUE.
     *
     * @param name Name of the new folder
     * @param parent Parent folder
     */
    public void createFolder(String name, MegaNode parent) {
        megaApi.createFolder(name, parent);
    }

    /**
     * Move a node in the MEGA account
     *
     * The associated request type with this request is MegaRequest::TYPE_MOVE
     * Valid data in the MegaRequest object received on callbacks:
     * - MegaRequest::getNodeHandle - Returns the handle of the node to move
     * - MegaRequest::getParentHandle - Returns the handle of the new parent for the node
     *
     * If the MEGA account is a business account and it's status is expired, onRequestFinish will
     * be called with the error code MegaError::API_EBUSINESSPASTDUE.
     *
     * @param node Node to move
     * @param newParent New parent for the node
     * @param listener MegaRequestListener to track this request
     */
    public void moveNode(MegaNode node, MegaNode newParent, MegaRequestListenerInterface listener) {
        megaApi.moveNode(node, newParent, createDelegateRequestListener(listener));
    }

    /**
     * Move a node in the MEGA account
     *
     * The associated request type with this request is MegaRequest::TYPE_MOVE
     * Valid data in the MegaRequest object received on callbacks:
     * - MegaRequest::getNodeHandle - Returns the handle of the node to move
     * - MegaRequest::getParentHandle - Returns the handle of the new parent for the node
     *
     * If the MEGA account is a business account and it's status is expired, onRequestFinish will
     * be called with the error code MegaError::API_EBUSINESSPASTDUE.
     *
     * @param node Node to move
     * @param newParent New parent for the node
     */
    public void moveNode(MegaNode node, MegaNode newParent) {
        megaApi.moveNode(node, newParent);
    }

    /**
     * Move a node in the MEGA account changing the file name
     *
     * The associated request type with this request is MegaRequest::TYPE_MOVE
     * Valid data in the MegaRequest object received on callbacks:
     * - MegaRequest::getNodeHandle - Returns the handle of the node to move
     * - MegaRequest::getParentHandle - Returns the handle of the new parent for the node
     * - MegaRequest::getName - Returns the name for the new node
     *
     * If the MEGA account is a business account and it's status is expired, onRequestFinish will
     * be called with the error code MegaError::API_EBUSINESSPASTDUE.
     *
     * @param node Node to move
     * @param newParent New parent for the node
     * @param newName Name for the new node
     * @param listener MegaRequestListener to track this request
     */
    void moveNode(MegaNode node, MegaNode newParent, String newName, MegaRequestListenerInterface listener) {
        megaApi.moveNode(node, newParent, newName, createDelegateRequestListener(listener));
    }

    /**
     * Move a node in the MEGA account changing the file name
     *
     * The associated request type with this request is MegaRequest::TYPE_MOVE
     * Valid data in the MegaRequest object received on callbacks:
     * - MegaRequest::getNodeHandle - Returns the handle of the node to move
     * - MegaRequest::getParentHandle - Returns the handle of the new parent for the node
     * - MegaRequest::getName - Returns the name for the new node
     *
     * If the MEGA account is a business account and it's status is expired, onRequestFinish will
     * be called with the error code MegaError::API_EBUSINESSPASTDUE.
     *
     * @param node Node to move
     * @param newParent New parent for the node
     * @param newName Name for the new node
     */
    void moveNode(MegaNode node, MegaNode newParent, String newName) {
        megaApi.moveNode(node, newParent, newName);
    }

    /**
     * Copy a node in the MEGA account
     *
     * The associated request type with this request is MegaRequest::TYPE_COPY
     * Valid data in the MegaRequest object received on callbacks:
     * - MegaRequest::getNodeHandle - Returns the handle of the node to copy
     * - MegaRequest::getParentHandle - Returns the handle of the new parent for the new node
     * - MegaRequest::getPublicMegaNode - Returns the node to copy (if it is a public node)
     *
     * Valid data in the MegaRequest object received in onRequestFinish when the error code
     * is MegaError::API_OK:
     * - MegaRequest::getNodeHandle - Handle of the new node
     *
     * If the status of the business account is expired, onRequestFinish will be called with the error
     * code MegaError::API_EBUSINESSPASTDUE.
     *
     * @param node Node to copy
     * @param newParent Parent for the new node
     * @param listener MegaRequestListener to track this request
     */
    public void copyNode(MegaNode node, MegaNode newParent, MegaRequestListenerInterface listener) {
        megaApi.copyNode(node, newParent, createDelegateRequestListener(listener));
    }

    /**
     * Copy a node in the MEGA account
     *
     * The associated request type with this request is MegaRequest::TYPE_COPY
     * Valid data in the MegaRequest object received on callbacks:
     * - MegaRequest::getNodeHandle - Returns the handle of the node to copy
     * - MegaRequest::getParentHandle - Returns the handle of the new parent for the new node
     * - MegaRequest::getPublicMegaNode - Returns the node to copy (if it is a public node)
     *
     * Valid data in the MegaRequest object received in onRequestFinish when the error code
     * is MegaError::API_OK:
     * - MegaRequest::getNodeHandle - Handle of the new node
     *
     * If the status of the business account is expired, onRequestFinish will be called with the error
     * code MegaError::API_EBUSINESSPASTDUE.
     *
     * @param node Node to copy
     * @param newParent Parent for the new node
     */
    public void copyNode(MegaNode node, MegaNode newParent) {
        megaApi.copyNode(node, newParent);
    }

    /**
     * Copy a node in the MEGA account changing the file name
     *
     * The associated request type with this request is MegaRequest::TYPE_COPY
     * Valid data in the MegaRequest object received on callbacks:
     * - MegaRequest::getNodeHandle - Returns the handle of the node to copy
     * - MegaRequest::getParentHandle - Returns the handle of the new parent for the new node
     * - MegaRequest::getPublicMegaNode - Returns the node to copy
     * - MegaRequest::getName - Returns the name for the new node
     *
     * Valid data in the MegaRequest object received in onRequestFinish when the error code
     * is MegaError::API_OK:
     * - MegaRequest::getNodeHandle - Handle of the new node
     *
     * If the status of the business account is expired, onRequestFinish will be called with the error
     * code MegaError::API_EBUSINESSPASTDUE.
     *
     * @param node Node to copy
     * @param newParent Parent for the new node
     * @param newName Name for the new node
     * @param listener MegaRequestListener to track this request
     */
    public void copyNode(MegaNode node, MegaNode newParent, String newName, MegaRequestListenerInterface listener) {
        megaApi.copyNode(node, newParent, newName, createDelegateRequestListener(listener));
    }

    /**
     * Copy a node in the MEGA account changing the file name
     *
     * The associated request type with this request is MegaRequest::TYPE_COPY
     * Valid data in the MegaRequest object received on callbacks:
     * - MegaRequest::getNodeHandle - Returns the handle of the node to copy
     * - MegaRequest::getParentHandle - Returns the handle of the new parent for the new node
     * - MegaRequest::getPublicMegaNode - Returns the node to copy
     * - MegaRequest::getName - Returns the name for the new node
     *
     * Valid data in the MegaRequest object received in onRequestFinish when the error code
     * is MegaError::API_OK:
     * - MegaRequest::getNodeHandle - Handle of the new node
     *
     * If the status of the business account is expired, onRequestFinish will be called with the error
     * code MegaError::API_EBUSINESSPASTDUE.
     *
     * @param node Node to copy
     * @param newParent Parent for the new node
     * @param newName Name for the new node
     */
    public void copyNode(MegaNode node, MegaNode newParent, String newName) {
        megaApi.copyNode(node, newParent, newName);
    }

    /**
     * Rename a node in the MEGA account
     *
     * The associated request type with this request is MegaRequest::TYPE_RENAME
     * Valid data in the MegaRequest object received on callbacks:
     * - MegaRequest::getNodeHandle - Returns the handle of the node to rename
     * - MegaRequest::getName - Returns the new name for the node
     *
     * If the MEGA account is a business account and it's status is expired, onRequestFinish will
     * be called with the error code MegaError::API_EBUSINESSPASTDUE.
     *
     * @param node Node to modify
     * @param newName New name for the node
     * @param listener MegaRequestListener to track this request
     */
    public void renameNode(MegaNode node, String newName, MegaRequestListenerInterface listener) {
        megaApi.renameNode(node, newName, createDelegateRequestListener(listener));
    }

    /**
     * Rename a node in the MEGA account
     *
     * The associated request type with this request is MegaRequest::TYPE_RENAME
     * Valid data in the MegaRequest object received on callbacks:
     * - MegaRequest::getNodeHandle - Returns the handle of the node to rename
     * - MegaRequest::getName - Returns the new name for the node
     *
     * If the MEGA account is a business account and it's status is expired, onRequestFinish will
     * be called with the error code MegaError::API_EBUSINESSPASTDUE.
     *
     * @param node Node to modify
     * @param newName New name for the node
     */
    public void renameNode(MegaNode node, String newName) {
        megaApi.renameNode(node, newName);
    }

    /**
     * Remove a node from the MEGA account
     *
     * This function doesn't move the node to the Rubbish Bin, it fully removes the node. To move
     * the node to the Rubbish Bin use MegaApi::moveNode
     *
     * If the node has previous versions, they will be deleted too
     *
     * The associated request type with this request is MegaRequest::TYPE_REMOVE
     * Valid data in the MegaRequest object received on callbacks:
     * - MegaRequest::getNodeHandle - Returns the handle of the node to remove
     * - MegaRequest::getFlag - Returns false because previous versions won't be preserved
     *
     * If the MEGA account is a sub-user business account, onRequestFinish will
     * be called with the error code MegaError::API_EMASTERONLY.
     *
     * @param node Node to remove
     * @param listener MegaRequestListener to track this request
     */
    public void remove(MegaNode node, MegaRequestListenerInterface listener) {
        megaApi.remove(node, createDelegateRequestListener(listener));
    }

    /**
     * Remove a node from the MEGA account
     *
     * This function doesn't move the node to the Rubbish Bin, it fully removes the node. To move
     * the node to the Rubbish Bin use MegaApi::moveNode
     *
     * If the node has previous versions, they will be deleted too
     *
     * The associated request type with this request is MegaRequest::TYPE_REMOVE
     * Valid data in the MegaRequest object received on callbacks:
     * - MegaRequest::getNodeHandle - Returns the handle of the node to remove
     * - MegaRequest::getFlag - Returns false because previous versions won't be preserved
     *
     * If the MEGA account is a sub-user business account, onRequestFinish will
     * be called with the error code MegaError::API_EMASTERONLY.
     *
     * @param node Node to remove
     */
    public void remove(MegaNode node) {
        megaApi.remove(node);
    }

    /**
     * Remove all versions from the MEGA account
     *
     * The associated request type with this request is MegaRequest::TYPE_REMOVE_VERSIONS
     *
     * When the request finishes, file versions might not be deleted yet.
     * Deletions are notified using onNodesUpdate callbacks.
     *
     * @param listener MegaRequestListener to track this request
     */
    public void removeVersions(MegaRequestListenerInterface listener){
        megaApi.removeVersions(createDelegateRequestListener(listener));
    }

    /**
     * Remove a version of a file from the MEGA account
     *
     * This function doesn't move the node to the Rubbish Bin, it fully removes the node. To move
     * the node to the Rubbish Bin use MegaApi::moveNode.
     *
     * If the node has previous versions, they won't be deleted.
     *
     * The associated request type with this request is MegaRequest::TYPE_REMOVE
     * Valid data in the MegaRequest object received on callbacks:
     * - MegaRequest::getNodeHandle - Returns the handle of the node to remove
     * - MegaRequest::getFlag - Returns true because previous versions will be preserved
     *
     * If the MEGA account is a sub-user business account, onRequestFinish will
     * be called with the error code MegaError::API_EMASTERONLY.
     *
     * @param node Node to remove
     * @param listener MegaRequestListener to track this request
     */
    public void removeVersion(MegaNode node, MegaRequestListenerInterface listener){
        megaApi.removeVersion(node, createDelegateRequestListener(listener));
    }

    /**
     * Restore a previous version of a file
     *
     * Only versions of a file can be restored, not the current version (because it's already current).
     * The node will be copied and set as current. All the version history will be preserved without changes,
     * being the old current node the previous version of the new current node, and keeping the restored
     * node also in its previous place in the version history.
     *
     * The associated request type with this request is MegaRequest::TYPE_RESTORE
     * Valid data in the MegaRequest object received on callbacks:
     * - MegaRequest::getNodeHandle - Returns the handle of the node to restore
     *
     * If the MEGA account is a business account and it's status is expired, onRequestFinish will
     * be called with the error code MegaError::API_EBUSINESSPASTDUE.
     *
     * @param version Node with the version to restore
     * @param listener MegaRequestListener to track this request
     */
    public void restoreVersion(MegaNode version, MegaRequestListenerInterface listener){
        megaApi.restoreVersion(version, createDelegateRequestListener(listener));
    }

    /**
     * Clean the Rubbish Bin in the MEGA account
     *
     * This function effectively removes every node contained in the Rubbish Bin. In order to
     * avoid accidental deletions, you might want to warn the user about the action.
     *
     * The associated request type with this request is MegaRequest::TYPE_CLEAN_RUBBISH_BIN. This
     * request returns MegaError::API_ENOENT if the Rubbish bin is already empty.
     *
     * If the MEGA account is a business account and it's status is expired, onRequestFinish will
     * be called with the error code MegaError::API_EBUSINESSPASTDUE.
     *
     * @param listener MegaRequestListener to track this request
     */
    public void cleanRubbishBin(MegaRequestListenerInterface listener) {
    	megaApi.cleanRubbishBin(createDelegateRequestListener(listener));
    }

    /**
     * Clean the Rubbish Bin in the MEGA account
     *
     * This function effectively removes every node contained in the Rubbish Bin. In order to
     * avoid accidental deletions, you might want to warn the user about the action.
     *
     * The associated request type with this request is MegaRequest::TYPE_CLEAN_RUBBISH_BIN. This
     * request returns MegaError::API_ENOENT if the Rubbish bin is already empty.
     *
     * If the MEGA account is a business account and it's status is expired, onRequestFinish will
     * be called with the error code MegaError::API_EBUSINESSPASTDUE.
     */
    public void cleanRubbishBin() {
    	megaApi.cleanRubbishBin();
    }

    /**
     * Send a node to the Inbox of another MEGA user using a MegaUser
     *
     * The associated request type with this request is MegaRequest::TYPE_COPY
     * Valid data in the MegaRequest object received on callbacks:
     * - MegaRequest::getNodeHandle - Returns the handle of the node to send
     * - MegaRequest::getEmail - Returns the email of the user that receives the node
     *
     * If the MEGA account is a business account and it's status is expired, onRequestFinish will
     * be called with the error code MegaError::API_EBUSINESSPASTDUE.
     *
     * @param node Node to send
     * @param user User that receives the node
     * @param listener MegaRequestListener to track this request
     */
    public void sendFileToUser(MegaNode node, MegaUser user, MegaRequestListenerInterface listener) {
        megaApi.sendFileToUser(node, user, createDelegateRequestListener(listener));
    }

    /**
     * Send a node to the Inbox of another MEGA user using a MegaUser
     *
     * The associated request type with this request is MegaRequest::TYPE_COPY
     * Valid data in the MegaRequest object received on callbacks:
     * - MegaRequest::getNodeHandle - Returns the handle of the node to send
     * - MegaRequest::getEmail - Returns the email of the user that receives the node
     *
     * If the MEGA account is a business account and it's status is expired, onRequestFinish will
     * be called with the error code MegaError::API_EBUSINESSPASTDUE.
     *
     * @param node Node to send
     * @param user User that receives the node
     */
    public void sendFileToUser(MegaNode node, MegaUser user) {
        megaApi.sendFileToUser(node, user);
    }

    /**
     * Send a node to the Inbox of another MEGA user using his email
     *
     * The associated request type with this request is MegaRequest::TYPE_COPY
     * Valid data in the MegaRequest object received on callbacks:
     * - MegaRequest::getNodeHandle - Returns the handle of the node to send
     * - MegaRequest::getEmail - Returns the email of the user that receives the node
     *
     * If the MEGA account is a business account and it's status is expired, onRequestFinish will
     * be called with the error code MegaError::API_EBUSINESSPASTDUE.
     *
     * @param node Node to send
     * @param email Email of the user that receives the node
     * @param listener MegaRequestListener to track this request
     */
    public void sendFileToUser(MegaNode node, String email, MegaRequestListenerInterface listener){
    	megaApi.sendFileToUser(node, email, createDelegateRequestListener(listener));
    }

    /**
     * Share or stop sharing a folder in MEGA with another user using a MegaUser
     *
     * To share a folder with an user, set the desired access level in the level parameter. If you
     * want to stop sharing a folder use the access level MegaShare::ACCESS_UNKNOWN
     *
     * The associated request type with this request is MegaRequest::TYPE_SHARE
     * Valid data in the MegaRequest object received on callbacks:
     * - MegaRequest::getNodeHandle - Returns the handle of the folder to share
     * - MegaRequest::getEmail - Returns the email of the user that receives the shared folder
     * - MegaRequest::getAccess - Returns the access that is granted to the user
     *
     * If the MEGA account is a business account and it's status is expired, onRequestFinish will
     * be called with the error code MegaError::API_EBUSINESSPASTDUE.
     *
     * @param node The folder to share. It must be a non-root folder
     * @param user User that receives the shared folder
     * @param level Permissions that are granted to the user
     * Valid values for this parameter:
     * - MegaShare::ACCESS_UNKNOWN = -1
     * Stop sharing a folder with this user
     *
     * - MegaShare::ACCESS_READ = 0
     * - MegaShare::ACCESS_READWRITE = 1
     * - MegaShare::ACCESS_FULL = 2
     * - MegaShare::ACCESS_OWNER = 3
     *
     * @param listener MegaRequestListener to track this request
     */
    public void share(MegaNode node, MegaUser user, int level, MegaRequestListenerInterface listener) {
        megaApi.share(node, user, level, createDelegateRequestListener(listener));
    }

    /**
     * Share or stop sharing a folder in MEGA with another user using a MegaUser
     *
     * To share a folder with an user, set the desired access level in the level parameter. If you
     * want to stop sharing a folder use the access level MegaShare::ACCESS_UNKNOWN
     *
     * The associated request type with this request is MegaRequest::TYPE_SHARE
     * Valid data in the MegaRequest object received on callbacks:
     * - MegaRequest::getNodeHandle - Returns the handle of the folder to share
     * - MegaRequest::getEmail - Returns the email of the user that receives the shared folder
     * - MegaRequest::getAccess - Returns the access that is granted to the user
     *
     * If the MEGA account is a business account and it's status is expired, onRequestFinish will
     * be called with the error code MegaError::API_EBUSINESSPASTDUE.
     *
     * @param node The folder to share. It must be a non-root folder
     * @param user User that receives the shared folder
     * @param level Permissions that are granted to the user
     * Valid values for this parameter:
     * - MegaShare::ACCESS_UNKNOWN = -1
     * Stop sharing a folder with this user
     *
     * - MegaShare::ACCESS_READ = 0
     * - MegaShare::ACCESS_READWRITE = 1
     * - MegaShare::ACCESS_FULL = 2
     * - MegaShare::ACCESS_OWNER = 3
     */
    public void share(MegaNode node, MegaUser user, int level) {
        megaApi.share(node, user, level);
    }

    /**
     * Share or stop sharing a folder in MEGA with another user using his email
     *
     * To share a folder with an user, set the desired access level in the level parameter. If you
     * want to stop sharing a folder use the access level MegaShare::ACCESS_UNKNOWN
     *
     * The associated request type with this request is MegaRequest::TYPE_SHARE
     * Valid data in the MegaRequest object received on callbacks:
     * - MegaRequest::getNodeHandle - Returns the handle of the folder to share
     * - MegaRequest::getEmail - Returns the email of the user that receives the shared folder
     * - MegaRequest::getAccess - Returns the access that is granted to the user
     *
     * If the MEGA account is a business account and it's status is expired, onRequestFinish will
     * be called with the error code MegaError::API_EBUSINESSPASTDUE.
     *
     * @param node The folder to share. It must be a non-root folder
     * @param email Email of the user that receives the shared folder. If it doesn't have a MEGA account, the folder will be shared anyway
     * and the user will be invited to register an account.
     *
     * @param level Permissions that are granted to the user
     * Valid values for this parameter:
     * - MegaShare::ACCESS_UNKNOWN = -1
     * Stop sharing a folder with this user
     *
     * - MegaShare::ACCESS_READ = 0
     * - MegaShare::ACCESS_READWRITE = 1
     * - MegaShare::ACCESS_FULL = 2
     * - MegaShare::ACCESS_OWNER = 3
     *
     * @param listener MegaRequestListener to track this request
     */
    public void share(MegaNode node, String email, int level, MegaRequestListenerInterface listener) {
        megaApi.share(node, email, level, createDelegateRequestListener(listener));
    }

    /**
     * Share or stop sharing a folder in MEGA with another user using his email
     *
     * To share a folder with an user, set the desired access level in the level parameter. If you
     * want to stop sharing a folder use the access level MegaShare::ACCESS_UNKNOWN
     *
     * The associated request type with this request is MegaRequest::TYPE_SHARE
     * Valid data in the MegaRequest object received on callbacks:
     * - MegaRequest::getNodeHandle - Returns the handle of the folder to share
     * - MegaRequest::getEmail - Returns the email of the user that receives the shared folder
     * - MegaRequest::getAccess - Returns the access that is granted to the user
     *
     * If the MEGA account is a business account and it's status is expired, onRequestFinish will
     * be called with the error code MegaError::API_EBUSINESSPASTDUE.
     *
     * @param node The folder to share. It must be a non-root folder
     * @param email Email of the user that receives the shared folder. If it doesn't have a MEGA account, the folder will be shared anyway
     * and the user will be invited to register an account.
     *
     * @param level Permissions that are granted to the user
     * Valid values for this parameter:
     * - MegaShare::ACCESS_UNKNOWN = -1
     * Stop sharing a folder with this user
     *
     * - MegaShare::ACCESS_READ = 0
     * - MegaShare::ACCESS_READWRITE = 1
     * - MegaShare::ACCESS_FULL = 2
     * - MegaShare::ACCESS_OWNER = 3
     */
    public void share(MegaNode node, String email, int level) {
        megaApi.share(node, email, level);
    }

    /**
     * Import a public link to the account
     *
     * The associated request type with this request is MegaRequest::TYPE_IMPORT_LINK
     * Valid data in the MegaRequest object received on callbacks:
     * - MegaRequest::getLink - Returns the public link to the file
     * - MegaRequest::getParentHandle - Returns the folder that receives the imported file
     *
     * Valid data in the MegaRequest object received in onRequestFinish when the error code
     * is MegaError::API_OK:
     * - MegaRequest::getNodeHandle - Handle of the new node in the account
     *
     * If the MEGA account is a business account and it's status is expired, onRequestFinish will
     * be called with the error code MegaError::API_EBUSINESSPASTDUE.
     *
     * @param megaFileLink Public link to a file in MEGA
     * @param parent Parent folder for the imported file
     * @param listener MegaRequestListener to track this request
     */
    public void importFileLink(String megaFileLink, MegaNode parent, MegaRequestListenerInterface listener) {
        megaApi.importFileLink(megaFileLink, parent, createDelegateRequestListener(listener));
    }

    /**
     * Import a public link to the account
     *
     * The associated request type with this request is MegaRequest::TYPE_IMPORT_LINK
     * Valid data in the MegaRequest object received on callbacks:
     * - MegaRequest::getLink - Returns the public link to the file
     * - MegaRequest::getParentHandle - Returns the folder that receives the imported file
     *
     * Valid data in the MegaRequest object received in onRequestFinish when the error code
     * is MegaError::API_OK:
     * - MegaRequest::getNodeHandle - Handle of the new node in the account
     *
     * If the MEGA account is a business account and it's status is expired, onRequestFinish will
     * be called with the error code MegaError::API_EBUSINESSPASTDUE.
     *
     * @param megaFileLink Public link to a file in MEGA
     * @param parent Parent folder for the imported file
     */
    public void importFileLink(String megaFileLink, MegaNode parent) {
        megaApi.importFileLink(megaFileLink, parent);
    }

    /**
     * Decrypt password-protected public link
     *
     * The associated request type with this request is MegaRequest::TYPE_PASSWORD_LINK
     * Valid data in the MegaRequest object received on callbacks:
     * - MegaRequest::getLink - Returns the encrypted public link to the file/folder
     * - MegaRequest::getPassword - Returns the password to decrypt the link
     *
     * Valid data in the MegaRequest object received in onRequestFinish when the error code
     * is MegaError::API_OK:
     * - MegaRequest::getText - Decrypted public link
     *
     * @param link Password/protected public link to a file/folder in MEGA
     * @param password Password to decrypt the link
     * @param listener MegaRequestListenerInterface to track this request
     */
    public void decryptPasswordProtectedLink(String link, String password, MegaRequestListenerInterface listener) {
        megaApi.decryptPasswordProtectedLink(link, password, createDelegateRequestListener(listener));
    }

    /**
     * Decrypt password-protected public link
     *
     * The associated request type with this request is MegaRequest::TYPE_PASSWORD_LINK
     * Valid data in the MegaRequest object received on callbacks:
     * - MegaRequest::getLink - Returns the encrypted public link to the file/folder
     * - MegaRequest::getPassword - Returns the password to decrypt the link
     *
     * Valid data in the MegaRequest object received in onRequestFinish when the error code
     * is MegaError::API_OK:
     * - MegaRequest::getText - Decrypted public link
     *
     * @param link Password/protected public link to a file/folder in MEGA
     * @param password Password to decrypt the link
     */
    public void decryptPasswordProtectedLink(String link, String password){
        megaApi.decryptPasswordProtectedLink(link, password);
    }

    /**
     * Encrypt public link with password
     *
     * The associated request type with this request is MegaRequest::TYPE_PASSWORD_LINK
     * Valid data in the MegaRequest object received on callbacks:
     * - MegaRequest::getLink - Returns the public link to be encrypted
     * - MegaRequest::getPassword - Returns the password to encrypt the link
     * - MegaRequest::getFlag - Returns true
     *
     * Valid data in the MegaRequest object received in onRequestFinish when the error code
     * is MegaError::API_OK:
     * - MegaRequest::getText - Encrypted public link
     *
     * @param link Public link to be encrypted, including encryption key for the link
     * @param password Password to encrypt the link
     * @param listener MegaRequestListenerInterface to track this request
     */
    public void encryptLinkWithPassword(String link, String password, MegaRequestListenerInterface listener) {
        megaApi.encryptLinkWithPassword(link, password, createDelegateRequestListener(listener));
    }

    /**
     * Encrypt public link with password
     *
     * The associated request type with this request is MegaRequest::TYPE_PASSWORD_LINK
     * Valid data in the MegaRequest object received on callbacks:
     * - MegaRequest::getLink - Returns the public link to be encrypted
     * - MegaRequest::getPassword - Returns the password to encrypt the link
     * - MegaRequest::getFlag - Returns true
     *
     * Valid data in the MegaRequest object received in onRequestFinish when the error code
     * is MegaError::API_OK:
     * - MegaRequest::getText - Encrypted public link
     *
     * @param link Public link to be encrypted, including encryption key for the link
     * @param password Password to encrypt the link
     */
    public void encryptLinkWithPassword(String link, String password) {
        megaApi.encryptLinkWithPassword(link, password);
    }

    /**
     * Get a MegaNode from a public link to a file
     *
     * A public node can be imported using MegaApi::copyNode or downloaded using MegaApi::startDownload
     *
     * The associated request type with this request is MegaRequest::TYPE_GET_PUBLIC_NODE
     * Valid data in the MegaRequest object received on callbacks:
     * - MegaRequest::getLink - Returns the public link to the file
     *
     * Valid data in the MegaRequest object received in onRequestFinish when the error code
     * is MegaError::API_OK:
     * - MegaRequest::getPublicMegaNode - Public MegaNode corresponding to the public link
     * - MegaRequest::getFlag - Return true if the provided key along the link is invalid.
     *
     * If the MEGA account is a business account and it's status is expired, onRequestFinish will
     * be called with the error code MegaError::API_EBUSINESSPASTDUE.
     *
     * @param megaFileLink Public link to a file in MEGA
     * @param listener MegaRequestListener to track this request
     */
    public void getPublicNode(String megaFileLink, MegaRequestListenerInterface listener) {
        megaApi.getPublicNode(megaFileLink, createDelegateRequestListener(listener));
    }

    /**
     * Get a MegaNode from a public link to a file
     *
     * A public node can be imported using MegaApi::copyNode or downloaded using MegaApi::startDownload
     *
     * The associated request type with this request is MegaRequest::TYPE_GET_PUBLIC_NODE
     * Valid data in the MegaRequest object received on callbacks:
     * - MegaRequest::getLink - Returns the public link to the file
     *
     * Valid data in the MegaRequest object received in onRequestFinish when the error code
     * is MegaError::API_OK:
     * - MegaRequest::getPublicMegaNode - Public MegaNode corresponding to the public link
     * - MegaRequest::getFlag - Return true if the provided key along the link is invalid.
     *
     * If the MEGA account is a business account and it's status is expired, onRequestFinish will
     * be called with the error code MegaError::API_EBUSINESSPASTDUE.
     *
     * @param megaFileLink Public link to a file in MEGA
     */
    public void getPublicNode(String megaFileLink) {
        megaApi.getPublicNode(megaFileLink);
    }

    /**
     * Get the thumbnail of a node.
     * <p>
     * If the node does not have a thumbnail, the request fails with the MegaError.API_ENOENT
     * error code.
     * <p>
     * The associated request type with this request is MegaRequest.TYPE_GET_ATTR_FILE
     * Valid data in the MegaRequest object received on callbacks: <br>
     * - MegaRequest.getNodeHandle() - Returns the handle of the node. <br>
     * - MegaRequest.getFile() - Returns the destination path. <br>
     * - MegaRequest.getParamType() - Returns MegaApiJava.ATTR_TYPE_THUMBNAIL.
     * 
     * @param node
     *            Node to get the thumbnail.
     * @param dstFilePath
     *            Destination path for the thumbnail.
     *            If this path is a local folder, it must end with a '\' or '/' character and (Base64-encoded handle + "0.jpg")
     *            will be used as the file name inside that folder. If the path does not finish with
     *            one of these characters, the file will be downloaded to a file in that path.
     * 
     * @param listener
     *            MegaRequestListener to track this request.
     */
    public void getThumbnail(MegaNode node, String dstFilePath, MegaRequestListenerInterface listener) {
        megaApi.getThumbnail(node, dstFilePath, createDelegateRequestListener(listener));
    }

    /**
     * Get the thumbnail of a node.
     * <p>
     * If the node does not have a thumbnail the request fails with the MegaError.API_ENOENT
     * error code.
     * 
     * @param node
     *            Node to get the thumbnail.
     * @param dstFilePath
     *            Destination path for the thumbnail.
     *            If this path is a local folder, it must end with a '\' or '/' character and (Base64-encoded handle + "0.jpg")
     *            will be used as the file name inside that folder. If the path does not finish with
     *            one of these characters, the file will be downloaded to a file in that path.
     */
    public void getThumbnail(MegaNode node, String dstFilePath) {
        megaApi.getThumbnail(node, dstFilePath);
    }

    /**
     * Get the preview of a node.
     * <p>
     * If the node does not have a preview the request fails with the MegaError.API_ENOENT
     * error code.
     * <p>
     * The associated request type with this request is MegaRequest.TYPE_GET_ATTR_FILE
     * Valid data in the MegaRequest object received on callbacks: <br>
     * - MegaRequest.getNodeHandle() - Returns the handle of the node. <br>
     * - MegaRequest.getFile() - Returns the destination path. <br>
     * - MegaRequest.getParamType() - Returns MegaApiJava.ATTR_TYPE_PREVIEW.
     * 
     * @param node
     *            Node to get the preview.
     * @param dstFilePath
     *            Destination path for the preview.
     *            If this path is a local folder, it must end with a '\' or '/' character and (Base64-encoded handle + "1.jpg")
     *            will be used as the file name inside that folder. If the path does not finish with
     *            one of these characters, the file will be downloaded to a file in that path.
     * 
     * @param listener
     *            MegaRequestListener to track this request.
     */
    public void getPreview(MegaNode node, String dstFilePath, MegaRequestListenerInterface listener) {
        megaApi.getPreview(node, dstFilePath, createDelegateRequestListener(listener));
    }

    /**
     * Get the preview of a node.
     * <p>
     * If the node does not have a preview the request fails with the MegaError.API_ENOENT
     * error code.
     * 
     * @param node
     *            Node to get the preview.
     * @param dstFilePath
     *            Destination path for the preview.
     *            If this path is a local folder, it must end with a '\' or '/' character and (Base64-encoded handle + "1.jpg")
     *            will be used as the file name inside that folder. If the path does not finish with
     *            one of these characters, the file will be downloaded to a file in that path.
     */
    public void getPreview(MegaNode node, String dstFilePath) {
        megaApi.getPreview(node, dstFilePath);
    }

    /**
     * Get the avatar of a MegaUser.
     * <p>
     * The associated request type with this request is MegaRequest.TYPE_GET_ATTR_USER
     * Valid data in the MegaRequest object received on callbacks: <br>
     * - MegaRequest.getFile() - Returns the destination path. <br>
     * - MegaRequest.getEmail() - Returns the email of the user.
     * 
     * @param user
     *            MegaUser to get the avatar.
     * @param dstFilePath
     *            Destination path for the avatar. It has to be a path to a file, not to a folder.
     *            If this path is a local folder, it must end with a '\' or '/' character and (email + "0.jpg")
     *            will be used as the file name inside that folder. If the path does not finish with
     *            one of these characters, the file will be downloaded to a file in that path.
     * 
     * @param listener
     *            MegaRequestListener to track this request.
     */
    public void getUserAvatar(MegaUser user, String dstFilePath, MegaRequestListenerInterface listener) {
        megaApi.getUserAvatar(user, dstFilePath, createDelegateRequestListener(listener));
    }

    /**
     * Get the avatar of a MegaUser.
     * 
     * @param user
     *            MegaUser to get the avatar.
     * @param dstFilePath
     *            Destination path for the avatar. It has to be a path to a file, not to a folder.
     *            If this path is a local folder, it must end with a '\' or '/' character and (email + "0.jpg")
     *            will be used as the file name inside that folder. If the path does not finish with
     *            one of these characters, the file will be downloaded to a file in that path.
     */
    public void getUserAvatar(MegaUser user, String dstFilePath) {
        megaApi.getUserAvatar(user, dstFilePath);
    }
    
    /**
     * Get the avatar of any user in MEGA
     *
     * The associated request type with this request is MegaRequest::TYPE_GET_ATTR_USER
     * Valid data in the MegaRequest object received on callbacks:
     * - MegaRequest::getFile - Returns the destination path
     * - MegaRequest::getEmail - Returns the email or the handle of the user (the provided one as parameter)
     *
     * @param user email_or_user Email or user handle (Base64 encoded) to get the avatar. If this parameter is
     * set to null, the avatar is obtained for the active account
     * @param dstFilePath Destination path for the avatar. It has to be a path to a file, not to a folder.
     * If this path is a local folder, it must end with a '\' or '/' character and (email + "0.jpg")
     * will be used as the file name inside that folder. If the path doesn't finish with
     * one of these characters, the file will be downloaded to a file in that path.
     *
     * @param listener MegaRequestListenerInterface to track this request
     */
    public void getUserAvatar(String email_or_handle, String dstFilePath, MegaRequestListenerInterface listener) {
    	megaApi.getUserAvatar(email_or_handle, dstFilePath, createDelegateRequestListener(listener));
    }
    
    /**
     * Get the avatar of any user in MEGA
     *
     * @param user email_or_user Email or user handle (Base64 encoded) to get the avatar. If this parameter is
     * set to null, the avatar is obtained for the active account
     * @param dstFilePath Destination path for the avatar. It has to be a path to a file, not to a folder.
     * If this path is a local folder, it must end with a '\' or '/' character and (email + "0.jpg")
     * will be used as the file name inside that folder. If the path doesn't finish with
     * one of these characters, the file will be downloaded to a file in that path.
     */
    public void getUserAvatar(String email_or_handle, String dstFilePath) {
    	megaApi.getUserAvatar(email_or_handle, dstFilePath);
    }
    
    /**
     * Get the avatar of the active account
     *
     * The associated request type with this request is MegaRequest::TYPE_GET_ATTR_USER
     * Valid data in the MegaRequest object received on callbacks:
     * - MegaRequest::getFile - Returns the destination path
     * - MegaRequest::getEmail - Returns the email of the user
     *
     * @param dstFilePath Destination path for the avatar. It has to be a path to a file, not to a folder.
     * If this path is a local folder, it must end with a '\' or '/' character and (email + "0.jpg")
     * will be used as the file name inside that folder. If the path doesn't finish with
     * one of these characters, the file will be downloaded to a file in that path.
     *
     * @param listener MegaRequestListenerInterface to track this request
     */
    public void getUserAvatar(String dstFilePath, MegaRequestListenerInterface listener) {
    	megaApi.getUserAvatar(dstFilePath, createDelegateRequestListener(listener));
    }
    
    /**
     * Get the avatar of the active account
     *
     * @param dstFilePath Destination path for the avatar. It has to be a path to a file, not to a folder.
     * If this path is a local folder, it must end with a '\' or '/' character and (email + "0.jpg")
     * will be used as the file name inside that folder. If the path doesn't finish with
     * one of these characters, the file will be downloaded to a file in that path.
     */
    public void getUserAvatar(String dstFilePath) {
    	megaApi.getUserAvatar(dstFilePath);
    }

    /**
     * Get the default color for the avatar.
     *
     * This color should be used only when the user doesn't have an avatar.
     *
     * You take the ownership of the returned value.
     *
     * @param user MegaUser to get the color of the avatar. If this parameter is set to NULL, the color
     *  is obtained for the active account.
     * @return The RGB color as a string with 3 components in hex: #RGB. Ie. "#FF6A19"
     * If the user is not found, this function returns NULL.
     */
    public String getUserAvatarColor(MegaUser user){
        return megaApi.getUserAvatarColor(user);
    }

    /**
     * Get the default color for the avatar.
     *
     * This color should be used only when the user doesn't have an avatar.
     *
     * You take the ownership of the returned value.
     *
     * @param userhandle User handle (Base64 encoded) to get the avatar. If this parameter is
     * set to NULL, the avatar is obtained for the active account
     * @return The RGB color as a string with 3 components in hex: #RGB. Ie. "#FF6A19"
     * If the user is not found (invalid userhandle), this function returns NULL.
     */
    public String getUserAvatarColor(String userhandle){
        return megaApi.getUserAvatarColor(userhandle);
    }

    /**
     * Get an attribute of a MegaUser.
     *
     * User attributes can be private or public. Private attributes are accessible only by
     * your own user, while public ones are retrievable by any of your contacts.
     *
     * The associated request type with this request is MegaRequest::TYPE_GET_ATTR_USER
     * Valid data in the MegaRequest object received on callbacks:
     * - MegaRequest::getParamType - Returns the attribute type
     *
     * Valid data in the MegaRequest object received in onRequestFinish when the error code
     * is MegaError::API_OK:
     * - MegaRequest::getText - Returns the value for public attributes
     * - MegaRequest::getMegaStringMap - Returns the value for private attributes
     *
     * @param user MegaUser to get the attribute. If this parameter is set to NULL, the attribute
     * is obtained for the active account
     * @param type Attribute type
     *
     * Valid values are:
     *
     * MegaApi::USER_ATTR_FIRSTNAME = 1
     * Get the firstname of the user (public)
     * MegaApi::USER_ATTR_LASTNAME = 2
     * Get the lastname of the user (public)
     * MegaApi::USER_ATTR_AUTHRING = 3
     * Get the authentication ring of the user (private)
     * MegaApi::USER_ATTR_LAST_INTERACTION = 4
     * Get the last interaction of the contacts of the user (private)
     * MegaApi::USER_ATTR_ED25519_PUBLIC_KEY = 5
     * Get the public key Ed25519 of the user (public)
     * MegaApi::USER_ATTR_CU25519_PUBLIC_KEY = 6
     * Get the public key Cu25519 of the user (public)
     * MegaApi::USER_ATTR_KEYRING = 7
     * Get the key ring of the user: private keys for Cu25519 and Ed25519 (private)
     * MegaApi::USER_ATTR_SIG_RSA_PUBLIC_KEY = 8
     * Get the signature of RSA public key of the user (public)
     * MegaApi::USER_ATTR_SIG_CU255_PUBLIC_KEY = 9
     * Get the signature of Cu25519 public key of the user (public)
     * MegaApi::USER_ATTR_LANGUAGE = 14
     * Get the preferred language of the user (private, non-encrypted)
     * MegaApi::USER_ATTR_PWD_REMINDER = 15
     * Get the password-reminder-dialog information (private, non-encrypted)
     * MegaApi::USER_ATTR_DISABLE_VERSIONS = 16
     * Get whether user has versions disabled or enabled (private, non-encrypted)
     * MegaApi::USER_ATTR_RICH_PREVIEWS = 18
     * Get whether user generates rich-link messages or not (private)
     * MegaApi::USER_ATTR_RUBBISH_TIME = 19
     * Get number of days for rubbish-bin cleaning scheduler (private non-encrypted)
     * MegaApi::USER_ATTR_STORAGE_STATE = 21
     * Get the state of the storage (private non-encrypted)
     * MegaApi::USER_ATTR_GEOLOCATION = 22
     * Get whether the user has enabled send geolocation messages (private)
     * MegaApi::USER_ATTR_PUSH_SETTINGS = 23
     * Get the settings for push notifications (private non-encrypted)
     *
     * @param listener MegaRequestListener to track this request
     */
    public void getUserAttribute(MegaUser user, int type, MegaRequestListenerInterface listener) {
        megaApi.getUserAttribute(user, type, createDelegateRequestListener(listener));
    }

    /**
     * Get an attribute of a MegaUser.
     *
     * User attributes can be private or public. Private attributes are accessible only by
     * your own user, while public ones are retrievable by any of your contacts.
     *
     * The associated request type with this request is MegaRequest::TYPE_GET_ATTR_USER
     * Valid data in the MegaRequest object received on callbacks:
     * - MegaRequest::getParamType - Returns the attribute type
     *
     * Valid data in the MegaRequest object received in onRequestFinish when the error code
     * is MegaError::API_OK:
     * - MegaRequest::getText - Returns the value for public attributes
     * - MegaRequest::getMegaStringMap - Returns the value for private attributes
     *
     * @param user MegaUser to get the attribute. If this parameter is set to NULL, the attribute
     * is obtained for the active account
     * @param type Attribute type
     *
     * Valid values are:
     *
     * MegaApi::USER_ATTR_FIRSTNAME = 1
     * Get the firstname of the user (public)
     * MegaApi::USER_ATTR_LASTNAME = 2
     * Get the lastname of the user (public)
     * MegaApi::USER_ATTR_AUTHRING = 3
     * Get the authentication ring of the user (private)
     * MegaApi::USER_ATTR_LAST_INTERACTION = 4
     * Get the last interaction of the contacts of the user (private)
     * MegaApi::USER_ATTR_ED25519_PUBLIC_KEY = 5
     * Get the public key Ed25519 of the user (public)
     * MegaApi::USER_ATTR_CU25519_PUBLIC_KEY = 6
     * Get the public key Cu25519 of the user (public)
     * MegaApi::USER_ATTR_KEYRING = 7
     * Get the key ring of the user: private keys for Cu25519 and Ed25519 (private)
     * MegaApi::USER_ATTR_SIG_RSA_PUBLIC_KEY = 8
     * Get the signature of RSA public key of the user (public)
     * MegaApi::USER_ATTR_SIG_CU255_PUBLIC_KEY = 9
     * Get the signature of Cu25519 public key of the user (public)
     * MegaApi::USER_ATTR_LANGUAGE = 14
     * Get the preferred language of the user (private, non-encrypted)
     * MegaApi::USER_ATTR_PWD_REMINDER = 15
     * Get the password-reminder-dialog information (private, non-encrypted)
     * MegaApi::USER_ATTR_DISABLE_VERSIONS = 16
     * Get whether user has versions disabled or enabled (private, non-encrypted)
     * MegaApi::USER_ATTR_RICH_PREVIEWS = 18
     * Get whether user generates rich-link messages or not (private)
     * MegaApi::USER_ATTR_RUBBISH_TIME = 19
     * Get number of days for rubbish-bin cleaning scheduler (private non-encrypted)
     * MegaApi::USER_ATTR_STORAGE_STATE = 21
     * Get the state of the storage (private non-encrypted)
     * MegaApi::USER_ATTR_GEOLOCATION = 22
     * Get whether the user has enabled send geolocation messages (private)
     * MegaApi::USER_ATTR_PUSH_SETTINGS = 23
     * Get the settings for push notifications (private non-encrypted)
     */
    public void getUserAttribute(MegaUser user, int type) {
        megaApi.getUserAttribute(user, type);
    }

    /**
     * Get an attribute of any user in MEGA.
     *
     * User attributes can be private or public. Private attributes are accessible only by
     * your own user, while public ones are retrievable by any of your contacts.
     *
     * The associated request type with this request is MegaRequest::TYPE_GET_ATTR_USER
     * Valid data in the MegaRequest object received on callbacks:
     * - MegaRequest::getParamType - Returns the attribute type
     * - MegaRequest::getEmail - Returns the email or the handle of the user (the provided one as parameter)
     *
     * Valid data in the MegaRequest object received in onRequestFinish when the error code
     * is MegaError::API_OK:
     * - MegaRequest::getText - Returns the value for public attributes
     * - MegaRequest::getMegaStringMap - Returns the value for private attributes
     *
     * @param email_or_handle Email or user handle (Base64 encoded) to get the attribute.
     * If this parameter is set to NULL, the attribute is obtained for the active account.
     * @param type Attribute type
     *
     * Valid values are:
     *
     * MegaApi::USER_ATTR_FIRSTNAME = 1
     * Get the firstname of the user (public)
     * MegaApi::USER_ATTR_LASTNAME = 2
     * Get the lastname of the user (public)
     * MegaApi::USER_ATTR_AUTHRING = 3
     * Get the authentication ring of the user (private)
     * MegaApi::USER_ATTR_LAST_INTERACTION = 4
     * Get the last interaction of the contacts of the user (private)
     * MegaApi::USER_ATTR_ED25519_PUBLIC_KEY = 5
     * Get the public key Ed25519 of the user (public)
     * MegaApi::USER_ATTR_CU25519_PUBLIC_KEY = 6
     * Get the public key Cu25519 of the user (public)
     * MegaApi::USER_ATTR_KEYRING = 7
     * Get the key ring of the user: private keys for Cu25519 and Ed25519 (private)
     * MegaApi::USER_ATTR_SIG_RSA_PUBLIC_KEY = 8
     * Get the signature of RSA public key of the user (public)
     * MegaApi::USER_ATTR_SIG_CU255_PUBLIC_KEY = 9
     * Get the signature of Cu25519 public key of the user (public)
     * MegaApi::USER_ATTR_LANGUAGE = 14
     * Get the preferred language of the user (private, non-encrypted)
     * MegaApi::USER_ATTR_PWD_REMINDER = 15
     * Get the password-reminder-dialog information (private, non-encrypted)
     * MegaApi::USER_ATTR_DISABLE_VERSIONS = 16
     * Get whether user has versions disabled or enabled (private, non-encrypted)
     * MegaApi::USER_ATTR_RUBBISH_TIME = 19
     * Get number of days for rubbish-bin cleaning scheduler (private non-encrypted)
     * MegaApi::USER_ATTR_STORAGE_STATE = 21
     * Get the state of the storage (private non-encrypted)
     * MegaApi::USER_ATTR_GEOLOCATION = 22
     * Get whether the user has enabled send geolocation messages (private)
     * MegaApi::USER_ATTR_PUSH_SETTINGS = 23
     * Get the settings for push notifications (private non-encrypted)
     *
     * @param listener MegaRequestListener to track this request
     */
    public void getUserAttribute(String email_or_handle, int type, MegaRequestListenerInterface listener) {
    	megaApi.getUserAttribute(email_or_handle, type, createDelegateRequestListener(listener));
    }

    /**
     * Get an attribute of any user in MEGA.
     *
     * User attributes can be private or public. Private attributes are accessible only by
     * your own user, while public ones are retrievable by any of your contacts.
     *
     * The associated request type with this request is MegaRequest::TYPE_GET_ATTR_USER
     * Valid data in the MegaRequest object received on callbacks:
     * - MegaRequest::getParamType - Returns the attribute type
     * - MegaRequest::getEmail - Returns the email or the handle of the user (the provided one as parameter)
     *
     * Valid data in the MegaRequest object received in onRequestFinish when the error code
     * is MegaError::API_OK:
     * - MegaRequest::getText - Returns the value for public attributes
     * - MegaRequest::getMegaStringMap - Returns the value for private attributes
     *
     * @param email_or_handle Email or user handle (Base64 encoded) to get the attribute.
     * If this parameter is set to NULL, the attribute is obtained for the active account.
     * @param type Attribute type
     *
     * Valid values are:
     *
     * MegaApi::USER_ATTR_FIRSTNAME = 1
     * Get the firstname of the user (public)
     * MegaApi::USER_ATTR_LASTNAME = 2
     * Get the lastname of the user (public)
     * MegaApi::USER_ATTR_AUTHRING = 3
     * Get the authentication ring of the user (private)
     * MegaApi::USER_ATTR_LAST_INTERACTION = 4
     * Get the last interaction of the contacts of the user (private)
     * MegaApi::USER_ATTR_ED25519_PUBLIC_KEY = 5
     * Get the public key Ed25519 of the user (public)
     * MegaApi::USER_ATTR_CU25519_PUBLIC_KEY = 6
     * Get the public key Cu25519 of the user (public)
     * MegaApi::USER_ATTR_KEYRING = 7
     * Get the key ring of the user: private keys for Cu25519 and Ed25519 (private)
     * MegaApi::USER_ATTR_SIG_RSA_PUBLIC_KEY = 8
     * Get the signature of RSA public key of the user (public)
     * MegaApi::USER_ATTR_SIG_CU255_PUBLIC_KEY = 9
     * Get the signature of Cu25519 public key of the user (public)
     * MegaApi::USER_ATTR_LANGUAGE = 14
     * Get the preferred language of the user (private, non-encrypted)
     * MegaApi::USER_ATTR_PWD_REMINDER = 15
     * Get the password-reminder-dialog information (private, non-encrypted)
     * MegaApi::USER_ATTR_DISABLE_VERSIONS = 16
     * Get whether user has versions disabled or enabled (private, non-encrypted)
     * MegaApi::USER_ATTR_RUBBISH_TIME = 19
     * Get number of days for rubbish-bin cleaning scheduler (private non-encrypted)
     * MegaApi::USER_ATTR_STORAGE_STATE = 21
     * Get the state of the storage (private non-encrypted)
     * MegaApi::USER_ATTR_GEOLOCATION = 22
     * Get whether the user has enabled send geolocation messages (private)
     * MegaApi::USER_ATTR_PUSH_SETTINGS = 23
     * Get the settings for push notifications (private non-encrypted)
     *
     */
    public void getUserAttribute(String email_or_handle, int type) {
    	megaApi.getUserAttribute(email_or_handle, type);
    }

    /**
     * Get an attribute of the current account.
     *
     * User attributes can be private or public. Private attributes are accessible only by
     * your own user, while public ones are retrievable by any of your contacts.
     *
     * The associated request type with this request is MegaRequest::TYPE_GET_ATTR_USER
     * Valid data in the MegaRequest object received on callbacks:
     * - MegaRequest::getParamType - Returns the attribute type
     *
     * Valid data in the MegaRequest object received in onRequestFinish when the error code
     * is MegaError::API_OK:
     * - MegaRequest::getText - Returns the value for public attributes
     * - MegaRequest::getMegaStringMap - Returns the value for private attributes
     *
     * @param type Attribute type
     *
     * Valid values are:
     *
     * MegaApi::USER_ATTR_FIRSTNAME = 1
     * Get the firstname of the user (public)
     * MegaApi::USER_ATTR_LASTNAME = 2
     * Get the lastname of the user (public)
     * MegaApi::USER_ATTR_AUTHRING = 3
     * Get the authentication ring of the user (private)
     * MegaApi::USER_ATTR_LAST_INTERACTION = 4
     * Get the last interaction of the contacts of the user (private)
     * MegaApi::USER_ATTR_ED25519_PUBLIC_KEY = 5
     * Get the public key Ed25519 of the user (public)
     * MegaApi::USER_ATTR_CU25519_PUBLIC_KEY = 6
     * Get the public key Cu25519 of the user (public)
     * MegaApi::USER_ATTR_KEYRING = 7
     * Get the key ring of the user: private keys for Cu25519 and Ed25519 (private)
     * MegaApi::USER_ATTR_SIG_RSA_PUBLIC_KEY = 8
     * Get the signature of RSA public key of the user (public)
     * MegaApi::USER_ATTR_SIG_CU255_PUBLIC_KEY = 9
     * Get the signature of Cu25519 public key of the user (public)
     * MegaApi::USER_ATTR_LANGUAGE = 14
     * Get the preferred language of the user (private, non-encrypted)
     * MegaApi::USER_ATTR_PWD_REMINDER = 15
     * Get the password-reminder-dialog information (private, non-encrypted)
     * MegaApi::USER_ATTR_DISABLE_VERSIONS = 16
     * Get whether user has versions disabled or enabled (private, non-encrypted)
     * MegaApi::USER_ATTR_RICH_PREVIEWS = 18
     * Get whether user generates rich-link messages or not (private)
     * MegaApi::USER_ATTR_RUBBISH_TIME = 19
     * Get number of days for rubbish-bin cleaning scheduler (private non-encrypted)
     * MegaApi::USER_ATTR_STORAGE_STATE = 21
     * Get the state of the storage (private non-encrypted)
     * MegaApi::USER_ATTR_GEOLOCATION = 22
     * Get whether the user has enabled send geolocation messages (private)
     * MegaApi::USER_ATTR_PUSH_SETTINGS = 23
     * Get the settings for push notifications (private non-encrypted)
     *
     * @param listener MegaRequestListener to track this request
     */
    public void getUserAttribute(int type, MegaRequestListenerInterface listener) {
        megaApi.getUserAttribute(type, createDelegateRequestListener(listener));
    }

    /**
     * Get an attribute of the current account.
     *
     * User attributes can be private or public. Private attributes are accessible only by
     * your own user, while public ones are retrievable by any of your contacts.
     *
     * The associated request type with this request is MegaRequest::TYPE_GET_ATTR_USER
     * Valid data in the MegaRequest object received on callbacks:
     * - MegaRequest::getParamType - Returns the attribute type
     *
     * Valid data in the MegaRequest object received in onRequestFinish when the error code
     * is MegaError::API_OK:
     * - MegaRequest::getText - Returns the value for public attributes
     * - MegaRequest::getMegaStringMap - Returns the value for private attributes
     *
     * @param type Attribute type
     *
     * Valid values are:
     *
     * MegaApi::USER_ATTR_FIRSTNAME = 1
     * Get the firstname of the user (public)
     * MegaApi::USER_ATTR_LASTNAME = 2
     * Get the lastname of the user (public)
     * MegaApi::USER_ATTR_AUTHRING = 3
     * Get the authentication ring of the user (private)
     * MegaApi::USER_ATTR_LAST_INTERACTION = 4
     * Get the last interaction of the contacts of the user (private)
     * MegaApi::USER_ATTR_ED25519_PUBLIC_KEY = 5
     * Get the public key Ed25519 of the user (public)
     * MegaApi::USER_ATTR_CU25519_PUBLIC_KEY = 6
     * Get the public key Cu25519 of the user (public)
     * MegaApi::USER_ATTR_KEYRING = 7
     * Get the key ring of the user: private keys for Cu25519 and Ed25519 (private)
     * MegaApi::USER_ATTR_SIG_RSA_PUBLIC_KEY = 8
     * Get the signature of RSA public key of the user (public)
     * MegaApi::USER_ATTR_SIG_CU255_PUBLIC_KEY = 9
     * Get the signature of Cu25519 public key of the user (public)
     * MegaApi::USER_ATTR_LANGUAGE = 14
     * Get the preferred language of the user (private, non-encrypted)
     * MegaApi::USER_ATTR_PWD_REMINDER = 15
     * Get the password-reminder-dialog information (private, non-encrypted)
     * MegaApi::USER_ATTR_DISABLE_VERSIONS = 16
     * Get whether user has versions disabled or enabled (private, non-encrypted)
     * MegaApi::USER_ATTR_RICH_PREVIEWS = 18
     * Get whether user generates rich-link messages or not (private)
     * MegaApi::USER_ATTR_RUBBISH_TIME = 19
     * Get number of days for rubbish-bin cleaning scheduler (private non-encrypted)
     * MegaApi::USER_ATTR_STORAGE_STATE = 21
     * Get the state of the storage (private non-encrypted)
     * MegaApi::USER_ATTR_GEOLOCATION = 22
     * Get whether the user has enabled send geolocation messages (private)
     * MegaApi::USER_ATTR_PUSH_SETTINGS = 23
     * Get the settings for push notifications (private non-encrypted)
     *
     */
    public void getUserAttribute(int type) {
        megaApi.getUserAttribute(type);
    }

    /**
     * Cancel the retrieval of a thumbnail.
     * <p>
     * The associated request type with this request is MegaRequest.TYPE_CANCEL_ATTR_FILE.
     * Valid data in the MegaRequest object received on callbacks: <br>
     * - MegaRequest.getNodeHandle() - Returns the handle of the node. <br>
     * - MegaRequest.getParamType() - Returns MegaApiJava.ATTR_TYPE_THUMBNAIL.
     * 
     * @param node
     *            Node to cancel the retrieval of the thumbnail.
     * @param listener
     *            MegaRequestListener to track this request.
     * @see #getThumbnail(MegaNode node, String dstFilePath)
     */
    public void cancelGetThumbnail(MegaNode node, MegaRequestListenerInterface listener) {
        megaApi.cancelGetThumbnail(node, createDelegateRequestListener(listener));
    }

    /**
     * Cancel the retrieval of a thumbnail.
     * 
     * @param node
     *            Node to cancel the retrieval of the thumbnail.
     * @see #getThumbnail(MegaNode node, String dstFilePath)
     */
    public void cancelGetThumbnail(MegaNode node) {
        megaApi.cancelGetThumbnail(node);
    }

    /**
     * Cancel the retrieval of a preview.
     * <p>
     * The associated request type with this request is MegaRequest.TYPE_CANCEL_ATTR_FILE
     * Valid data in the MegaRequest object received on callbacks: <br>
     * - MegaRequest.getNodeHandle - Returns the handle of the node. <br>
     * - MegaRequest.getParamType - Returns MegaApiJava.ATTR_TYPE_PREVIEW.
     * 
     * @param node
     *            Node to cancel the retrieval of the preview.
     * @param listener
     *            MegaRequestListener to track this request.
     * @see MegaApi#getPreview(MegaNode node, String dstFilePath)
     */
    public void cancelGetPreview(MegaNode node, MegaRequestListenerInterface listener) {
        megaApi.cancelGetPreview(node, createDelegateRequestListener(listener));
    }

    /**
     * Cancel the retrieval of a preview.
     * 
     * @param node
     *            Node to cancel the retrieval of the preview.
     * @see MegaApi#getPreview(MegaNode node, String dstFilePath)
     */
    public void cancelGetPreview(MegaNode node) {
        megaApi.cancelGetPreview(node);
    }

    /**
     * Set the thumbnail of a MegaNode.
     * 
     * The associated request type with this request is MegaRequest.TYPE_SET_ATTR_FILE
     * Valid data in the MegaRequest object received on callbacks: <br>
     * - MegaRequest.getNodeHandle() - Returns the handle of the node. <br>
     * - MegaRequest.getFile() - Returns the source path. <br>
     * - MegaRequest.getParamType() - Returns MegaApiJava.ATTR_TYPE_THUMBNAIL.
     * 
     * @param node
     *            MegaNode to set the thumbnail.
     * @param srcFilePath
     *            Source path of the file that will be set as thumbnail.
     * @param listener
     *            MegaRequestListener to track this request.
     */
    public void setThumbnail(MegaNode node, String srcFilePath, MegaRequestListenerInterface listener) {
        megaApi.setThumbnail(node, srcFilePath, createDelegateRequestListener(listener));
    }

    /**
     * Set the thumbnail of a MegaNode.
     * 
     * @param node
     *            MegaNode to set the thumbnail.
     * @param srcFilePath
     *            Source path of the file that will be set as thumbnail.
     */
    public void setThumbnail(MegaNode node, String srcFilePath) {
        megaApi.setThumbnail(node, srcFilePath);
    }

    /**
     * Set the preview of a MegaNode.
     * <p>
     * The associated request type with this request is MegaRequest.TYPE_SET_ATTR_FILE.
     * Valid data in the MegaRequest object received on callbacks: <br>
     * - MegaRequest.getNodeHandle() - Returns the handle of the node. <br>
     * - MegaRequest.getFile() - Returns the source path. <br>
     * - MegaRequest.getParamType() - Returns MegaApiJava.ATTR_TYPE_PREVIEW.
     * 
     * @param node
     *            MegaNode to set the preview.
     * @param srcFilePath
     *            Source path of the file that will be set as preview.
     * @param listener
     *            MegaRequestListener to track this request.
     */
    public void setPreview(MegaNode node, String srcFilePath, MegaRequestListenerInterface listener) {
        megaApi.setPreview(node, srcFilePath, createDelegateRequestListener(listener));
    }

    /**
     * Set the preview of a MegaNode.
     * 
     * @param node
     *            MegaNode to set the preview.
     * @param srcFilePath
     *            Source path of the file that will be set as preview.
     */
    public void setPreview(MegaNode node, String srcFilePath) {
        megaApi.setPreview(node, srcFilePath);
    }

    /**
     * Set the avatar of the MEGA account.
     * <p>
     * The associated request type with this request is MegaRequest.TYPE_SET_ATTR_USER.
     * Valid data in the MegaRequest object received on callbacks: <br>
     * - MegaRequest.getFile() - Returns the source path.
     * 
     * @param srcFilePath
     *            Source path of the file that will be set as avatar.
     * @param listener
     *            MegaRequestListener to track this request.
     */
    public void setAvatar(String srcFilePath, MegaRequestListenerInterface listener) {
        megaApi.setAvatar(srcFilePath, createDelegateRequestListener(listener));
    }

    /**
     * Set the avatar of the MEGA account.
     * 
     * @param srcFilePath
     *            Source path of the file that will be set as avatar.
     */
    public void setAvatar(String srcFilePath) {
        megaApi.setAvatar(srcFilePath);
    }

    /**
     * Set a public attribute of the current user
     *
     * The associated request type with this request is MegaRequest::TYPE_SET_ATTR_USER
     * Valid data in the MegaRequest object received on callbacks:
     * - MegaRequest::getParamType - Returns the attribute type
     * - MegaRequest::getText - Returns the new value for the attribute
     *
     * @param type Attribute type
     *
     * Valid values are:
     *
     * MegaApi::USER_ATTR_FIRSTNAME = 1
     * Set the firstname of the user (public)
     * MegaApi::USER_ATTR_LASTNAME = 2
     * Set the lastname of the user (public)
     * MegaApi::USER_ATTR_ED25519_PUBLIC_KEY = 5
     * Set the public key Ed25519 of the user (public)
     * MegaApi::USER_ATTR_CU25519_PUBLIC_KEY = 6
     * Set the public key Cu25519 of the user (public)
     * MegaApi::USER_ATTR_RUBBISH_TIME = 19
     * Set number of days for rubbish-bin cleaning scheduler (private non-encrypted)
     *
     * If the MEGA account is a sub-user business account, and the value of the parameter
     * type is equal to MegaApi::USER_ATTR_FIRSTNAME or MegaApi::USER_ATTR_LASTNAME
     * onRequestFinish will be called with the error code MegaError::API_EMASTERONLY.
     *
     * @param value New attribute value
     * @param listener MegaRequestListener to track this request
     */
    public void setUserAttribute(int type, String value, MegaRequestListenerInterface listener) {
        megaApi.setUserAttribute(type, value, createDelegateRequestListener(listener));
    }

    /**
     * Set a public attribute of the current user
     *
     * The associated request type with this request is MegaRequest::TYPE_SET_ATTR_USER
     * Valid data in the MegaRequest object received on callbacks:
     * - MegaRequest::getParamType - Returns the attribute type
     * - MegaRequest::getText - Returns the new value for the attribute
     *
     * @param type Attribute type
     *
     * Valid values are:
     *
     * MegaApi::USER_ATTR_FIRSTNAME = 1
     * Set the firstname of the user (public)
     * MegaApi::USER_ATTR_LASTNAME = 2
     * Set the lastname of the user (public)
     * MegaApi::USER_ATTR_ED25519_PUBLIC_KEY = 5
     * Set the public key Ed25519 of the user (public)
     * MegaApi::USER_ATTR_CU25519_PUBLIC_KEY = 6
     * Set the public key Cu25519 of the user (public)
     * MegaApi::USER_ATTR_RUBBISH_TIME = 19
     * Set number of days for rubbish-bin cleaning scheduler (private non-encrypted)
     *
     * If the MEGA account is a sub-user business account, and the value of the parameter
     * type is equal to MegaApi::USER_ATTR_FIRSTNAME or MegaApi::USER_ATTR_LASTNAME
     * onRequestFinish will be called with the error code MegaError::API_EMASTERONLY.
     *
     * @param value New attribute value
     */
    public void setUserAttribute(int type, String value) {
        megaApi.setUserAttribute(type, value);
    }

    /**
     * Set a custom attribute for the node
     *
     * The associated request type with this request is MegaRequest::TYPE_SET_ATTR_NODE
     * Valid data in the MegaRequest object received on callbacks:
     * - MegaRequest::getNodeHandle - Returns the handle of the node that receive the attribute
     * - MegaRequest::getName - Returns the name of the custom attribute
     * - MegaRequest::getText - Returns the text for the attribute
     * - MegaRequest::getFlag - Returns false (not official attribute)
     *
     * The attribute name must be an UTF8 string with between 1 and 7 bytes
     * If the attribute already has a value, it will be replaced
     * If value is NULL, the attribute will be removed from the node
     *
     * If the MEGA account is a business account and it's status is expired, onRequestFinish will
     * be called with the error code MegaError::API_EBUSINESSPASTDUE.
     *
     * @param node Node that will receive the attribute
     * @param attrName Name of the custom attribute.
     * The length of this parameter must be between 1 and 7 UTF8 bytes
     * @param value Value for the attribute
     * @param listener MegaRequestListener to track this request
     */
    public void setCustomNodeAttribute(MegaNode node, String attrName, String value, MegaRequestListenerInterface listener) {
    	megaApi.setCustomNodeAttribute(node, attrName, value, createDelegateRequestListener(listener));
    }

    /**
     * Set a custom attribute for the node
     *
     * The associated request type with this request is MegaRequest::TYPE_SET_ATTR_NODE
     * Valid data in the MegaRequest object received on callbacks:
     * - MegaRequest::getNodeHandle - Returns the handle of the node that receive the attribute
     * - MegaRequest::getName - Returns the name of the custom attribute
     * - MegaRequest::getText - Returns the text for the attribute
     * - MegaRequest::getFlag - Returns false (not official attribute)
     *
     * The attribute name must be an UTF8 string with between 1 and 7 bytes
     * If the attribute already has a value, it will be replaced
     * If value is NULL, the attribute will be removed from the node
     *
     * If the MEGA account is a business account and it's status is expired, onRequestFinish will
     * be called with the error code MegaError::API_EBUSINESSPASTDUE.
     *
     * @param node Node that will receive the attribute
     * @param attrName Name of the custom attribute.
     * The length of this parameter must be between 1 and 7 UTF8 bytes
     * @param value Value for the attribute
     */
    public void setCustomNodeAttribute(MegaNode node, String attrName, String value) {
    	megaApi.setCustomNodeAttribute(node, attrName, value);
    }

    /**
     * Set the GPS coordinates of image files as a node attribute.
     *
     * To remove the existing coordinates, set both the latitude and longitude to
     * the value MegaNode::INVALID_COORDINATE.
     *
     * The associated request type with this request is MegaRequest::TYPE_SET_ATTR_NODE
     * Valid data in the MegaRequest object received on callbacks:
     * - MegaRequest::getNodeHandle - Returns the handle of the node that receive the attribute
     * - MegaRequest::getFlag - Returns true (official attribute)
     * - MegaRequest::getParamType - Returns MegaApi::NODE_ATTR_COORDINATES
     * - MegaRequest::getNumDetails - Returns the longitude, scaled to integer in the range of [0, 2^24]
     * - MegaRequest::getTransferTag() - Returns the latitude, scaled to integer in the range of [0, 2^24)
     *
     * If the MEGA account is a business account and it's status is expired, onRequestFinish will
     * be called with the error code MegaError::API_EBUSINESSPASTDUE.
     *
     * @param node Node that will receive the information.
     * @param latitude Latitude in signed decimal degrees notation
     * @param longitude Longitude in signed decimal degrees notation
     * @param listener MegaRequestListener to track this request
     */
    public void setNodeCoordinates(MegaNode node, double latitude, double longitude,  MegaRequestListenerInterface listener){
        megaApi.setNodeCoordinates(node, latitude, longitude, createDelegateRequestListener(listener));
    }

    /**
     * Set node label as a node attribute.
     * Valid values for label attribute are:
     *  - MegaNode::NODE_LBL_UNKNOWN = 0
     *  - MegaNode::NODE_LBL_RED = 1
     *  - MegaNode::NODE_LBL_ORANGE = 2
     *  - MegaNode::NODE_LBL_YELLOW = 3
     *  - MegaNode::NODE_LBL_GREEN = 4
     *  - MegaNode::NODE_LBL_BLUE = 5
     *  - MegaNode::NODE_LBL_PURPLE = 6
     *  - MegaNode::NODE_LBL_GREY = 7
     *
     * The associated request type with this request is MegaRequest::TYPE_SET_ATTR_NODE
     * Valid data in the MegaRequest object received on callbacks:
     * - MegaRequest::getNodeHandle - Returns the handle of the node that receive the attribute
     * - MegaRequest::getNumDetails - Returns the label for the node
     * - MegaRequest::getFlag - Returns true (official attribute)
     * - MegaRequest::getParamType - Returns MegaApi::NODE_ATTR_LABEL
     *
     * @param node Node that will receive the information.
     * @param label Label of the node
     * @param listener MegaRequestListener to track this request
     */
    public void setNodeLabel(MegaNode node, int label, MegaRequestListenerInterface listener){
        megaApi.setNodeLabel(node, label, createDelegateRequestListener(listener));
    }

    /**
     * Set node label as a node attribute.
     * Valid values for label attribute are:
     *  - MegaNode::NODE_LBL_UNKNOWN = 0
     *  - MegaNode::NODE_LBL_RED = 1
     *  - MegaNode::NODE_LBL_ORANGE = 2
     *  - MegaNode::NODE_LBL_YELLOW = 3
     *  - MegaNode::NODE_LBL_GREEN = 4
     *  - MegaNode::NODE_LBL_BLUE = 5
     *  - MegaNode::NODE_LBL_PURPLE = 6
     *  - MegaNode::NODE_LBL_GREY = 7
     *
     * The associated request type with this request is MegaRequest::TYPE_SET_ATTR_NODE
     * Valid data in the MegaRequest object received on callbacks:
     * - MegaRequest::getNodeHandle - Returns the handle of the node that receive the attribute
     * - MegaRequest::getNumDetails - Returns the label for the node
     * - MegaRequest::getFlag - Returns true (official attribute)
     * - MegaRequest::getParamType - Returns MegaApi::NODE_ATTR_LABEL
     *
     * @param node Node that will receive the information.
     * @param label Label of the node
     */
    public void setNodeLabel(MegaNode node, int label){
        megaApi.setNodeLabel(node, label);
    }

    /**
     * Remove node label
     *
     * The associated request type with this request is MegaRequest::TYPE_SET_ATTR_NODE
     * Valid data in the MegaRequest object received on callbacks:
     * - MegaRequest::getNodeHandle - Returns the handle of the node that receive the attribute
     * - MegaRequest::getFlag - Returns true (official attribute)
     * - MegaRequest::getParamType - Returns MegaApi::NODE_ATTR_LABEL
     *
     * @param node Node that will receive the information.
     * @param listener MegaRequestListener to track this request
     */
    public void resetNodeLabel(MegaNode node, MegaRequestListenerInterface listener){
        megaApi.resetNodeLabel(node, createDelegateRequestListener(listener));
    }

    /**
     * Remove node label
     *
     * The associated request type with this request is MegaRequest::TYPE_SET_ATTR_NODE
     * Valid data in the MegaRequest object received on callbacks:
     * - MegaRequest::getNodeHandle - Returns the handle of the node that receive the attribute
     * - MegaRequest::getFlag - Returns true (official attribute)
     * - MegaRequest::getParamType - Returns MegaApi::NODE_ATTR_LABEL
     *
     * @param node Node that will receive the information.
     */
    public void resetNodeLabel(MegaNode node){
        megaApi.resetNodeLabel(node);
    }

    /**
     * Set node favourite as a node attribute.
     *
     * The associated request type with this request is MegaRequest::TYPE_SET_ATTR_NODE
     * Valid data in the MegaRequest object received on callbacks:
     * - MegaRequest::getNodeHandle - Returns the handle of the node that receive the attribute
     * - MegaRequest::getNumDetails - Returns 1 if node is set as favourite, otherwise return 0
     * - MegaRequest::getFlag - Returns true (official attribute)
     * - MegaRequest::getParamType - Returns MegaApi::NODE_ATTR_FAV
     *
     * @param node Node that will receive the information.
     * @param favourite if true set node as favourite, otherwise remove the attribute
     * @param listener MegaRequestListener to track this request
     */
    public void setNodeFavourite(MegaNode node, boolean favourite, MegaRequestListenerInterface listener){
        megaApi.setNodeFavourite(node, favourite, createDelegateRequestListener(listener));
    }

    /**
     * Set node favourite as a node attribute.
     *
     * The associated request type with this request is MegaRequest::TYPE_SET_ATTR_NODE
     * Valid data in the MegaRequest object received on callbacks:
     * - MegaRequest::getNodeHandle - Returns the handle of the node that receive the attribute
     * - MegaRequest::getNumDetails - Returns 1 if node is set as favourite, otherwise return 0
     * - MegaRequest::getFlag - Returns true (official attribute)
     * - MegaRequest::getParamType - Returns MegaApi::NODE_ATTR_FAV
     *
     * @param node Node that will receive the information.
     * @param favourite if true set node as favourite, otherwise remove the attribute
     */
    public void setNodeFavourite(MegaNode node, boolean favourite){
        megaApi.setNodeFavourite(node, favourite);
    }

    /**
     * Generate a public link of a file/folder in MEGA
     *
     * The associated request type with this request is MegaRequest::TYPE_EXPORT
     * Valid data in the MegaRequest object received on callbacks:
     * - MegaRequest::getNodeHandle - Returns the handle of the node
     * - MegaRequest::getAccess - Returns true
     *
     * Valid data in the MegaRequest object received in onRequestFinish when the error code
     * is MegaError::API_OK:
     * - MegaRequest::getLink - Public link
     *
     * If the MEGA account is a business account and it's status is expired, onRequestFinish will
     * be called with the error code MegaError::API_EBUSINESSPASTDUE.
     *
     * @param node MegaNode to get the public link
     * @param listener MegaRequestListener to track this request
     */
    public void exportNode(MegaNode node, MegaRequestListenerInterface listener) {
        megaApi.exportNode(node, createDelegateRequestListener(listener));
    }

    /**
     * Generate a public link of a file/folder in MEGA
     *
     * The associated request type with this request is MegaRequest::TYPE_EXPORT
     * Valid data in the MegaRequest object received on callbacks:
     * - MegaRequest::getNodeHandle - Returns the handle of the node
     * - MegaRequest::getAccess - Returns true
     *
     * Valid data in the MegaRequest object received in onRequestFinish when the error code
     * is MegaError::API_OK:
     * - MegaRequest::getLink - Public link
     *
     * If the MEGA account is a business account and it's status is expired, onRequestFinish will
     * be called with the error code MegaError::API_EBUSINESSPASTDUE.
     *
     * @param node MegaNode to get the public link
     */
    public void exportNode(MegaNode node) {
        megaApi.exportNode(node);
    }

    /**
     * Generate a temporary public link of a file/folder in MEGA
     *
     * The associated request type with this request is MegaRequest::TYPE_EXPORT
     * Valid data in the MegaRequest object received on callbacks:
     * - MegaRequest::getNodeHandle - Returns the handle of the node
     * - MegaRequest::getAccess - Returns true
     *
     * Valid data in the MegaRequest object received in onRequestFinish when the error code
     * is MegaError::API_OK:
     * - MegaRequest::getLink - Public link
     *
     * If the MEGA account is a business account and it's status is expired, onRequestFinish will
     * be called with the error code MegaError::API_EBUSINESSPASTDUE.
     *
     * @param node MegaNode to get the public link
     * @param expireTime Unix timestamp until the public link will be valid
     * @param listener MegaRequestListener to track this request
     *
     * A Unix timestamp represents the number of seconds since 00:00 hours, Jan 1, 1970 UTC
     */
    public void exportNode(MegaNode node, int expireTime, MegaRequestListenerInterface listener) {
        megaApi.exportNode(node, expireTime, createDelegateRequestListener(listener));
    }

    /**
     * Generate a temporary public link of a file/folder in MEGA
     *
     * The associated request type with this request is MegaRequest::TYPE_EXPORT
     * Valid data in the MegaRequest object received on callbacks:
     * - MegaRequest::getNodeHandle - Returns the handle of the node
     * - MegaRequest::getAccess - Returns true
     *
     * Valid data in the MegaRequest object received in onRequestFinish when the error code
     * is MegaError::API_OK:
     * - MegaRequest::getLink - Public link
     *
     * If the MEGA account is a business account and it's status is expired, onRequestFinish will
     * be called with the error code MegaError::API_EBUSINESSPASTDUE.
     *
     * @param node MegaNode to get the public link
     * @param expireTime Unix timestamp until the public link will be valid
     *
     * A Unix timestamp represents the number of seconds since 00:00 hours, Jan 1, 1970 UTC
     */
    public void exportNode(MegaNode node, int expireTime) {
        megaApi.exportNode(node, expireTime);
    }

    /**
     * Stop sharing a file/folder
     *
     * The associated request type with this request is MegaRequest::TYPE_EXPORT
     * Valid data in the MegaRequest object received on callbacks:
     * - MegaRequest::getNodeHandle - Returns the handle of the node
     * - MegaRequest::getAccess - Returns false
     *
     * If the MEGA account is a business account and it's status is expired, onRequestFinish will
     * be called with the error code MegaError::API_EBUSINESSPASTDUE.
     *
     * @param node MegaNode to stop sharing
     * @param listener MegaRequestListener to track this request
     */
    public void disableExport(MegaNode node, MegaRequestListenerInterface listener) {
        megaApi.disableExport(node, createDelegateRequestListener(listener));
    }

    /**
     * Stop sharing a file/folder
     *
     * The associated request type with this request is MegaRequest::TYPE_EXPORT
     * Valid data in the MegaRequest object received on callbacks:
     * - MegaRequest::getNodeHandle - Returns the handle of the node
     * - MegaRequest::getAccess - Returns false
     *
     * If the MEGA account is a business account and it's status is expired, onRequestFinish will
     * be called with the error code MegaError::API_EBUSINESSPASTDUE.
     *
     * @param node MegaNode to stop sharing
     */
    public void disableExport(MegaNode node) {
        megaApi.disableExport(node);
    }

    /**
     * Fetch the filesystem in MEGA.
     * <p>
     * The MegaApi object must be logged in in an account or a public folder
     * to successfully complete this request.
     * <p>
     * The associated request type with this request is MegaRequest.TYPE_FETCH_NODES.
     * 
     * @param listener
     *            MegaRequestListener to track this request.
     */
    public void fetchNodes(MegaRequestListenerInterface listener) {
        megaApi.fetchNodes(createDelegateRequestListener(listener));
    }

    /**
     * Fetch the filesystem in MEGA.
     * <p>
     * The MegaApi object must be logged in in an account or a public folder
     * to successfully complete this request.
     */
    public void fetchNodes() {
        megaApi.fetchNodes();
    }

    /**
     * Get details about the MEGA account
     *
     * Only basic data will be available. If you can get more data (sessions, transactions, purchases),
     * use MegaApi::getExtendedAccountDetails.
     *
     * The associated request type with this request is MegaRequest::TYPE_ACCOUNT_DETAILS
     *
     * Valid data in the MegaRequest object received in onRequestFinish when the error code
     * is MegaError::API_OK:
     * - MegaRequest::getMegaAccountDetails - Details of the MEGA account
     * - MegaRequest::getNumDetails - Requested flags
     *
     * The available flags are:
     *  - storage quota: (numDetails & 0x01)
     *  - transfer quota: (numDetails & 0x02)
     *  - pro level: (numDetails & 0x04)
     *
     * @param listener MegaRequestListener to track this request
     */
    public void getAccountDetails(MegaRequestListenerInterface listener) {
        megaApi.getAccountDetails(createDelegateRequestListener(listener));
    }

    /**
     * Get details about the MEGA account
     *
     * Only basic data will be available. If you can get more data (sessions, transactions, purchases),
     * use MegaApi::getExtendedAccountDetails.
     *
     * The associated request type with this request is MegaRequest::TYPE_ACCOUNT_DETAILS
     *
     * Valid data in the MegaRequest object received in onRequestFinish when the error code
     * is MegaError::API_OK:
     * - MegaRequest::getMegaAccountDetails - Details of the MEGA account
     * - MegaRequest::getNumDetails - Requested flags
     *
     * The available flags are:
     *  - storage quota: (numDetails & 0x01)
     *  - transfer quota: (numDetails & 0x02)
     *  - pro level: (numDetails & 0x04)
     */
    public void getAccountDetails() {
        megaApi.getAccountDetails();
    }

    /**
     * Get details about the MEGA account
     *
     * Only basic data will be available. If you need more data (sessions, transactions, purchases),
     * use MegaApi::getExtendedAccountDetails.
     *
     * The associated request type with this request is MegaRequest::TYPE_ACCOUNT_DETAILS
     *
     * Use this version of the function to get just the details you need, to minimise server load
     * and keep the system highly available for all. At least one flag must be set.
     *
     * Valid data in the MegaRequest object received in onRequestFinish when the error code
     * is MegaError::API_OK:
     * - MegaRequest::getMegaAccountDetails - Details of the MEGA account
     * - MegaRequest::getNumDetails - Requested flags
     *
     * The available flags are:
     *  - storage quota: (numDetails & 0x01)
     *  - transfer quota: (numDetails & 0x02)
     *  - pro level: (numDetails & 0x04)
     *
     * In case none of the flags are set, the associated request will fail with error MegaError::API_EARGS.
     *
     * @param storage If true, account storage details are requested
     * @param transfer If true, account transfer details are requested
     * @param pro If true, pro level of account is requested
     * @param listener MegaRequestListener to track this request
     */
    public void getSpecificAccountDetails(boolean storage, boolean transfer, boolean pro, MegaRequestListenerInterface listener) {
        megaApi.getSpecificAccountDetails(storage, transfer, pro, -1, createDelegateRequestListener(listener));
    }

    /**
     * Get details about the MEGA account
     *
     * Only basic data will be available. If you need more data (sessions, transactions, purchases),
     * use MegaApi::getExtendedAccountDetails.
     *
     * The associated request type with this request is MegaRequest::TYPE_ACCOUNT_DETAILS
     *
     * Use this version of the function to get just the details you need, to minimise server load
     * and keep the system highly available for all. At least one flag must be set.
     *
     * Valid data in the MegaRequest object received in onRequestFinish when the error code
     * is MegaError::API_OK:
     * - MegaRequest::getMegaAccountDetails - Details of the MEGA account
     * - MegaRequest::getNumDetails - Requested flags
     *
     * The available flags are:
     *  - storage quota: (numDetails & 0x01)
     *  - transfer quota: (numDetails & 0x02)
     *  - pro level: (numDetails & 0x04)
     *
     * In case none of the flags are set, the associated request will fail with error MegaError::API_EARGS.
     *
     * @param storage If true, account storage details are requested
     * @param transfer If true, account transfer details are requested
     * @param pro If true, pro level of account is requested
     */
    public void getSpecificAccountDetails(boolean storage, boolean transfer, boolean pro) {
        megaApi.getSpecificAccountDetails(storage, transfer, pro, -1);
    }

    /**
     * Get details about the MEGA account
     *
     * This function allows to optionally get data about sessions, transactions and purchases related to the account.
     *
     * The associated request type with this request is MegaRequest::TYPE_ACCOUNT_DETAILS
     *
     * Valid data in the MegaRequest object received in onRequestFinish when the error code
     * is MegaError::API_OK:
     * - MegaRequest::getMegaAccountDetails - Details of the MEGA account
     * - MegaRequest::getNumDetails - Requested flags
     *
     * The available flags are:
     *  - transactions: (numDetails & 0x08)
     *  - purchases: (numDetails & 0x10)
     *  - sessions: (numDetails & 0x020)
     *
     * In case none of the flags are set, the associated request will fail with error MegaError::API_EARGS.
     *
     * @param sessions If true, sessions are requested
     * @param purchases If true, purchases are requested
     * @param transactions If true, transactions are requested
     * @param listener MegaRequestListener to track this request
     */
    public void getExtendedAccountDetails(boolean sessions, boolean purchases, boolean transactions, MegaRequestListenerInterface listener) {
        megaApi.getExtendedAccountDetails(sessions, purchases, transactions, createDelegateRequestListener(listener));
    }

    /**
     * Get details about the MEGA account
     *
     * This function allows to optionally get data about sessions, transactions and purchases related to the account.
     *
     * The associated request type with this request is MegaRequest::TYPE_ACCOUNT_DETAILS
     *
     * Valid data in the MegaRequest object received in onRequestFinish when the error code
     * is MegaError::API_OK:
     * - MegaRequest::getMegaAccountDetails - Details of the MEGA account
     * - MegaRequest::getNumDetails - Requested flags
     *
     * The available flags are:
     *  - transactions: (numDetails & 0x08)
     *  - purchases: (numDetails & 0x10)
     *  - sessions: (numDetails & 0x020)
     *
     * In case none of the flags are set, the associated request will fail with error MegaError::API_EARGS.
     *
     * @param sessions If true, sessions are requested
     * @param purchases If true, purchases are requested
     * @param transactions If true, transactions are requested
     */
    public void getExtendedAccountDetails(boolean sessions, boolean purchases, boolean transactions) {
        megaApi.getExtendedAccountDetails(sessions, purchases, transactions);
    }

    /**
     * Get the available pricing plans to upgrade a MEGA account.
     * <p>
     * The associated request type with this request is MegaRequest.TYPE_GET_PRICING.
     * <p>
     * Valid data in the MegaRequest object received in onRequestFinish() when the error code
     * is MegaError.API_OK: <br>
     * - MegaRequest.getPricing() - MegaPricing object with all pricing plans.
     * 
     * @param listener
     *            MegaRequestListener to track this request.
     */
    public void getPricing(MegaRequestListenerInterface listener) {
        megaApi.getPricing(createDelegateRequestListener(listener));
    }

    /**
     * Get the available pricing plans to upgrade a MEGA account.
     */
    public void getPricing() {
        megaApi.getPricing();
    }

    /**
     * Get the payment URL for an upgrade
     *
     * The associated request type with this request is MegaRequest::TYPE_GET_PAYMENT_ID
     * Valid data in the MegaRequest object received on callbacks:
     * - MegaRequest::getNodeHandle - Returns the handle of the product
     *
     * Valid data in the MegaRequest object received in onRequestFinish when the error code
     * is MegaError::API_OK:
     * - MegaRequest::getLink - Payment ID
     *
     * @param productHandle Handle of the product (see MegaApi::getPricing)
     * @param listener MegaRequestListener to track this request
     *
     * @see MegaApi::getPricing
     */
    public void getPaymentId(long productHandle, MegaRequestListenerInterface listener) {
        megaApi.getPaymentId(productHandle, createDelegateRequestListener(listener));
    }

    /**
     * Get the payment URL for an upgrade
     *
     * The associated request type with this request is MegaRequest::TYPE_GET_PAYMENT_ID
     * Valid data in the MegaRequest object received on callbacks:
     * - MegaRequest::getNodeHandle - Returns the handle of the product
     *
     * Valid data in the MegaRequest object received in onRequestFinish when the error code
     * is MegaError::API_OK:
     * - MegaRequest::getLink - Payment ID
     *
     * @param productHandle Handle of the product (see MegaApi::getPricing)
     *
     * @see MegaApi::getPricing
     */
    public void getPaymentId(long productHandle) {
        megaApi.getPaymentId(productHandle);
    }

    /**
     * Get the payment URL for an upgrade
     *
     * The associated request type with this request is MegaRequest::TYPE_GET_PAYMENT_ID
     * Valid data in the MegaRequest object received on callbacks:
     * - MegaRequest::getNodeHandle - Returns the handle of the product
     * - MegaRequest::getParentHandle - Returns the last public node handle accessed
     *
     * Valid data in the MegaRequest object received in onRequestFinish when the error code
     * is MegaError::API_OK:
     * - MegaRequest::getLink - Payment ID
     *
     * @param productHandle Handle of the product (see MegaApi::getPricing)
     * @param lastPublicHandle Last public node handle accessed by the user in the last 24h
     * @param listener MegaRequestListener to track this request
     *
     * @see MegaApi::getPricing
     */
    public void getPaymentId(long productHandle, long lastPublicHandle, MegaRequestListenerInterface listener) {
        megaApi.getPaymentId(productHandle, lastPublicHandle, createDelegateRequestListener(listener));
    }

    /**
     * Get the payment URL for an upgrade
     *
     * The associated request type with this request is MegaRequest::TYPE_GET_PAYMENT_ID
     * Valid data in the MegaRequest object received on callbacks:
     * - MegaRequest::getNodeHandle - Returns the handle of the product
     * - MegaRequest::getParentHandle - Returns the last public node handle accessed
     *
     * Valid data in the MegaRequest object received in onRequestFinish when the error code
     * is MegaError::API_OK:
     * - MegaRequest::getLink - Payment ID
     *
     * @param productHandle Handle of the product (see MegaApi::getPricing)
     * @param lastPublicHandle Last public node handle accessed by the user in the last 24h
     *
     * @see MegaApi::getPricing
     */
    public void getPaymentId(long productHandle, long lastPublicHandle) {
        megaApi.getPaymentId(productHandle, lastPublicHandle);
    }

    /**
     * Get the payment URL for an upgrade
     *
     * The associated request type with this request is MegaRequest::TYPE_GET_PAYMENT_ID
     * Valid data in the MegaRequest object received on callbacks:
     * - MegaRequest::getNodeHandle - Returns the handle of the product
     *
     * Valid data in the MegaRequest object received in onRequestFinish when the error code
     * is MegaError::API_OK:
     * - MegaRequest::getLink - Payment ID
     * - MegaRequest::getParentHandle - Returns the last public node handle accessed
     * - MegaRequest::getParamType - Returns the type of lastPublicHandle
     * - MegaRequest::getTransferredBytes - Returns the timestamp of the last access
     *
     * @param productHandle Handle of the product (see MegaApi::getPricing)
     * @param lastPublicHandle Last public node handle accessed by the user in the last 24h
     * @param lastPublicHandleType Indicates the type of lastPublicHandle, valid values are:
     *      - MegaApi::AFFILIATE_TYPE_ID = 1
     *      - MegaApi::AFFILIATE_TYPE_FILE_FOLDER = 2
     *      - MegaApi::AFFILIATE_TYPE_CHAT = 3
     *      - MegaApi::AFFILIATE_TYPE_CONTACT = 4
     *
     * @param lastAccessTimestamp Timestamp of the last access
     * @param listener MegaRequestListener to track this request
     * @see MegaApi::getPricing
     */
    public void getPaymentId(long productHandle, long lastPublicHandle, int lastPublicHandleType,
                             long lastAccessTimestamp, MegaRequestListenerInterface listener) {
        megaApi.getPaymentId(productHandle, lastPublicHandle, lastPublicHandleType,
                lastAccessTimestamp, createDelegateRequestListener(listener));
    }

    /**
     * Get the payment URL for an upgrade
     *
     * The associated request type with this request is MegaRequest::TYPE_GET_PAYMENT_ID
     * Valid data in the MegaRequest object received on callbacks:
     * - MegaRequest::getNodeHandle - Returns the handle of the product
     *
     * Valid data in the MegaRequest object received in onRequestFinish when the error code
     * is MegaError::API_OK:
     * - MegaRequest::getLink - Payment ID
     * - MegaRequest::getParentHandle - Returns the last public node handle accessed
     * - MegaRequest::getParamType - Returns the type of lastPublicHandle
     * - MegaRequest::getTransferredBytes - Returns the timestamp of the last access
     *
     * @param productHandle Handle of the product (see MegaApi::getPricing)
     * @param lastPublicHandle Last public node handle accessed by the user in the last 24h
     * @param lastPublicHandleType Indicates the type of lastPublicHandle, valid values are:
     *      - MegaApi::AFFILIATE_TYPE_ID = 1
     *      - MegaApi::AFFILIATE_TYPE_FILE_FOLDER = 2
     *      - MegaApi::AFFILIATE_TYPE_CHAT = 3
     *      - MegaApi::AFFILIATE_TYPE_CONTACT = 4
     *
     * @param lastAccessTimestamp Timestamp of the last access
     * @see MegaApi::getPricing
     */
    public void getPaymentId(long productHandle, long lastPublicHandle, int lastPublicHandleType, long lastAccessTimestamp) {
        megaApi.getPaymentId(productHandle, lastPublicHandle, lastPublicHandleType, lastAccessTimestamp);
    }

    /**
     * Upgrade an account.
     *
     * @param productHandle Product handle to purchase.
     * It is possible to get all pricing plans with their product handles using
     * MegaApi.getPricing().
     *
     * The associated request type with this request is MegaRequest.TYPE_UPGRADE_ACCOUNT.
     *
     * Valid data in the MegaRequest object received on callbacks: <br>
     * - MegaRequest.getNodeHandle() - Returns the handle of the product. <br>
     * - MegaRequest.getNumber() - Returns the payment method.
     *
     * @param paymentMethod Payment method.
     * Valid values are: <br>
     * - MegaApi.PAYMENT_METHOD_BALANCE = 0.
     * Use the account balance for the payment. <br>
     *
     * - MegaApi.PAYMENT_METHOD_CREDIT_CARD = 8.
     * Complete the payment with your credit card. Use MegaApi.creditCardStore to add
     * a credit card to your account.
     *
     * @param listener MegaRequestListener to track this request.
     */
    public void upgradeAccount(long productHandle, int paymentMethod, MegaRequestListenerInterface listener) {
        megaApi.upgradeAccount(productHandle, paymentMethod, createDelegateRequestListener(listener));
    }

    /**
     * Upgrade an account.
     *
     * @param productHandle Product handle to purchase.
     * It is possible to get all pricing plans with their product handles using
     * MegaApi.getPricing().
     *
     * @param paymentMethod Payment method.
     * Valid values are: <br>
     * - MegaApi.PAYMENT_METHOD_BALANCE = 0.
     * Use the account balance for the payment. <br>
     *
     * - MegaApi.PAYMENT_METHOD_CREDIT_CARD = 8.
     * Complete the payment with your credit card. Use MegaApi.creditCardStore() to add
     * a credit card to your account.
     */
    public void upgradeAccount(long productHandle, int paymentMethod) {
        megaApi.upgradeAccount(productHandle, paymentMethod);
    }

    /**
     * Submit a purchase receipt for verification
     *
     * The associated request type with this request is MegaRequest::TYPE_SUBMIT_PURCHASE_RECEIPT
     * Valid data in the MegaRequest object received on callbacks:
     * - MegaRequest::getNumber - Returns the payment gateway
     * - MegaRequest::getText - Returns the purchase receipt
     *
     * @param gateway Payment gateway
     * Currently supported payment gateways are:
     * - MegaApi::PAYMENT_METHOD_ITUNES = 2
     * - MegaApi::PAYMENT_METHOD_GOOGLE_WALLET = 3
     * - MegaApi::PAYMENT_METHOD_WINDOWS_STORE = 13
     *
     * @param receipt Purchase receipt
     * @param listener MegaRequestListener to track this request
     */
    public void submitPurchaseReceipt(int gateway, String receipt, MegaRequestListenerInterface listener) {
        megaApi.submitPurchaseReceipt(gateway, receipt, createDelegateRequestListener(listener));
    }

    /**
     * Submit a purchase receipt for verification
     *
     * The associated request type with this request is MegaRequest::TYPE_SUBMIT_PURCHASE_RECEIPT
     * Valid data in the MegaRequest object received on callbacks:
     * - MegaRequest::getNumber - Returns the payment gateway
     * - MegaRequest::getText - Returns the purchase receipt
     *
     * @param gateway Payment gateway
     * Currently supported payment gateways are:
     * - MegaApi::PAYMENT_METHOD_ITUNES = 2
     * - MegaApi::PAYMENT_METHOD_GOOGLE_WALLET = 3
     * - MegaApi::PAYMENT_METHOD_WINDOWS_STORE = 13
     *
     * @param receipt Purchase receipt
     */
    public void submitPurchaseReceipt(int gateway, String receipt) {
        megaApi.submitPurchaseReceipt(gateway, receipt);
    }

    /**
     * Submit a purchase receipt for verification
     *
     * The associated request type with this request is MegaRequest::TYPE_SUBMIT_PURCHASE_RECEIPT
     * Valid data in the MegaRequest object received on callbacks:
     * - MegaRequest::getNumber - Returns the payment gateway
     * - MegaRequest::getText - Returns the purchase receipt
     * - MegaRequest::getParentHandle - Returns the last public node handle accessed
     *
     * @param gateway Payment gateway
     * Currently supported payment gateways are:
     * - MegaApi::PAYMENT_METHOD_ITUNES = 2
     * - MegaApi::PAYMENT_METHOD_GOOGLE_WALLET = 3
     * - MegaApi::PAYMENT_METHOD_WINDOWS_STORE = 13
     *
     * @param receipt Purchase receipt
     * @param lastPublicHandle Last public node handle accessed by the user in the last 24h
     * @param listener MegaRequestListener to track this request
     */
    public void submitPurchaseReceipt(int gateway, String receipt, long lastPublicHandle, MegaRequestListenerInterface listener) {
        megaApi.submitPurchaseReceipt(gateway, receipt, lastPublicHandle, createDelegateRequestListener(listener));
    }

    /**
     * Submit a purchase receipt for verification
     *
     * The associated request type with this request is MegaRequest::TYPE_SUBMIT_PURCHASE_RECEIPT
     * Valid data in the MegaRequest object received on callbacks:
     * - MegaRequest::getNumber - Returns the payment gateway
     * - MegaRequest::getText - Returns the purchase receipt
     * - MegaRequest::getParentHandle - Returns the last public node handle accessed
     *
     * @param gateway Payment gateway
     * Currently supported payment gateways are:
     * - MegaApi::PAYMENT_METHOD_ITUNES = 2
     * - MegaApi::PAYMENT_METHOD_GOOGLE_WALLET = 3
     * - MegaApi::PAYMENT_METHOD_WINDOWS_STORE = 13
     *
     * @param receipt Purchase receipt
     * @param lastPublicHandle Last public node handle accessed by the user in the last 24h
     */
    public void submitPurchaseReceipt(int gateway, String receipt, long lastPublicHandle) {
        megaApi.submitPurchaseReceipt(gateway, receipt, lastPublicHandle);
    }

    /**
     * Submit a purchase receipt for verification
     *
     * The associated request type with this request is MegaRequest::TYPE_SUBMIT_PURCHASE_RECEIPT
     * Valid data in the MegaRequest object received on callbacks:
     * - MegaRequest::getNumber - Returns the payment gateway
     * - MegaRequest::getText - Returns the purchase receipt
     * - MegaRequest::getParentHandle - Returns the last public node handle accessed
     * - MegaRequest::getParamType - Returns the type of lastPublicHandle
     * - MegaRequest::getTransferredBytes - Returns the timestamp of the last access
     *
     * @param gateway Payment gateway
     * Currently supported payment gateways are:
     * - MegaApi::PAYMENT_METHOD_ITUNES = 2
     * - MegaApi::PAYMENT_METHOD_GOOGLE_WALLET = 3
     * - MegaApi::PAYMENT_METHOD_WINDOWS_STORE = 13
     *
     * @param receipt Purchase receipt
     * @param lastPublicHandle Last public node handle accessed by the user in the last 24h
     * @param lastPublicHandleType Indicates the type of lastPublicHandle, valid values are:
     *      - MegaApi::AFFILIATE_TYPE_ID = 1
     *      - MegaApi::AFFILIATE_TYPE_FILE_FOLDER = 2
     *      - MegaApi::AFFILIATE_TYPE_CHAT = 3
     *      - MegaApi::AFFILIATE_TYPE_CONTACT = 4
     *
     * @param lastAccessTimestamp Timestamp of the last access
     * @param listener MegaRequestListener to track this request
     */
    public void submitPurchaseReceipt(int gateway, String receipt, long lastPublicHandle, int lastPublicHandleType,
                               long lastAccessTimestamp, MegaRequestListenerInterface listener) {
        megaApi.submitPurchaseReceipt(gateway, receipt, lastPublicHandle, lastPublicHandleType,
                lastAccessTimestamp, createDelegateRequestListener(listener));
    }

    /**
     * Submit a purchase receipt for verification
     *
     * The associated request type with this request is MegaRequest::TYPE_SUBMIT_PURCHASE_RECEIPT
     * Valid data in the MegaRequest object received on callbacks:
     * - MegaRequest::getNumber - Returns the payment gateway
     * - MegaRequest::getText - Returns the purchase receipt
     * - MegaRequest::getParentHandle - Returns the last public node handle accessed
     * - MegaRequest::getParamType - Returns the type of lastPublicHandle
     * - MegaRequest::getTransferredBytes - Returns the timestamp of the last access
     *
     * @param gateway Payment gateway
     * Currently supported payment gateways are:
     * - MegaApi::PAYMENT_METHOD_ITUNES = 2
     * - MegaApi::PAYMENT_METHOD_GOOGLE_WALLET = 3
     * - MegaApi::PAYMENT_METHOD_WINDOWS_STORE = 13
     *
     * @param receipt Purchase receipt
     * @param lastPublicHandle Last public node handle accessed by the user in the last 24h
     * @param lastPublicHandleType Indicates the type of lastPublicHandle, valid values are:
     *      - MegaApi::AFFILIATE_TYPE_ID = 1
     *      - MegaApi::AFFILIATE_TYPE_FILE_FOLDER = 2
     *      - MegaApi::AFFILIATE_TYPE_CHAT = 3
     *      - MegaApi::AFFILIATE_TYPE_CONTACT = 4
     *
     * @param lastAccessTimestamp Timestamp of the last access
     */
    public void submitPurchaseReceipt(int gateway, String receipt, long lastPublicHandle, int lastPublicHandleType, long lastAccessTimestamp) {
        megaApi.submitPurchaseReceipt(gateway, receipt, lastPublicHandle, lastPublicHandleType, lastAccessTimestamp);
    }

    /**
     * Store a credit card.
     * <p>
     * The associated request type with this request is MegaRequest.TYPE_CREDIT_CARD_STORE.
     *
     * @param address1 Billing address.
     * @param address2 Second line of the billing address (optional).
     * @param city City of the billing address.
     * @param province Province of the billing address.
     * @param country Country of the billing address.
     * @param postalcode Postal code of the billing address.
     * @param firstname Firstname of the owner of the credit card.
     * @param lastname Lastname of the owner of the credit card.
     * @param creditcard Credit card number. Only digits, no spaces nor dashes.
     * @param expire_month Expire month of the credit card. Must have two digits ("03" for example).
     * @param expire_year Expire year of the credit card. Must have four digits ("2010" for example).
     * @param cv2 Security code of the credit card (3 digits).
     * @param listener MegaRequestListener to track this request.
     */
    public void creditCardStore(String address1, String address2, String city, String province, String country, String postalcode, String firstname, String lastname, String creditcard, String expire_month, String expire_year, String cv2, MegaRequestListenerInterface listener) {
        megaApi.creditCardStore(address1, address2, city, province, country, postalcode, firstname, lastname, creditcard, expire_month, expire_year, cv2, createDelegateRequestListener(listener));
    }

    /**
     * Store a credit card.
     *
     * @param address1 Billing address.
     * @param address2 Second line of the billing address (optional).
     * @param city City of the billing address.
     * @param province Province of the billing address.
     * @param country Country of the billing address.
     * @param postalcode Postal code of the billing address.
     * @param firstname Firstname of the owner of the credit card.
     * @param lastname Lastname of the owner of the credit card.
     * @param creditcard Credit card number. Only digits, no spaces nor dashes.
     * @param expire_month Expire month of the credit card. Must have two digits ("03" for example).
     * @param expire_year Expire year of the credit card. Must have four digits ("2010" for example).
     * @param cv2 Security code of the credit card (3 digits).
     */
    public void creditCardStore(String address1, String address2, String city, String province, String country, String postalcode, String firstname, String lastname, String creditcard, String expire_month, String expire_year, String cv2) {
        megaApi.creditCardStore(address1, address2, city, province, country, postalcode, firstname, lastname, creditcard, expire_month, expire_year, cv2);
    }

    /**
     * Get the credit card subscriptions of the account.
     * <p>
     * The associated request type with this request is MegaRequest.TYPE_CREDIT_CARD_QUERY_SUBSCRIPTIONS.
     * <p>
     * Valid data in the MegaRequest object received in onRequestFinish() when the error code
     * is MegaError.API_OK: <br>
     * - MegaRequest.getNumber() - Number of credit card subscriptions.
     *
     * @param listener MegaRequestListener to track this request.
     */
    public void creditCardQuerySubscriptions(MegaRequestListenerInterface listener) {
        megaApi.creditCardQuerySubscriptions(createDelegateRequestListener(listener));
    }

    /**
     * Get the credit card subscriptions of the account.
     *
     */
    public void creditCardQuerySubscriptions() {
        megaApi.creditCardQuerySubscriptions();
    }

    /**
     * Cancel credit card subscriptions of the account.
     * <p>
     * The associated request type with this request is MegaRequest.TYPE_CREDIT_CARD_CANCEL_SUBSCRIPTIONS.
     *
     * @param reason Reason for the cancellation. It can be null.
     * @param listener MegaRequestListener to track this request.
     */
    public void creditCardCancelSubscriptions(String reason, MegaRequestListenerInterface listener) {
        megaApi.creditCardCancelSubscriptions(reason, createDelegateRequestListener(listener));
    }

    /**
     * Cancel credit card subscriptions of the account.
     *
     * @param reason Reason for the cancellation. It can be null.
     *
     */
    public void creditCardCancelSubscriptions(String reason) {
        megaApi.creditCardCancelSubscriptions(reason);
    }

    /**
     * Get the available payment methods.
     * <p>
     * The associated request type with this request is MegaRequest.TYPE_GET_PAYMENT_METHODS.
     * <p>
     * Valid data in the MegaRequest object received in onRequestFinish() when the error code
     * is MegaError.API_OK: <br>
     * - MegaRequest.getNumber() - Bitfield with available payment methods.
     *
     * To identify if a payment method is available, the following check can be performed: <br>
     * (request.getNumber() & (1 << MegaApiJava.PAYMENT_METHOD_CREDIT_CARD) != 0).
     *
     * @param listener MegaRequestListener to track this request.
     */
    public void getPaymentMethods(MegaRequestListenerInterface listener) {
        megaApi.getPaymentMethods(createDelegateRequestListener(listener));
    }

    /**
     * Get the available payment methods.
     */
    public void getPaymentMethods() {
        megaApi.getPaymentMethods();
    }

    /**
     * Export the master key of the account.
     * <p>
     * The returned value is a Base64-encoded string.
     * <p>
     * With the master key, it's possible to start the recovery of an account when the
     * password is lost: <br>
     * - https://mega.co.nz/#recovery.
     * 
     * @return Base64-encoded master key.
     */
    public String exportMasterKey() {
        return megaApi.exportMasterKey();
    }

    /**
     * Notify the user has exported the master key
     *
     * This function should be called when the user exports the master key by
     * clicking on "Copy" or "Save file" options.
     *
     * As result, the user attribute MegaApi::USER_ATTR_PWD_REMINDER will be updated
     * to remember the user has a backup of his/her master key. In consequence,
     * MEGA will not ask the user to remind the password for the account.
     *
     * The associated request type with this request is MegaRequest::TYPE_SET_ATTR_USER
     * Valid data in the MegaRequest object received on callbacks:
     * - MegaRequest::getParamType - Returns the attribute type MegaApi::USER_ATTR_PWD_REMINDER
     * - MegaRequest::getText - Returns the new value for the attribute
     *
     * @param listener MegaRequestListener to track this request
     */
    public void masterKeyExported(MegaRequestListenerInterface listener){
        megaApi.masterKeyExported(createDelegateRequestListener(listener));
    }

    /**
     * Check if the master key has been exported
     *
     * The associated request type with this request is MegaRequest::TYPE_GET_ATTR_USER
     * Valid data in the MegaRequest object received on callbacks:
     * - MegaRequest::getParamType - Returns the attribute type MegaApi::USER_ATTR_PWD_REMINDER
     *
     * Valid data in the MegaRequest object received in onRequestFinish when the error code
     * is MegaError::API_OK:
     * - MegaRequest::getAccess - Returns true if the master key has been exported
     *
     * If the corresponding user attribute is not set yet, the request will fail with the
     * error code MegaError::API_ENOENT.
     *
     * @param listener MegaRequestListener to track this request
     */

    public void isMasterKeyExported (MegaRequestListenerInterface listener) {
        megaApi.isMasterKeyExported(createDelegateRequestListener(listener));
    }

    /**
     * Notify the user has successfully checked his password
     *
     * This function should be called when the user demonstrates that he remembers
     * the password to access the account
     *
     * As result, the user attribute MegaApi::USER_ATTR_PWD_REMINDER will be updated
     * to remember this event. In consequence, MEGA will not continue asking the user
     * to remind the password for the account in a short time.
     *
     * The associated request type with this request is MegaRequest::TYPE_SET_ATTR_USER
     * Valid data in the MegaRequest object received on callbacks:
     * - MegaRequest::getParamType - Returns the attribute type MegaApi::USER_ATTR_PWD_REMINDER
     * - MegaRequest::getText - Returns the new value for the attribute
     *
     * @param listener MegaRequestListener to track this request
     */
    public void passwordReminderDialogSucceeded(MegaRequestListenerInterface listener){
        megaApi.passwordReminderDialogSucceeded(createDelegateRequestListener(listener));
    }

    /**
     * Notify the user has successfully skipped the password check
     *
     * This function should be called when the user skips the verification of
     * the password to access the account
     *
     * As result, the user attribute MegaApi::USER_ATTR_PWD_REMINDER will be updated
     * to remember this event. In consequence, MEGA will not continue asking the user
     * to remind the password for the account in a short time.
     *
     * The associated request type with this request is MegaRequest::TYPE_SET_ATTR_USER
     * Valid data in the MegaRequest object received on callbacks:
     * - MegaRequest::getParamType - Returns the attribute type MegaApi::USER_ATTR_PWD_REMINDER
     * - MegaRequest::getText - Returns the new value for the attribute
     *
     * @param listener MegaRequestListener to track this request
     */
    public void passwordReminderDialogSkipped(MegaRequestListenerInterface listener){
        megaApi.passwordReminderDialogSkipped(createDelegateRequestListener(listener));
    }

    /**
     * Notify the user wants to totally disable the password check
     *
     * This function should be called when the user rejects to verify that he remembers
     * the password to access the account and doesn't want to see the reminder again.
     *
     * As result, the user attribute MegaApi::USER_ATTR_PWD_REMINDER will be updated
     * to remember this event. In consequence, MEGA will not ask the user
     * to remind the password for the account again.
     *
     * The associated request type with this request is MegaRequest::TYPE_SET_ATTR_USER
     * Valid data in the MegaRequest object received on callbacks:
     * - MegaRequest::getParamType - Returns the attribute type MegaApi::USER_ATTR_PWD_REMINDER
     * - MegaRequest::getText - Returns the new value for the attribute
     *
     * @param listener MegaRequestListener to track this request
     */
    public void passwordReminderDialogBlocked(MegaRequestListenerInterface listener){
        megaApi.passwordReminderDialogBlocked(createDelegateRequestListener(listener));
    }

    /**
     * Check if the app should show the password reminder dialog to the user
     *
     * The associated request type with this request is MegaRequest::TYPE_GET_ATTR_USER
     * Valid data in the MegaRequest object received on callbacks:
     * - MegaRequest::getParamType - Returns the attribute type MegaApi::USER_ATTR_PWD_REMINDER
     *
     * Valid data in the MegaRequest object received in onRequestFinish when the error code
     * is MegaError::API_OK:
     * - MegaRequest::getFlag - Returns true if the password reminder dialog should be shown
     *
     * @param atLogout True if the check is being done just before a logout
     * @param listener MegaRequestListener to track this request
     */
    public void shouldShowPasswordReminderDialog(boolean atLogout, MegaRequestListenerInterface listener){
        megaApi.shouldShowPasswordReminderDialog(atLogout, createDelegateRequestListener(listener));
    }

    /**
     * Enable or disable the generation of rich previews
     *
     * The associated request type with this request is MegaRequest::TYPE_SET_ATTR_USER
     * Valid data in the MegaRequest object received on callbacks:
     * - MegaRequest::getParamType - Returns the attribute type MegaApi::USER_ATTR_RICH_PREVIEWS
     *
     * @param enable True to enable the generation of rich previews
     * @param listener MegaRequestListener to track this request
     */
    public void enableRichPreviews(boolean enable, MegaRequestListenerInterface listener){
        megaApi.enableRichPreviews(enable, createDelegateRequestListener(listener));
    }

    /**
     * Enable or disable the generation of rich previews
     *
     * The associated request type with this request is MegaRequest::TYPE_SET_ATTR_USER
     * Valid data in the MegaRequest object received on callbacks:
     * - MegaRequest::getParamType - Returns the attribute type MegaApi::USER_ATTR_RICH_PREVIEWS
     *
     * @param enable True to enable the generation of rich previews
     */
    public void enableRichPreviews(boolean enable){
        megaApi.enableRichPreviews(enable);
    }

    /**
     * Check if rich previews are automatically generated
     *
     * The associated request type with this request is MegaRequest::TYPE_GET_ATTR_USER
     * Valid data in the MegaRequest object received on callbacks:
     * - MegaRequest::getParamType - Returns the attribute type MegaApi::USER_ATTR_RICH_PREVIEWS
     * - MegaRequest::getNumDetails - Returns zero
     *
     * Valid data in the MegaRequest object received in onRequestFinish when the error code
     * is MegaError::API_OK:
     * - MegaRequest::getFlag - Returns true if generation of rich previews is enabled
     * - MegaRequest::getMegaStringMap - Returns the raw content of the atribute: [<key><value>]*
     *
     * If the corresponding user attribute is not set yet, the request will fail with the
     * error code MegaError::API_ENOENT, but the value of MegaRequest::getFlag will still be valid (false).
     *
     * @param listener MegaRequestListener to track this request
     */
    public void isRichPreviewsEnabled(MegaRequestListenerInterface listener){
        megaApi.isRichPreviewsEnabled(createDelegateRequestListener(listener));
    }

    /**
     * Check if rich previews are automatically generated
     *
     * The associated request type with this request is MegaRequest::TYPE_GET_ATTR_USER
     * Valid data in the MegaRequest object received on callbacks:
     * - MegaRequest::getParamType - Returns the attribute type MegaApi::USER_ATTR_RICH_PREVIEWS
     * - MegaRequest::getNumDetails - Returns zero
     *
     * Valid data in the MegaRequest object received in onRequestFinish when the error code
     * is MegaError::API_OK:
     * - MegaRequest::getFlag - Returns true if generation of rich previews is enabled
     * - MegaRequest::getMegaStringMap - Returns the raw content of the atribute: [<key><value>]*
     *
     * If the corresponding user attribute is not set yet, the request will fail with the
     * error code MegaError::API_ENOENT, but the value of MegaRequest::getFlag will still be valid (false).
     *
     */
    public void isRichPreviewsEnabled(){
        megaApi.isRichPreviewsEnabled();
    }

    /**
     * Check if the app should show the rich link warning dialog to the user
     *
     * The associated request type with this request is MegaRequest::TYPE_GET_ATTR_USER
     * Valid data in the MegaRequest object received on callbacks:
     * - MegaRequest::getParamType - Returns the attribute type MegaApi::USER_ATTR_RICH_PREVIEWS
     * - MegaRequest::getNumDetails - Returns one
     *
     * Valid data in the MegaRequest object received in onRequestFinish when the error code
     * is MegaError::API_OK:
     * - MegaRequest::getFlag - Returns true if it is necessary to show the rich link warning
     * - MegaRequest::getNumber - Returns the number of times that user has indicated that doesn't want
     * modify the message with a rich link. If number is bigger than three, the extra option "Never"
     * must be added to the warning dialog.
     * - MegaRequest::getMegaStringMap - Returns the raw content of the atribute: [<key><value>]*
     *
     * If the corresponding user attribute is not set yet, the request will fail with the
     * error code MegaError::API_ENOENT, but the value of MegaRequest::getFlag will still be valid (true).
     *
     * @param listener MegaRequestListener to track this request
     */
    public void shouldShowRichLinkWarning(MegaRequestListenerInterface listener){
        megaApi.shouldShowRichLinkWarning(createDelegateRequestListener(listener));
    }

    /**
     * Check if the app should show the rich link warning dialog to the user
     *
     * The associated request type with this request is MegaRequest::TYPE_GET_ATTR_USER
     * Valid data in the MegaRequest object received on callbacks:
     * - MegaRequest::getParamType - Returns the attribute type MegaApi::USER_ATTR_RICH_PREVIEWS
     * - MegaRequest::getNumDetails - Returns one
     *
     * Valid data in the MegaRequest object received in onRequestFinish when the error code
     * is MegaError::API_OK:
     * - MegaRequest::getFlag - Returns true if it is necessary to show the rich link warning
     * - MegaRequest::getNumber - Returns the number of times that user has indicated that doesn't want
     * modify the message with a rich link. If number is bigger than three, the extra option "Never"
     * must be added to the warning dialog.
     * - MegaRequest::getMegaStringMap - Returns the raw content of the atribute: [<key><value>]*
     *
     * If the corresponding user attribute is not set yet, the request will fail with the
     * error code MegaError::API_ENOENT, but the value of MegaRequest::getFlag will still be valid (true).
     *
     */
    public void shouldShowRichLinkWarning(){

        megaApi.shouldShowRichLinkWarning();
    }

    /**
     * Set the number of times "Not now" option has been selected in the rich link warning dialog
     *
     * The associated request type with this request is MegaRequest::TYPE_SET_ATTR_USER
     * Valid data in the MegaRequest object received on callbacks:
     * - MegaRequest::getParamType - Returns the attribute type MegaApi::USER_ATTR_RICH_PREVIEWS
     *
     * @param value Number of times "Not now" option has been selected
     * @param listener MegaRequestListener to track this request
     */
    public void setRichLinkWarningCounterValue(int value, MegaRequestListenerInterface listener){
        megaApi.setRichLinkWarningCounterValue(value, createDelegateRequestListener(listener));
    }

    /**
     * Set the number of times "Not now" option has been selected in the rich link warning dialog
     *
     * The associated request type with this request is MegaRequest::TYPE_SET_ATTR_USER
     * Valid data in the MegaRequest object received on callbacks:
     * - MegaRequest::getParamType - Returns the attribute type MegaApi::USER_ATTR_RICH_PREVIEWS
     *
     * @param value Number of times "Not now" option has been selected
     */
    public void setRichLinkWarningCounterValue(int value){
        megaApi.setRichLinkWarningCounterValue(value);
    }

    /**
     * Enable the sending of geolocation messages
     *
     * The associated request type with this request is MegaRequest::TYPE_SET_ATTR_USER
     * Valid data in the MegaRequest object received on callbacks:
     * - MegaRequest::getParamType - Returns the attribute type MegaApi::USER_ATTR_GEOLOCATION
     *
     * @param listener MegaRequestListener to track this request
     */
    public void enableGeolocation(MegaRequestListenerInterface listener){
        megaApi.enableGeolocation(createDelegateRequestListener(listener));
    }

    /**
     * Check if the sending of geolocation messages is enabled
     *
     * The associated request type with this request is MegaRequest::TYPE_GET_ATTR_USER
     * Valid data in the MegaRequest object received on callbacks:
     * - MegaRequest::getParamType - Returns the attribute type MegaApi::USER_ATTR_GEOLOCATION
     *
     * Sending a Geolocation message is enabled if the MegaRequest object, received in onRequestFinish,
     * has error code MegaError::API_OK. In other cases, send geolocation messages is not enabled and
     * the application has to answer before send a message of this type.
     *
     * @param listener MegaRequestListener to track this request
     */
    public void isGeolocationEnabled(MegaRequestListenerInterface listener){
        megaApi.isGeolocationEnabled(createDelegateRequestListener(listener));
    }

    /**
     * Set My Chat Files target folder.
     *
     * The associated request type with this request is MegaRequest::TYPE_SET_ATTR_USER
     * Valid data in the MegaRequest object received on callbacks:
     * - MegaRequest::getParamType - Returns the attribute type MegaApi::USER_ATTR_MY_CHAT_FILES_FOLDER
     * - MegaRequest::getMegaStringMap - Returns a MegaStringMap.
     * The key "h" in the map contains the nodehandle specified as parameter encoded in B64
     *
     * @param nodehandle MegaHandle of the node to be used as target folder
     * @param listener MegaRequestListener to track this request
     */
    public void setMyChatFilesFolder(long nodehandle, MegaRequestListenerInterface listener) {
        megaApi.setMyChatFilesFolder(nodehandle, createDelegateRequestListener(listener));
    }

    /**
     * Gets My chat files target folder.
     *
     * The associated request type with this request is MegaRequest::TYPE_GET_ATTR_USER
     * Valid data in the MegaRequest object received on callbacks:
     * - MegaRequest::getParamType - Returns the attribute type MegaApi::USER_ATTR_MY_CHAT_FILES_FOLDER
     *
     * Valid data in the MegaRequest object received in onRequestFinish when the error code
     * is MegaError::API_OK:
     * - MegaRequest::getNodehandle - Returns the handle of the node where My Chat Files are stored
     *
     * If the folder is not set, the request will fail with the error code MegaError::API_ENOENT.
     *
     * @param listener MegaRequestListener to track this request
     */
    public void getMyChatFilesFolder(MegaRequestListenerInterface listener){
        megaApi.getMyChatFilesFolder(createDelegateRequestListener(listener));
    }

    /**
     * Set Camera Uploads primary target folder.
     *
     * The associated request type with this request is MegaRequest::TYPE_SET_ATTR_USER
     * Valid data in the MegaRequest object received on callbacks:
     * - MegaRequest::getParamType - Returns the attribute type MegaApi::USER_ATTR_CAMERA_UPLOADS_FOLDER
     * - MegaRequest::getFlag - Returns false
     * - MegaRequest::getNodehandle - Returns the provided node handle
     * - MegaRequest::getMegaStringMap - Returns a MegaStringMap.
     * The key "h" in the map contains the nodehandle specified as parameter encoded in B64
     *
     * @param nodehandle MegaHandle of the node to be used as primary target folder
     * @param listener MegaRequestListener to track this request
     */
    public void setCameraUploadsFolder(long nodehandle, MegaRequestListenerInterface listener){
        megaApi.setCameraUploadsFolder(nodehandle, createDelegateRequestListener(listener));
    }

    /**
     * Set Camera Uploads secondary target folder.
     *
     * The associated request type with this request is MegaRequest::TYPE_SET_ATTR_USER
     * Valid data in the MegaRequest object received on callbacks:
     * - MegaRequest::getParamType - Returns the attribute type MegaApi::USER_ATTR_CAMERA_UPLOADS_FOLDER
     * - MegaRequest::getFlag - Returns true
     * - MegaRequest::getNodehandle - Returns the provided node handle
     * - MegaRequest::getMegaStringMap - Returns a MegaStringMap.
     * The key "sh" in the map contains the nodehandle specified as parameter encoded in B64
     *
     * @param nodehandle MegaHandle of the node to be used as secondary target folder
     * @param listener MegaRequestListener to track this request
     */

    public void setCameraUploadsFolderSecondary(long nodehandle, MegaRequestListenerInterface listener){
        megaApi.setCameraUploadsFolderSecondary(nodehandle, createDelegateRequestListener(listener));
    }

    /**
     * Set Camera Uploads for both primary and secondary target folder.
     *
     * If only one of the target folders wants to be set, simply pass a INVALID_HANDLE to
     * as the other target folder and it will remain untouched.
     *
     * The associated request type with this request is MegaRequest::TYPE_SET_ATTR_USER
     * Valid data in the MegaRequest object received on callbacks:
     * - MegaRequest::getParamType - Returns the attribute type MegaApi::USER_ATTR_CAMERA_UPLOADS_FOLDER
     * - MegaRequest::getNodehandle - Returns the provided node handle for primary folder
     * - MegaRequest::getParentHandle - Returns the provided node handle for secondary folder
     *
     * @param primaryFolder MegaHandle of the node to be used as primary target folder
     * @param secondaryFolder MegaHandle of the node to be used as secondary target folder
     * @param listener MegaRequestListener to track this request
     */
    public void setCameraUploadsFolders(long primaryFolder, long secondaryFolder, MegaRequestListenerInterface listener) {
        megaApi.setCameraUploadsFolders(primaryFolder, secondaryFolder, createDelegateRequestListener(listener));
    }

    /**
     * Gets Camera Uploads primary target folder.
     *
     * The associated request type with this request is MegaRequest::TYPE_GET_ATTR_USER
     * Valid data in the MegaRequest object received on callbacks:
     * - MegaRequest::getParamType - Returns the attribute type MegaApi::USER_ATTR_CAMERA_UPLOADS_FOLDER
     * - MegaRequest::getFlag - Returns false
     *
     * Valid data in the MegaRequest object received in onRequestFinish when the error code
     * is MegaError::API_OK:
     * - MegaRequest::getNodehandle - Returns the handle of the primary node where Camera Uploads files are stored
     *
     * If the folder is not set, the request will fail with the error code MegaError::API_ENOENT.
     *
     * @param listener MegaRequestListener to track this request
     */
    public void getCameraUploadsFolder(MegaRequestListenerInterface listener){
        megaApi.getCameraUploadsFolder(createDelegateRequestListener(listener));
    }

    /**
     * Gets Camera Uploads secondary target folder.
     *
     * The associated request type with this request is MegaRequest::TYPE_GET_ATTR_USER
     * Valid data in the MegaRequest object received on callbacks:
     * - MegaRequest::getParamType - Returns the attribute type MegaApi::USER_ATTR_CAMERA_UPLOADS_FOLDER
     * - MegaRequest::getFlag - Returns true
     *
     * Valid data in the MegaRequest object received in onRequestFinish when the error code
     * is MegaError::API_OK:
     * - MegaRequest::getNodehandle - Returns the handle of the secondary node where Camera Uploads files are stored
     *
     * If the secondary folder is not set, the request will fail with the error code MegaError::API_ENOENT.
     *
     * @param listener MegaRequestListener to track this request
     */
    public void getCameraUploadsFolderSecondary(MegaRequestListenerInterface listener){
        megaApi.getCameraUploadsFolderSecondary(createDelegateRequestListener(listener));
    }

    /**
     * Gets the alias for an user
     *
     * The associated request type with this request is MegaRequest::TYPE_GET_ATTR_USER
     * Valid data in the MegaRequest object received on callbacks:
     * - MegaRequest::getParamType - Returns the attribute type MegaApi::USER_ATTR_ALIAS
     * - MegaRequest::getNodeHandle - user handle in binary
     * - MegaRequest::getText - user handle encoded in B64
     *
     * Valid data in the MegaRequest object received in onRequestFinish when the error code
     * is MegaError::API_OK:
     * - MegaRequest::getName - Returns the user alias
     *
     * If the user alias doesn't exists the request will fail with the error code MegaError::API_ENOENT.
     *
     * @param uh handle of the user in binary
     * @param listener MegaRequestListener to track this request
     */
    public void getUserAlias(long uh, MegaRequestListenerInterface listener) {
        megaApi.getUserAlias(uh, createDelegateRequestListener(listener));
    }
    /**
     * Set or reset an alias for a user
     *
     * The associated request type with this request is MegaRequest::TYPE_SET_ATTR_USER
     * Valid data in the MegaRequest object received on callbacks:
     * - MegaRequest::getParamType - Returns the attribute type MegaApi::USER_ATTR_ALIAS
     * - MegaRequest::getNodeHandle - Returns the user handle in binary
     * - MegaRequest::getText - Returns the user alias
     *
     * @param uh handle of the user in binary
     * @param alias the user alias, or null to reset the existing
     * @param listener MegaRequestListener to track this request
     */
    public void setUserAlias(long uh, String alias, MegaRequestListenerInterface listener) {
        megaApi.setUserAlias(uh, alias, createDelegateRequestListener(listener));
    }

    /**
     * Get push notification settings
     *
     * The associated request type with this request is MegaRequest::TYPE_GET_ATTR_USER
     * Valid data in the MegaRequest object received on callbacks:
     * - MegaRequest::getParamType - Returns the attribute type MegaApi::USER_ATTR_PUSH_SETTINGS
     *
     * Valid data in the MegaRequest object received in onRequestFinish when the error code
     * is MegaError::API_OK:
     * - MegaRequest::getMegaPushNotificationSettings - Returns settings for push notifications
     *
     * @see MegaPushNotificationSettings class for more details.
     *
     * @param listener MegaRequestListener to track this request
     */
    public void getPushNotificationSettings(MegaRequestListenerInterface listener) {
        megaApi.getPushNotificationSettings(createDelegateRequestListener(listener));
    }

    /**
     * Set push notification settings
     *
     * The associated request type with this request is MegaRequest::TYPE_SET_ATTR_USER
     * Valid data in the MegaRequest object received on callbacks:
     * - MegaRequest::getParamType - Returns the attribute type MegaApi::USER_ATTR_PUSH_SETTINGS
     * - MegaRequest::getMegaPushNotificationSettings - Returns settings for push notifications
     *
     * @see MegaPushNotificationSettings class for more details. You can prepare a new object by
     * calling MegaPushNotificationSettings::createInstance.
     *
     * @param settings MegaPushNotificationSettings with the new settings
     * @param listener MegaRequestListener to track this request
     */
    public void setPushNotificationSettings(MegaPushNotificationSettings settings, MegaRequestListenerInterface listener) {
        megaApi.setPushNotificationSettings(settings, createDelegateRequestListener(listener));
    }

    /**
     * Get the number of days for rubbish-bin cleaning scheduler
     *
     * The associated request type with this request is MegaRequest::TYPE_GET_ATTR_USER
     * Valid data in the MegaRequest object received on callbacks:
     * - MegaRequest::getParamType - Returns the attribute type MegaApi::USER_ATTR_RUBBISH_TIME
     *
     * Valid data in the MegaRequest object received in onRequestFinish when the error code
     * is MegaError::API_OK:
     * - MegaRequest::getNumber - Returns the days for rubbish-bin cleaning scheduler.
     * Zero means that the rubbish-bin cleaning scheduler is disabled (only if the account is PRO)
     * Any negative value means that the configured value is invalid.
     *
     * @param listener MegaRequestListener to track this request
     */
    public void getRubbishBinAutopurgePeriod(MegaRequestListenerInterface listener){
        megaApi.getRubbishBinAutopurgePeriod(createDelegateRequestListener(listener));
    }

    /**
     * Set the number of days for rubbish-bin cleaning scheduler
     *
     * The associated request type with this request is MegaRequest::TYPE_SET_ATTR_USER
     * Valid data in the MegaRequest object received on callbacks:
     * - MegaRequest::getParamType - Returns the attribute type MegaApi::USER_ATTR_RUBBISH_TIME
     * - MegaRequest::getNumber - Returns the days for rubbish-bin cleaning scheduler passed as parameter
     *
     * @param days Number of days for rubbish-bin cleaning scheduler. It must be >= 0.
     * The value zero disables the rubbish-bin cleaning scheduler (only for PRO accounts).
     *
     * @param listener MegaRequestListener to track this request
     */
    public void setRubbishBinAutopurgePeriod(int days, MegaRequestListenerInterface listener){
        megaApi.setRubbishBinAutopurgePeriod(days, createDelegateRequestListener(listener));
    }

    /**
     * Change the password of the MEGA account
     *
     * The associated request type with this request is MegaRequest::TYPE_CHANGE_PW
     * Valid data in the MegaRequest object received on callbacks:
     * - MegaRequest::getPassword - Returns the old password (if it was passed as parameter)
     * - MegaRequest::getNewPassword - Returns the new password
     *
     * @param oldPassword Old password (optional, it can be NULL to not check the old password)
     * @param newPassword New password
     * @param listener MegaRequestListener to track this request
     */
    public void changePassword(String oldPassword, String newPassword, MegaRequestListenerInterface listener) {
        megaApi.changePassword(oldPassword, newPassword, createDelegateRequestListener(listener));
    }

    /**
     * Change the password of the MEGA account
     *
     * The associated request type with this request is MegaRequest::TYPE_CHANGE_PW
     * Valid data in the MegaRequest object received on callbacks:
     * - MegaRequest::getPassword - Returns the old password (if it was passed as parameter)
     * - MegaRequest::getNewPassword - Returns the new password
     *
     * @param oldPassword Old password (optional, it can be NULL to not check the old password)
     * @param newPassword New password
     */
    public void changePassword(String oldPassword, String newPassword) {
        megaApi.changePassword(oldPassword, newPassword);
    }

    /**
     * Invite another person to be your MEGA contact.
     * <p>
     * The user does not need to be registered with MEGA. If the email is not associated with
     * a MEGA account, an invitation email will be sent with the text in the "message" parameter.
     * <p>
     * The associated request type with this request is MegaRequest.TYPE_INVITE_CONTACT.
     * Valid data in the MegaRequest object received on callbacks: <br>
     * - MegaRequest.getEmail() - Returns the email of the contact. <br>
     * - MegaRequest.getText() - Returns the text of the invitation.
     *
     * @param email Email of the new contact.
     * @param message Message for the user (can be null).
     * @param action Action for this contact request. Valid values are: <br>
     * - MegaContactRequest.INVITE_ACTION_ADD = 0. <br>
     * - MegaContactRequest.INVITE_ACTION_DELETE = 1. <br>
     * - MegaContactRequest.INVITE_ACTION_REMIND = 2.
     *
     * @param listener MegaRequestListenerInterface to track this request.
     */
    public void inviteContact(String email, String message, int action, MegaRequestListenerInterface listener) {
        megaApi.inviteContact(email, message, action, createDelegateRequestListener(listener));
    }

    /**
     * Invite another person to be your MEGA contact.
     * <p>
     * The user does not need to be registered on MEGA. If the email is not associated with
     * a MEGA account, an invitation email will be sent with the text in the "message" parameter.
     *
     * @param email Email of the new contact.
     * @param message Message for the user (can be null).
     * @param action Action for this contact request. Valid values are: <br>
     * - MegaContactRequest.INVITE_ACTION_ADD = 0. <br>
     * - MegaContactRequest.INVITE_ACTION_DELETE = 1. <br>
     * - MegaContactRequest.INVITE_ACTION_REMIND = 2.
     */
    public void inviteContact(String email, String message, int action) {
        megaApi.inviteContact(email, message, action);
    }

    /**
     * Invite another person to be your MEGA contact using a contact link handle
     *
     * The associated request type with this request is MegaRequest::TYPE_INVITE_CONTACT
     * Valid data in the MegaRequest object received on callbacks:
     * - MegaRequest::getEmail - Returns the email of the contact
     * - MegaRequest::getText - Returns the text of the invitation
     * - MegaRequest::getNumber - Returns the action
     * - MegaRequest::getNodeHandle - Returns the contact link handle
     *
     * Sending a reminder within a two week period since you started or your last reminder will
     * fail the API returning the error code MegaError::API_EACCESS.
     *
     * @param email Email of the new contact
     * @param message Message for the user (can be NULL)
     * @param action Action for this contact request. Valid values are:
     * - MegaContactRequest::INVITE_ACTION_ADD = 0
     * - MegaContactRequest::INVITE_ACTION_DELETE = 1
     * - MegaContactRequest::INVITE_ACTION_REMIND = 2
     * @param contactLink Contact link handle of the other account. This parameter is considered only if the
     * \c action is MegaContactRequest::INVITE_ACTION_ADD. Otherwise, it's ignored and it has no effect.
     *
     * @param listener MegaRequestListener to track this request
     */
    public void inviteContact(String email, String message, int action, long contactLink, MegaRequestListenerInterface listener){
        megaApi.inviteContact(email, message, action, contactLink, createDelegateRequestListener(listener));
    }

    /**
     * Reply to a contact request.
     *
     * @param request Contact request. You can get your pending contact requests using
     *                MegaApi.getIncomingContactRequests().
     * @param action Action for this contact request. Valid values are: <br>
     * - MegaContactRequest.REPLY_ACTION_ACCEPT = 0. <br>
     * - MegaContactRequest.REPLY_ACTION_DENY = 1. <br>
     * - MegaContactRequest.REPLY_ACTION_IGNORE = 2. <br>
     *
     * The associated request type with this request is MegaRequest.TYPE_REPLY_CONTACT_REQUEST.
     * Valid data in the MegaRequest object received on callbacks: <br>
     * - MegaRequest.getNodeHandle() - Returns the handle of the contact request. <br>
     * - MegaRequest.getNumber() - Returns the action. <br>
     *
     * @param listener MegaRequestListenerInterface to track this request.
     */
    public void replyContactRequest(MegaContactRequest request, int action, MegaRequestListenerInterface listener) {
        megaApi.replyContactRequest(request, action, createDelegateRequestListener(listener));
    }

    /**
     * Reply to a contact request.
     *
     * @param request Contact request. You can get your pending contact requests using MegaApi.getIncomingContactRequests()
     * @param action Action for this contact request. Valid values are: <br>
     * - MegaContactRequest.REPLY_ACTION_ACCEPT = 0. <br>
     * - MegaContactRequest.REPLY_ACTION_DENY = 1. <br>
     * - MegaContactRequest.REPLY_ACTION_IGNORE = 2.
     */
    public void replyContactRequest(MegaContactRequest request, int action) {
        megaApi.replyContactRequest(request, action);
    }
    
    /**
     * Remove a contact to the MEGA account.
     * <p>
     * The associated request type with this request is MegaRequest.TYPE_REMOVE_CONTACT.
     * Valid data in the MegaRequest object received on callbacks: <br>
     * - MegaRequest.getEmail() - Returns the email of the contact.
     * 
     * @param user
     *            Email of the contact.
     * @param listener
     *            MegaRequestListener to track this request.
     */
    public void removeContact(MegaUser user, MegaRequestListenerInterface listener) {
        megaApi.removeContact(user, createDelegateRequestListener(listener));
    }

    /**
     * Remove a contact to the MEGA account.
     * <p>
     * The associated request type with this request is MegaRequest.TYPE_REMOVE_CONTACT.
     * Valid data in the MegaRequest object received on callbacks: <br>
     * - MegaRequest.getEmail() - Returns the email of the contact.
     * @param user
     *            Email of the contact.
     */
    public void removeContact(MegaUser user) {
        megaApi.removeContact(user);
    }

    /**
     * Logout of the MEGA account.
     * 
     * The associated request type with this request is MegaRequest.TYPE_LOGOUT
     * 
     * @param listener
     *            MegaRequestListener to track this request.
     */
    public void logout(MegaRequestListenerInterface listener) {
        megaApi.logout(createDelegateRequestListener(listener));
    }

    /**
     * Logout of the MEGA account.
     */
    public void logout() {
        megaApi.logout();
    }

    /**
     * Logout of the MEGA account without invalidating the session.
     * <p>
     * The associated request type with this request is MegaRequest.TYPE_LOGOUT.
     * 
     * @param listener
     *            MegaRequestListener to track this request.
     */
    public void localLogout(MegaRequestListenerInterface listener) {
        megaApi.localLogout(createDelegateRequestListener(listener));
    }

    /**
     * Logout of the MEGA account without invalidating the session.
     * 
     */
    public void localLogout() {
        megaApi.localLogout();
    }

    /**
     * Invalidate the existing cache and create a fresh one
     */
    public void invalidateCache(){
        megaApi.invalidateCache();
    }

    /**
     * Estimate the strength of a password
     *
     * Possible return values are:
     * - PASSWORD_STRENGTH_VERYWEAK = 0
     * - PASSWORD_STRENGTH_WEAK = 1
     * - PASSWORD_STRENGTH_MEDIUM = 2
     * - PASSWORD_STRENGTH_GOOD = 3
     * - PASSWORD_STRENGTH_STRONG = 4
     *
     * @param password Password to check
     * @return Estimated strength of the password
     */
    public int getPasswordStrength(String password){
        return megaApi.getPasswordStrength(password);
    }

    /**
     * Submit feedback about the app.
     * <p>
     * The User-Agent is used to identify the app. It can be set in MegaApiJava.MegaApi().
     * <p>
     * The associated request type with this request is MegaRequest.TYPE_REPORT_EVENT.
     * Valid data in the MegaRequest object received on callbacks: <br>
     * - MegaRequest.getParamType() - Returns MegaApiJava.EVENT_FEEDBACK. <br>
     * - MegaRequest.getText() - Returns the comment about the app. <br>
     * - MegaRequest.getNumber() - Returns the rating for the app.
     * 
     * @param rating
     *            Integer to rate the app. Valid values: from 1 to 5.
     * @param comment
     *            Comment about the app.
     * @param listener
     *            MegaRequestListener to track this request.
     * @deprecated This function is for internal usage of MEGA apps. This feedback
     *             is sent to MEGA servers.
     * 
     */
    @Deprecated public void submitFeedback(int rating, String comment, MegaRequestListenerInterface listener) {
        megaApi.submitFeedback(rating, comment, createDelegateRequestListener(listener));
    }

    /**
     * Submit feedback about the app.
     * <p>
     * The User-Agent is used to identify the app. It can be set in MegaApiJava.MegaApi().
     * 
     * @param rating
     *            Integer to rate the app. Valid values: from 1 to 5.
     * @param comment
     *            Comment about the app.
     * @deprecated This function is for internal usage of MEGA apps. This feedback
     *             is sent to MEGA servers.
     * 
     */
    @Deprecated public void submitFeedback(int rating, String comment) {
        megaApi.submitFeedback(rating, comment);
    }

    /**
     * Send a debug report.
     * <p>
     * The User-Agent is used to identify the app. It can be set in MegaApiJava.MegaApi()
     * <p>
     * The associated request type with this request is MegaRequest.TYPE_REPORT_EVENT
     * Valid data in the MegaRequest object received on callbacks: <br>
     * - MegaRequest.getParamType() - Returns MegaApiJava.EVENT_DEBUG. <br>
     * - MegaRequest.getText() - Returns the debug message.
     * 
     * @param text
     *            Debug message
     * @param listener
     *            MegaRequestListener to track this request.
     * @deprecated This function is for internal usage of MEGA apps. This feedback
     *             is sent to MEGA servers.
     */
    @Deprecated public void reportDebugEvent(String text, MegaRequestListenerInterface listener) {
        megaApi.reportDebugEvent(text, createDelegateRequestListener(listener));
    }

    /**
     * Send a debug report.
     * <p>
     * The User-Agent is used to identify the app. It can be set in MegaApiJava.MegaApi().
     * <p>
     * The associated request type with this request is MegaRequest.TYPE_REPORT_EVENT
     * Valid data in the MegaRequest object received on callbacks: <br>
     * - MegaRequest.getParamType() - Returns MegaApiJava.EVENT_DEBUG. <br>
     * - MegaRequest.getText() - Returns the debug message.
     * 
     * @param text
     *            Debug message.
     * @deprecated This function is for internal usage of MEGA apps. This feedback
     *             is sent to MEGA servers.
     */
    @Deprecated public void reportDebugEvent(String text) {
        megaApi.reportDebugEvent(text);
    }
    
    /**
     * Use HTTPS communications only
     *
     * The default behavior is to use HTTP for transfers and the persistent connection
     * to wait for external events. Those communications don't require HTTPS because
     * all transfer data is already end-to-end encrypted and no data is transmitted
     * over the connection to wait for events (it's just closed when there are new events).
     *
     * This feature should only be enabled if there are problems to contact MEGA servers
     * through HTTP because otherwise it doesn't have any benefit and will cause a
     * higher CPU usage.
     *
     * See MegaApi::usingHttpsOnly
     *
     * @param httpsOnly True to use HTTPS communications only
     */
    public void useHttpsOnly(boolean httpsOnly) {
    	megaApi.useHttpsOnly(httpsOnly);
    }
    
    /**
     * Check if the SDK is using HTTPS communications only
     *
     * The default behavior is to use HTTP for transfers and the persistent connection
     * to wait for external events. Those communications don't require HTTPS because
     * all transfer data is already end-to-end encrypted and no data is transmitted
     * over the connection to wait for events (it's just closed when there are new events).
     *
     * See MegaApi::useHttpsOnly
     *
     * @return True if the SDK is using HTTPS communications only. Otherwise false.
     */
    public boolean usingHttpsOnly() {
    	return megaApi.usingHttpsOnly();
    }

    /****************************************************************************************************/
    // TRANSFERS
    /****************************************************************************************************/

    /**
     * Upload a file or a folder
     *
     * If the status of the business account is expired, onTransferFinish will be called with the error
     * code MegaError::API_EBUSINESSPASTDUE. In this case, apps should show a warning message similar to
     * "Your business account is overdue, please contact your administrator."
     *
     * @param localPath Local path of the file or folder
     * @param parent Parent node for the file or folder in the MEGA account
     * @param listener MegaTransferListener to track this transfer
     */
    public void startUpload(String localPath, MegaNode parent, MegaTransferListenerInterface listener) {
        megaApi.startUpload(localPath, parent, createDelegateTransferListener(listener));
    }

    /**
     * Upload a file or a folder
     *
     * If the status of the business account is expired, onTransferFinish will be called with the error
     * code MegaError::API_EBUSINESSPASTDUE. In this case, apps should show a warning message similar to
     * "Your business account is overdue, please contact your administrator."
     *
     * @param localPath Local path of the file or folder
     * @param parent Parent node for the file or folder in the MEGA account
     */
    public void startUpload(String localPath, MegaNode parent) {
        megaApi.startUpload(localPath, parent);
    }

    /**
     * Upload a file or a folder with a custom modification time
     *
     *If the status of the business account is expired, onTransferFinish will be called with the error
     * code MegaError::API_EBUSINESSPASTDUE. In this case, apps should show a warning message similar to
     * "Your business account is overdue, please contact your administrator."
     *
     * @param localPath Local path of the file
     * @param parent Parent node for the file in the MEGA account
     * @param mtime Custom modification time for the file in MEGA (in seconds since the epoch)
     * @param listener MegaTransferListener to track this transfer
     *
     * The custom modification time will be only applied for file transfers. If a folder
     * is transferred using this function, the custom modification time won't have any effect,
     */
    public void startUpload(String localPath, MegaNode parent, long mtime, MegaTransferListenerInterface listener) {
        megaApi.startUpload(localPath, parent, mtime, createDelegateTransferListener(listener));
    }

    /**
     * Upload a file or a folder with a custom modification time
     *
     *If the status of the business account is expired, onTransferFinish will be called with the error
     * code MegaError::API_EBUSINESSPASTDUE. In this case, apps should show a warning message similar to
     * "Your business account is overdue, please contact your administrator."
     *
     * @param localPath Local path of the file
     * @param parent Parent node for the file in the MEGA account
     * @param mtime Custom modification time for the file in MEGA (in seconds since the epoch)
     *
     * The custom modification time will be only applied for file transfers. If a folder
     * is transferred using this function, the custom modification time won't have any effect,
     */
    public void startUpload(String localPath, MegaNode parent, long mtime) {
        megaApi.startUpload(localPath, parent, mtime);
    }

    /**
     * Upload a file or folder with a custom name
     *
     *If the status of the business account is expired, onTransferFinish will be called with the error
     * code MegaError::API_EBUSINESSPASTDUE. In this case, apps should show a warning message similar to
     * "Your business account is overdue, please contact your administrator."
     *
     * @param localPath Local path of the file or folder
     * @param parent Parent node for the file or folder in the MEGA account
     * @param fileName Custom file name for the file or folder in MEGA
     * @param listener MegaTransferListener to track this transfer
     */
    public void startUpload(String localPath, MegaNode parent, String fileName, MegaTransferListenerInterface listener) {
        megaApi.startUpload(localPath, parent, fileName, createDelegateTransferListener(listener));
    }

    /**
     * Upload a file or folder with a custom name
     *
     *If the status of the business account is expired, onTransferFinish will be called with the error
     * code MegaError::API_EBUSINESSPASTDUE. In this case, apps should show a warning message similar to
     * "Your business account is overdue, please contact your administrator."
     *
     * @param localPath Local path of the file or folder
     * @param parent Parent node for the file or folder in the MEGA account
     * @param fileName Custom file name for the file or folder in MEGA
     */
    public void startUpload(String localPath, MegaNode parent, String fileName) {
        megaApi.startUpload(localPath, parent, fileName);
    }

    /**
     * Upload a file or a folder with a custom name and a custom modification time
     *
     *If the status of the business account is expired, onTransferFinish will be called with the error
     * code MegaError::API_EBUSINESSPASTDUE. In this case, apps should show a warning message similar to
     * "Your business account is overdue, please contact your administrator."
     *
     * @param localPath Local path of the file
     * @param parent Parent node for the file in the MEGA account
     * @param fileName Custom file name for the file in MEGA
     * @param mtime Custom modification time for the file in MEGA (in seconds since the epoch)
     * @param listener MegaTransferListener to track this transfer
     *
     * The custom modification time will be only applied for file transfers. If a folder
     * is transferred using this function, the custom modification time won't have any effect
     */
    public void startUpload(String localPath, MegaNode parent, String fileName, long mtime, MegaTransferListenerInterface listener) {
        megaApi.startUpload(localPath, parent, fileName, mtime, createDelegateTransferListener(listener));
    }

    /**
     * Upload a file or a folder with a custom name and a custom modification time
     *
     *If the status of the business account is expired, onTransferFinish will be called with the error
     * code MegaError::API_EBUSINESSPASTDUE. In this case, apps should show a warning message similar to
     * "Your business account is overdue, please contact your administrator."
     *
     * @param localPath Local path of the file
     * @param parent Parent node for the file in the MEGA account
     * @param appData Custom app data to save in the MegaTransfer object
     * The data in this parameter can be accessed using MegaTransfer::getAppData in callbacks
     * related to the transfer. If a transfer is started with exactly the same data
     * (local path and target parent) as another one in the transfer queue, the new transfer
     * fails with the error API_EEXISTS and the appData of the new transfer is appended to
     * the appData of the old transfer, using a '!' separator if the old transfer had already
     * appData.
     * @param fileName Custom file name for the file in MEGA
     * @param mtime Custom modification time for the file in MEGA (in seconds since the epoch)
     * @param listener MegaTransferListener to track this transfer
     *
     * The custom modification time will be only applied for file transfers. If a folder
     * is transferred using this function, the custom modification time won't have any effect
     */
    public void startUpload(String localPath, MegaNode parent, String appData, String fileName, long mtime, MegaTransferListenerInterface listener) {
        megaApi.startUpload(localPath, parent, appData, fileName, mtime, createDelegateTransferListener(listener));
    }

    /**
     * Upload a file or a folder with a custom name and a custom modification time
     *
     *If the status of the business account is expired, onTransferFinish will be called with the error
     * code MegaError::API_EBUSINESSPASTDUE. In this case, apps should show a warning message similar to
     * "Your business account is overdue, please contact your administrator."
     *
     * @param localPath Local path of the file
     * @param parent Parent node for the file in the MEGA account
     * @param appData Custom app data to save in the MegaTransfer object
     * The data in this parameter can be accessed using MegaTransfer::getAppData in callbacks
     * related to the transfer. If a transfer is started with exactly the same data
     * (local path and target parent) as another one in the transfer queue, the new transfer
     * fails with the error API_EEXISTS and the appData of the new transfer is appended to
     * the appData of the old transfer, using a '!' separator if the old transfer had already
     * appData.
     * @param fileName Custom file name for the file in MEGA
     * @param mtime Custom modification time for the file in MEGA (in seconds since the epoch)
     *
     * The custom modification time will be only applied for file transfers. If a folder
     * is transferred using this function, the custom modification time won't have any effect
     */
    public void startUpload(String localPath, MegaNode parent, String appData, String fileName, long mtime) {
        megaApi.startUpload(localPath, parent, appData, fileName, mtime);
    }

    /**
     * Upload a file or a folder with a custom name and a custom modification time
     *
     *If the status of the business account is expired, onTransferFinish will be called with the error
     * code MegaError::API_EBUSINESSPASTDUE. In this case, apps should show a warning message similar to
     * "Your business account is overdue, please contact your administrator."
     *
     * @param localPath Local path of the file
     * @param parent Parent node for the file in the MEGA account
     * @param fileName Custom file name for the file in MEGA
     * @param mtime Custom modification time for the file in MEGA (in seconds since the epoch)
     *
     * The custom modification time will be only applied for file transfers. If a folder
     * is transferred using this function, the custom modification time won't have any effect
     */
    public void startUpload(String localPath, MegaNode parent, String fileName, long mtime) {
        megaApi.startUpload(localPath, parent, fileName, mtime);
    }

    /**
     * Upload a file or a folder, saving custom app data during the transfer
     *
     * If the status of the business account is expired, onTransferFinish will be called with the error
     * code MegaError::API_EBUSINESSPASTDUE. In this case, apps should show a warning message similar to
     * "Your business account is overdue, please contact your administrator."
     *
     * @param localPath Local path of the file or folder
     * @param parent Parent node for the file or folder in the MEGA account
     * @param appData Custom app data to save in the MegaTransfer object
     * The data in this parameter can be accessed using MegaTransfer::getAppData in callbacks
     * related to the transfer. If a transfer is started with exactly the same data
     * (local path and target parent) as another one in the transfer queue, the new transfer
     * fails with the error API_EEXISTS and the appData of the new transfer is appended to
     * the appData of the old transfer, using a '!' separator if the old transfer had already
     * appData.
     * @param listener MegaTransferListener to track this transfer
     */
    public void startUploadWithData(String localPath, MegaNode parent, String appData, MegaTransferListenerInterface listener){
        megaApi.startUploadWithData(localPath, parent, appData, createDelegateTransferListener(listener));
    }

    /**
     * Upload a file or a folder, saving custom app data during the transfer
     *
     * If the status of the business account is expired, onTransferFinish will be called with the error
     * code MegaError::API_EBUSINESSPASTDUE. In this case, apps should show a warning message similar to
     * "Your business account is overdue, please contact your administrator."
     *
     * @param localPath Local path of the file or folder
     * @param parent Parent node for the file or folder in the MEGA account
     * @param appData Custom app data to save in the MegaTransfer object
     * The data in this parameter can be accessed using MegaTransfer::getAppData in callbacks
     * related to the transfer. If a transfer is started with exactly the same data
     * (local path and target parent) as another one in the transfer queue, the new transfer
     * fails with the error API_EEXISTS and the appData of the new transfer is appended to
     * the appData of the old transfer, using a '!' separator if the old transfer had already
     * appData.
     */
    public void startUploadWithData(String localPath, MegaNode parent, String appData){
        megaApi.startUploadWithData(localPath, parent, appData);
    }

    /**
     * Upload a file or a folder, putting the transfer on top of the upload queue
     *
     * If the status of the business account is expired, onTransferFinish will be called with the error
     * code MegaError::API_EBUSINESSPASTDUE. In this case, apps should show a warning message similar to
     * "Your business account is overdue, please contact your administrator."
     *
     * @param localPath Local path of the file or folder
     * @param parent Parent node for the file or folder in the MEGA account
     * @param appData Custom app data to save in the MegaTransfer object
     * The data in this parameter can be accessed using MegaTransfer::getAppData in callbacks
     * related to the transfer. If a transfer is started with exactly the same data
     * (local path and target parent) as another one in the transfer queue, the new transfer
     * fails with the error API_EEXISTS and the appData of the new transfer is appended to
     * the appData of the old transfer, using a '!' separator if the old transfer had already
     * appData.
     * @param isSourceTemporary Pass the ownership of the file to the SDK, that will DELETE it when the upload finishes.
     * This parameter is intended to automatically delete temporary files that are only created to be uploaded.
     * Use this parameter with caution. Set it to true only if you are sure about what are you doing.
     * @param listener MegaTransferListener to track this transfer
     */
    public void startUploadWithTopPriority(String localPath, MegaNode parent, String appData, boolean isSourceTemporary, MegaTransferListenerInterface listener){
        megaApi.startUploadWithTopPriority(localPath, parent, appData, isSourceTemporary, createDelegateTransferListener(listener));
    }

    /**
     * Upload a file or a folder, putting the transfer on top of the upload queue
     *
     *If the status of the business account is expired, onTransferFinish will be called with the error
     * code MegaError::API_EBUSINESSPASTDUE. In this case, apps should show a warning message similar to
     * "Your business account is overdue, please contact your administrator."
     *
     * @param localPath Local path of the file or folder
     * @param parent Parent node for the file or folder in the MEGA account
     * @param appData Custom app data to save in the MegaTransfer object
     * The data in this parameter can be accessed using MegaTransfer::getAppData in callbacks
     * related to the transfer. If a transfer is started with exactly the same data
     * (local path and target parent) as another one in the transfer queue, the new transfer
     * fails with the error API_EEXISTS and the appData of the new transfer is appended to
     * the appData of the old transfer, using a '!' separator if the old transfer had already
     * appData.
     * @param isSourceTemporary Pass the ownership of the file to the SDK, that will DELETE it when the upload finishes.
     * This parameter is intended to automatically delete temporary files that are only created to be uploaded.
     * Use this parameter with caution. Set it to true only if you are sure about what are you doing.
     */
    public void startUploadWithTopPriority(String localPath, MegaNode parent, String appData, boolean isSourceTemporary){
        megaApi.startUploadWithTopPriority(localPath, parent, appData, isSourceTemporary);
    }

    /**
     * Upload a file or a folder, putting the transfer on top of the upload queue
     *
     * If the status of the business account is expired, onTransferFinish will be called with the error
     * code MegaError::API_EBUSINESSPASTDUE. In this case, apps should show a warning message similar to
     * "Your business account is overdue, please contact your administrator."
     *
     * @param localPath Local path of the file or folder
     * @param parent Parent node for the file or folder in the MEGA account
     * @param appData Custom app data to save in the MegaTransfer object
     * The data in this parameter can be accessed using MegaTransfer::getAppData in callbacks
     * related to the transfer. If a transfer is started with exactly the same data
     * (local path and target parent) as another one in the transfer queue, the new transfer
     * fails with the error API_EEXISTS and the appData of the new transfer is appended to
     * the appData of the old transfer, using a '!' separator if the old transfer had already
     * appData.
     * @param isSourceTemporary Pass the ownership of the file to the SDK, that will DELETE it when the upload finishes.
     * This parameter is intended to automatically delete temporary files that are only created to be uploaded.
     * Use this parameter with caution. Set it to true only if you are sure about what are you doing.
     * @param fileName Custom file name for the file or folder in MEGA
     * @param listener MegaTransferListener to track this transfer
     */
    public void startUploadWithTopPriority(String localPath, MegaNode parent, String appData, boolean isSourceTemporary, String fileName, MegaTransferListenerInterface listener){
        megaApi.startUploadWithTopPriority(localPath, parent, appData, isSourceTemporary, fileName, createDelegateTransferListener(listener));
    }

    /**
     * Upload a file or a folder, putting the transfer on top of the upload queue
     *
     *If the status of the business account is expired, onTransferFinish will be called with the error
     * code MegaError::API_EBUSINESSPASTDUE. In this case, apps should show a warning message similar to
     * "Your business account is overdue, please contact your administrator."
     *
     * @param localPath Local path of the file or folder
     * @param parent Parent node for the file or folder in the MEGA account
     * @param appData Custom app data to save in the MegaTransfer object
     * The data in this parameter can be accessed using MegaTransfer::getAppData in callbacks
     * related to the transfer. If a transfer is started with exactly the same data
     * (local path and target parent) as another one in the transfer queue, the new transfer
     * fails with the error API_EEXISTS and the appData of the new transfer is appended to
     * the appData of the old transfer, using a '!' separator if the old transfer had already
     * appData.
     * @param isSourceTemporary Pass the ownership of the file to the SDK, that will DELETE it when the upload finishes.
     * This parameter is intended to automatically delete temporary files that are only created to be uploaded.
     * Use this parameter with caution. Set it to true only if you are sure about what are you doing.
     * @param fileName Custom file name for the file or folder in MEGA
     */
    public void startUploadWithTopPriority(String localPath, MegaNode parent, String appData, boolean isSourceTemporary, String fileName){
        megaApi.startUploadWithTopPriority(localPath, parent, appData, isSourceTemporary, fileName);
    }

    /**
     * Download a file or a folder from MEGA
     *
     *If the status of the business account is expired, onTransferFinish will be called with the error
     * code MegaError::API_EBUSINESSPASTDUE. In this case, apps should show a warning message similar to
     * "Your business account is overdue, please contact your administrator."
     *
     * @param node MegaNode that identifies the file or folder
     * @param localPath Destination path for the file or folder
     * If this path is a local folder, it must end with a '\' or '/' character and the file name
     * in MEGA will be used to store a file inside that folder. If the path doesn't finish with
     * one of these characters, the file will be downloaded to a file in that path.
     *
     * @param listener MegaTransferListener to track this transfer
     */
    public void startDownload(MegaNode node, String localPath, MegaTransferListenerInterface listener) {
        megaApi.startDownload(node, localPath, createDelegateTransferListener(listener));
    }

    /**
     * Download a file or a folder from MEGA
     *
     *If the status of the business account is expired, onTransferFinish will be called with the error
     * code MegaError::API_EBUSINESSPASTDUE. In this case, apps should show a warning message similar to
     * "Your business account is overdue, please contact your administrator."
     *
     * @param node MegaNode that identifies the file or folder
     * @param localPath Destination path for the file or folder
     * If this path is a local folder, it must end with a '\' or '/' character and the file name
     * in MEGA will be used to store a file inside that folder. If the path doesn't finish with
     * one of these characters, the file will be downloaded to a file in that path.
     */
    public void startDownload(MegaNode node, String localPath) {
        megaApi.startDownload(node, localPath);
    }

    /**
     * Download a file or a folder from MEGA, saving custom app data during the transfer
     *
     * If the status of the business account is expired, onTransferFinish will be called with the error
     * code MegaError::API_EBUSINESSPASTDUE. In this case, apps should show a warning message similar to
     * "Your business account is overdue, please contact your administrator."
     *
     * @param node MegaNode that identifies the file or folder
     * @param localPath Destination path for the file or folder
     * If this path is a local folder, it must end with a '\' or '/' character and the file name
     * in MEGA will be used to store a file inside that folder. If the path doesn't finish with
     * one of these characters, the file will be downloaded to a file in that path.
     * @param appData Custom app data to save in the MegaTransfer object
     * The data in this parameter can be accessed using MegaTransfer::getAppData in callbacks
     * related to the transfer.
     * @param listener MegaTransferListener to track this transfer
     */
    public void startDownloadWithData(MegaNode node, String localPath, String appData, MegaTransferListenerInterface listener){
        megaApi.startDownloadWithData(node, localPath, appData, createDelegateTransferListener(listener));
    }

    /**
     * Download a file or a folder from MEGA, saving custom app data during the transfer
     *
     * If the status of the business account is expired, onTransferFinish will be called with the error
     * code MegaError::API_EBUSINESSPASTDUE. In this case, apps should show a warning message similar to
     * "Your business account is overdue, please contact your administrator."
     *
     * @param node MegaNode that identifies the file or folder
     * @param localPath Destination path for the file or folder
     * If this path is a local folder, it must end with a '\' or '/' character and the file name
     * in MEGA will be used to store a file inside that folder. If the path doesn't finish with
     * one of these characters, the file will be downloaded to a file in that path.
     * @param appData Custom app data to save in the MegaTransfer object
     * The data in this parameter can be accessed using MegaTransfer::getAppData in callbacks
     * related to the transfer.
     */
    public void startDownloadWithData(MegaNode node, String localPath, String appData){
        megaApi.startDownloadWithData(node, localPath, appData);
    }

    /**
     * Download a file or a folder from MEGA, putting the transfer on top of the download queue.
     *
     * If the status of the business account is expired, onTransferFinish will be called with the error
     * code MegaError::API_EBUSINESSPASTDUE. In this case, apps should show a warning message similar to
     * "Your business account is overdue, please contact your administrator."
     *
     * @param node MegaNode that identifies the file or folder
     * @param localPath Destination path for the file or folder
     * If this path is a local folder, it must end with a '\' or '/' character and the file name
     * in MEGA will be used to store a file inside that folder. If the path doesn't finish with
     * one of these characters, the file will be downloaded to a file in that path.
     * @param appData Custom app data to save in the MegaTransfer object
     * The data in this parameter can be accessed using MegaTransfer::getAppData in callbacks
     * related to the transfer.
     * @param listener MegaTransferListener to track this transfer
     */
    public void startDownloadWithTopPriority(MegaNode node, String localPath, String appData, MegaTransferListenerInterface listener){
        megaApi.startDownloadWithTopPriority(node, localPath, appData, createDelegateTransferListener(listener));
    }

    /**
     * Download a file or a folder from MEGA, putting the transfer on top of the download queue.
     *
     * If the status of the business account is expired, onTransferFinish will be called with the error
     * code MegaError::API_EBUSINESSPASTDUE. In this case, apps should show a warning message similar to
     * "Your business account is overdue, please contact your administrator."
     *
     * @param node MegaNode that identifies the file or folder
     * @param localPath Destination path for the file or folder
     * If this path is a local folder, it must end with a '\' or '/' character and the file name
     * in MEGA will be used to store a file inside that folder. If the path doesn't finish with
     * one of these characters, the file will be downloaded to a file in that path.
     * @param appData Custom app data to save in the MegaTransfer object
     * The data in this parameter can be accessed using MegaTransfer::getAppData in callbacks
     * related to the transfer.
     */
    public void startDownloadWithTopPriority(MegaNode node, String localPath, String appData){
        megaApi.startDownloadWithTopPriority(node, localPath, appData);
    }

    /**
     * Start an streaming download for a file in MEGA
     *
     * Streaming downloads don't save the downloaded data into a local file. It is provided
     * in MegaTransferListener::onTransferUpdate in a byte buffer. The pointer is returned by
     * MegaTransfer::getLastBytes and the size of the buffer in MegaTransfer::getDeltaSize
     *
     * The same byte array is also provided in the callback MegaTransferListener::onTransferData for
     * compatibility with other programming languages. Only the MegaTransferListener passed to this function
     * will receive MegaTransferListener::onTransferData callbacks. MegaTransferListener objects registered
     * with MegaApi::addTransferListener won't receive them for performance reasons
     *
     * If the status of the business account is expired, onTransferFinish will be called with the error
     * code MegaError::API_EBUSINESSPASTDUE. In this case, apps should show a warning message similar to
     * "Your business account is overdue, please contact your administrator."
     *
     * @param node MegaNode that identifies the file
     * @param startPos First byte to download from the file
     * @param size Size of the data to download
     * @param listener MegaTransferListener to track this transfer
     */
    public void startStreaming(MegaNode node, long startPos, long size, MegaTransferListenerInterface listener) {
        megaApi.startStreaming(node, startPos, size, createDelegateTransferListener(listener));
    }

    /**
     * Cancel a transfer.
     * <p>
     * When a transfer is cancelled, it will finish and will provide the error code
     * MegaError.API_EINCOMPLETE in MegaTransferListener.onTransferFinish() and
     * MegaListener.onTransferFinish().
     * <p>
     * The associated request type with this request is MegaRequest.TYPE_CANCEL_TRANSFER
     * Valid data in the MegaRequest object received on callbacks: <br>
     * - MegaRequest.getTransferTag() - Returns the tag of the cancelled transfer (MegaTransfer.getTag).
     * 
     * @param transfer
     *            MegaTransfer object that identifies the transfer.
     *            You can get this object in any MegaTransferListener callback or any MegaListener callback
     *            related to transfers.
     * @param listener
     *            MegaRequestListener to track this request.
     */
    public void cancelTransfer(MegaTransfer transfer, MegaRequestListenerInterface listener) {
        megaApi.cancelTransfer(transfer, createDelegateRequestListener(listener));
    }

    /**
     * Cancel a transfer.
     * 
     * @param transfer
     *            MegaTransfer object that identifies the transfer.
     *            You can get this object in any MegaTransferListener callback or any MegaListener callback
     *            related to transfers.
     */
    public void cancelTransfer(MegaTransfer transfer) {
        megaApi.cancelTransfer(transfer);
    }

    /**
     * Move a transfer one position up in the transfer queue
     * <p>
     * If the transfer is successfully moved, onTransferUpdate will be called
     * for the corresponding listeners of the moved transfer and the new priority
     * of the transfer will be available using MegaTransfer::getPriority
     * <p>
     * The associated request type with this request is MegaRequest::TYPE_MOVE_TRANSFER
     * Valid data in the MegaRequest object received on callbacks:
     * - MegaRequest::getTransferTag - Returns the tag of the transfer to move
     * - MegaRequest::getFlag - Returns true (it means that it's an automatic move)
     * - MegaRequest::getNumber - Returns MegaTransfer::MOVE_TYPE_UP
     *
     * @param transfer Transfer to move
     * @param listener MegaRequestListener to track this request
     */
    public void moveTransferUp(MegaTransfer transfer, MegaRequestListenerInterface listener) {
        megaApi.moveTransferUp(transfer, createDelegateRequestListener(listener));
    }

    /**
     * Move a transfer one position up in the transfer queue
     * <p>
     * If the transfer is successfully moved, onTransferUpdate will be called
     * for the corresponding listeners of the moved transfer and the new priority
     * of the transfer will be available using MegaTransfer::getPriority
     * <p>
     * The associated request type with this request is MegaRequest::TYPE_MOVE_TRANSFER
     * Valid data in the MegaRequest object received on callbacks:
     * - MegaRequest::getTransferTag - Returns the tag of the transfer to move
     * - MegaRequest::getFlag - Returns true (it means that it's an automatic move)
     * - MegaRequest::getNumber - Returns MegaTransfer::MOVE_TYPE_UP
     *
     * @param transfer Transfer to move
     */
    public void moveTransferUp(MegaTransfer transfer) {
        megaApi.moveTransferUp(transfer);
    }

    /**
     * Move a transfer one position up in the transfer queue
     * <p>
     * If the transfer is successfully moved, onTransferUpdate will be called
     * for the corresponding listeners of the moved transfer and the new priority
     * of the transfer will be available using MegaTransfer::getPriority
     * <p>
     * The associated request type with this request is MegaRequest::TYPE_MOVE_TRANSFER
     * Valid data in the MegaRequest object received on callbacks:
     * - MegaRequest::getTransferTag - Returns the tag of the transfer to move
     * - MegaRequest::getFlag - Returns true (it means that it's an automatic move)
     * - MegaRequest::getNumber - Returns MegaTransfer::MOVE_TYPE_UP
     *
     * @param transferTag Tag of the transfer to move
     * @param listener    MegaRequestListener to track this request
     */
    public void moveTransferUpByTag(int transferTag, MegaRequestListenerInterface listener) {
        megaApi.moveTransferUpByTag(transferTag, createDelegateRequestListener(listener));
    }

    /**
     * Move a transfer one position up in the transfer queue
     * <p>
     * If the transfer is successfully moved, onTransferUpdate will be called
     * for the corresponding listeners of the moved transfer and the new priority
     * of the transfer will be available using MegaTransfer::getPriority
     * <p>
     * The associated request type with this request is MegaRequest::TYPE_MOVE_TRANSFER
     * Valid data in the MegaRequest object received on callbacks:
     * - MegaRequest::getTransferTag - Returns the tag of the transfer to move
     * - MegaRequest::getFlag - Returns true (it means that it's an automatic move)
     * - MegaRequest::getNumber - Returns MegaTransfer::MOVE_TYPE_UP
     *
     * @param transferTag Tag of the transfer to move
     */
    public void moveTransferUpByTag(int transferTag) {
        megaApi.moveTransferUpByTag(transferTag);
    }

    /**
     * Move a transfer one position down in the transfer queue
     * <p>
     * If the transfer is successfully moved, onTransferUpdate will be called
     * for the corresponding listeners of the moved transfer and the new priority
     * of the transfer will be available using MegaTransfer::getPriority
     * <p>
     * The associated request type with this request is MegaRequest::TYPE_MOVE_TRANSFER
     * Valid data in the MegaRequest object received on callbacks:
     * - MegaRequest::getTransferTag - Returns the tag of the transfer to move
     * - MegaRequest::getFlag - Returns true (it means that it's an automatic move)
     * - MegaRequest::getNumber - Returns MegaTransfer::MOVE_TYPE_DOWN
     *
     * @param transfer Transfer to move
     * @param listener MegaRequestListener to track this request
     */
    public void moveTransferDown(MegaTransfer transfer, MegaRequestListenerInterface listener) {
        megaApi.moveTransferDown(transfer, createDelegateRequestListener(listener));
    }

    /**
     * Move a transfer one position down in the transfer queue
     * <p>
     * If the transfer is successfully moved, onTransferUpdate will be called
     * for the corresponding listeners of the moved transfer and the new priority
     * of the transfer will be available using MegaTransfer::getPriority
     * <p>
     * The associated request type with this request is MegaRequest::TYPE_MOVE_TRANSFER
     * Valid data in the MegaRequest object received on callbacks:
     * - MegaRequest::getTransferTag - Returns the tag of the transfer to move
     * - MegaRequest::getFlag - Returns true (it means that it's an automatic move)
     * - MegaRequest::getNumber - Returns MegaTransfer::MOVE_TYPE_DOWN
     *
     * @param transfer Transfer to move
     */
    public void moveTransferDown(MegaTransfer transfer) {
        megaApi.moveTransferDown(transfer);
    }

    /**
     * Move a transfer one position down in the transfer queue
     * <p>
     * If the transfer is successfully moved, onTransferUpdate will be called
     * for the corresponding listeners of the moved transfer and the new priority
     * of the transfer will be available using MegaTransfer::getPriority
     * <p>
     * The associated request type with this request is MegaRequest::TYPE_MOVE_TRANSFER
     * Valid data in the MegaRequest object received on callbacks:
     * - MegaRequest::getTransferTag - Returns the tag of the transfer to move
     * - MegaRequest::getFlag - Returns true (it means that it's an automatic move)
     * - MegaRequest::getNumber - Returns MegaTransfer::MOVE_TYPE_DOWN
     *
     * @param transferTag Tag of the transfer to move
     * @param listener    MegaRequestListener to track this request
     */
    public void moveTransferDownByTag(int transferTag, MegaRequestListenerInterface listener) {
        megaApi.moveTransferDownByTag(transferTag, createDelegateRequestListener(listener));
    }

    /**
     * Move a transfer one position down in the transfer queue
     * <p>
     * If the transfer is successfully moved, onTransferUpdate will be called
     * for the corresponding listeners of the moved transfer and the new priority
     * of the transfer will be available using MegaTransfer::getPriority
     * <p>
     * The associated request type with this request is MegaRequest::TYPE_MOVE_TRANSFER
     * Valid data in the MegaRequest object received on callbacks:
     * - MegaRequest::getTransferTag - Returns the tag of the transfer to move
     * - MegaRequest::getFlag - Returns true (it means that it's an automatic move)
     * - MegaRequest::getNumber - Returns MegaTransfer::MOVE_TYPE_DOWN
     *
     * @param transferTag Tag of the transfer to move
     */
    public void moveTransferDownByTag(int transferTag) {
        megaApi.moveTransferDownByTag(transferTag);
    }

    /**
     * Move a transfer to the top of the transfer queue
     * <p>
     * If the transfer is successfully moved, onTransferUpdate will be called
     * for the corresponding listeners of the moved transfer and the new priority
     * of the transfer will be available using MegaTransfer::getPriority
     * <p>
     * The associated request type with this request is MegaRequest::TYPE_MOVE_TRANSFER
     * Valid data in the MegaRequest object received on callbacks:
     * - MegaRequest::getTransferTag - Returns the tag of the transfer to move
     * - MegaRequest::getFlag - Returns true (it means that it's an automatic move)
     * - MegaRequest::getNumber - Returns MegaTransfer::MOVE_TYPE_TOP
     *
     * @param transfer Transfer to move
     * @param listener MegaRequestListener to track this request
     */
    public void moveTransferToFirst(MegaTransfer transfer, MegaRequestListenerInterface listener) {
        megaApi.moveTransferToFirst(transfer, createDelegateRequestListener(listener));
    }

    /**
     * Move a transfer to the top of the transfer queue
     * <p>
     * If the transfer is successfully moved, onTransferUpdate will be called
     * for the corresponding listeners of the moved transfer and the new priority
     * of the transfer will be available using MegaTransfer::getPriority
     * <p>
     * The associated request type with this request is MegaRequest::TYPE_MOVE_TRANSFER
     * Valid data in the MegaRequest object received on callbacks:
     * - MegaRequest::getTransferTag - Returns the tag of the transfer to move
     * - MegaRequest::getFlag - Returns true (it means that it's an automatic move)
     * - MegaRequest::getNumber - Returns MegaTransfer::MOVE_TYPE_TOP
     *
     * @param transfer Transfer to move
     */
    public void moveTransferToFirst(MegaTransfer transfer) {
        megaApi.moveTransferToFirst(transfer);
    }

    /**
     * Move a transfer to the top of the transfer queue
     * <p>
     * If the transfer is successfully moved, onTransferUpdate will be called
     * for the corresponding listeners of the moved transfer and the new priority
     * of the transfer will be available using MegaTransfer::getPriority
     * <p>
     * The associated request type with this request is MegaRequest::TYPE_MOVE_TRANSFER
     * Valid data in the MegaRequest object received on callbacks:
     * - MegaRequest::getTransferTag - Returns the tag of the transfer to move
     * - MegaRequest::getFlag - Returns true (it means that it's an automatic move)
     * - MegaRequest::getNumber - Returns MegaTransfer::MOVE_TYPE_TOP
     *
     * @param transferTag Tag of the transfer to move
     * @param listener    MegaRequestListener to track this request
     */
    public void moveTransferToFirstByTag(int transferTag, MegaRequestListenerInterface listener) {
        megaApi.moveTransferToFirstByTag(transferTag, createDelegateRequestListener(listener));
    }

    /**
     * Move a transfer to the top of the transfer queue
     * <p>
     * If the transfer is successfully moved, onTransferUpdate will be called
     * for the corresponding listeners of the moved transfer and the new priority
     * of the transfer will be available using MegaTransfer::getPriority
     * <p>
     * The associated request type with this request is MegaRequest::TYPE_MOVE_TRANSFER
     * Valid data in the MegaRequest object received on callbacks:
     * - MegaRequest::getTransferTag - Returns the tag of the transfer to move
     * - MegaRequest::getFlag - Returns true (it means that it's an automatic move)
     * - MegaRequest::getNumber - Returns MegaTransfer::MOVE_TYPE_TOP
     *
     * @param transferTag Tag of the transfer to move
     */
    public void moveTransferToFirstByTag(int transferTag) {
        megaApi.moveTransferToFirstByTag(transferTag);
    }

    /**
     * Move a transfer to the bottom of the transfer queue
     * <p>
     * If the transfer is successfully moved, onTransferUpdate will be called
     * for the corresponding listeners of the moved transfer and the new priority
     * of the transfer will be available using MegaTransfer::getPriority
     * <p>
     * The associated request type with this request is MegaRequest::TYPE_MOVE_TRANSFER
     * Valid data in the MegaRequest object received on callbacks:
     * - MegaRequest::getTransferTag - Returns the tag of the transfer to move
     * - MegaRequest::getFlag - Returns true (it means that it's an automatic move)
     * - MegaRequest::getNumber - Returns MegaTransfer::MOVE_TYPE_BOTTOM
     *
     * @param transfer Transfer to move
     * @param listener MegaRequestListener to track this request
     */
    public void moveTransferToLast(MegaTransfer transfer, MegaRequestListenerInterface listener) {
        megaApi.moveTransferToLast(transfer, createDelegateRequestListener(listener));
    }

    /**
     * Move a transfer to the bottom of the transfer queue
     * <p>
     * If the transfer is successfully moved, onTransferUpdate will be called
     * for the corresponding listeners of the moved transfer and the new priority
     * of the transfer will be available using MegaTransfer::getPriority
     * <p>
     * The associated request type with this request is MegaRequest::TYPE_MOVE_TRANSFER
     * Valid data in the MegaRequest object received on callbacks:
     * - MegaRequest::getTransferTag - Returns the tag of the transfer to move
     * - MegaRequest::getFlag - Returns true (it means that it's an automatic move)
     * - MegaRequest::getNumber - Returns MegaTransfer::MOVE_TYPE_BOTTOM
     *
     * @param transfer Transfer to move
     */
    public void moveTransferToLast(MegaTransfer transfer) {
        megaApi.moveTransferToLast(transfer);
    }

    /**
     * Move a transfer to the bottom of the transfer queue
     * <p>
     * If the transfer is successfully moved, onTransferUpdate will be called
     * for the corresponding listeners of the moved transfer and the new priority
     * of the transfer will be available using MegaTransfer::getPriority
     * <p>
     * The associated request type with this request is MegaRequest::TYPE_MOVE_TRANSFER
     * Valid data in the MegaRequest object received on callbacks:
     * - MegaRequest::getTransferTag - Returns the tag of the transfer to move
     * - MegaRequest::getFlag - Returns true (it means that it's an automatic move)
     * - MegaRequest::getNumber - Returns MegaTransfer::MOVE_TYPE_BOTTOM
     *
     * @param transferTag Tag of the transfer to move
     * @param listener    MegaRequestListener to track this request
     */
    public void moveTransferToLastByTag(int transferTag, MegaRequestListenerInterface listener) {
        megaApi.moveTransferToLastByTag(transferTag, createDelegateRequestListener(listener));
    }

    /**
     * Move a transfer to the bottom of the transfer queue
     * <p>
     * If the transfer is successfully moved, onTransferUpdate will be called
     * for the corresponding listeners of the moved transfer and the new priority
     * of the transfer will be available using MegaTransfer::getPriority
     * <p>
     * The associated request type with this request is MegaRequest::TYPE_MOVE_TRANSFER
     * Valid data in the MegaRequest object received on callbacks:
     * - MegaRequest::getTransferTag - Returns the tag of the transfer to move
     * - MegaRequest::getFlag - Returns true (it means that it's an automatic move)
     * - MegaRequest::getNumber - Returns MegaTransfer::MOVE_TYPE_BOTTOM
     *
     * @param transferTag Tag of the transfer to move
     */
    public void moveTransferToLastByTag(int transferTag) {
        megaApi.moveTransferToLastByTag(transferTag);
    }

    /**
     * Move a transfer before another one in the transfer queue
     * <p>
     * If the transfer is successfully moved, onTransferUpdate will be called
     * for the corresponding listeners of the moved transfer and the new priority
     * of the transfer will be available using MegaTransfer::getPriority
     * <p>
     * The associated request type with this request is MegaRequest::TYPE_MOVE_TRANSFER
     * Valid data in the MegaRequest object received on callbacks:
     * - MegaRequest::getTransferTag - Returns the tag of the transfer to move
     * - MegaRequest::getFlag - Returns false (it means that it's a manual move)
     * - MegaRequest::getNumber - Returns the tag of the transfer with the target position
     *
     * @param transfer     Transfer to move
     * @param prevTransfer Transfer with the target position
     * @param listener     MegaRequestListener to track this request
     */
    public void moveTransferBefore(MegaTransfer transfer, MegaTransfer prevTransfer, MegaRequestListenerInterface listener) {
        megaApi.moveTransferBefore(transfer, prevTransfer, createDelegateRequestListener(listener));
    }

    /**
     * Move a transfer before another one in the transfer queue
     * <p>
     * If the transfer is successfully moved, onTransferUpdate will be called
     * for the corresponding listeners of the moved transfer and the new priority
     * of the transfer will be available using MegaTransfer::getPriority
     * <p>
     * The associated request type with this request is MegaRequest::TYPE_MOVE_TRANSFER
     * Valid data in the MegaRequest object received on callbacks:
     * - MegaRequest::getTransferTag - Returns the tag of the transfer to move
     * - MegaRequest::getFlag - Returns false (it means that it's a manual move)
     * - MegaRequest::getNumber - Returns the tag of the transfer with the target position
     *
     * @param transfer     Transfer to move
     * @param prevTransfer Transfer with the target position
     */
    public void moveTransferBefore(MegaTransfer transfer, MegaTransfer prevTransfer) {
        megaApi.moveTransferBefore(transfer, prevTransfer);
    }

    /**
     * Move a transfer before another one in the transfer queue
     * <p>
     * If the transfer is successfully moved, onTransferUpdate will be called
     * for the corresponding listeners of the moved transfer and the new priority
     * of the transfer will be available using MegaTransfer::getPriority
     * <p>
     * The associated request type with this request is MegaRequest::TYPE_MOVE_TRANSFER
     * Valid data in the MegaRequest object received on callbacks:
     * - MegaRequest::getTransferTag - Returns the tag of the transfer to move
     * - MegaRequest::getFlag - Returns false (it means that it's a manual move)
     * - MegaRequest::getNumber - Returns the tag of the transfer with the target position
     *
     * @param transferTag     Tag of the transfer to move
     * @param prevTransferTag Tag of the transfer with the target position
     * @param listener        MegaRequestListener to track this request
     */
    public void moveTransferBeforeByTag(int transferTag, int prevTransferTag, MegaRequestListenerInterface listener) {
        megaApi.moveTransferBeforeByTag(transferTag, prevTransferTag, createDelegateRequestListener(listener));
    }

    /**
     * Move a transfer before another one in the transfer queue
     * <p>
     * If the transfer is successfully moved, onTransferUpdate will be called
     * for the corresponding listeners of the moved transfer and the new priority
     * of the transfer will be available using MegaTransfer::getPriority
     * <p>
     * The associated request type with this request is MegaRequest::TYPE_MOVE_TRANSFER
     * Valid data in the MegaRequest object received on callbacks:
     * - MegaRequest::getTransferTag - Returns the tag of the transfer to move
     * - MegaRequest::getFlag - Returns false (it means that it's a manual move)
     * - MegaRequest::getNumber - Returns the tag of the transfer with the target position
     *
     * @param transferTag     Tag of the transfer to move
     * @param prevTransferTag Tag of the transfer with the target position
     */
    public void moveTransferBeforeByTag(int transferTag, int prevTransferTag) {
        megaApi.moveTransferBeforeByTag(transferTag, prevTransferTag);
    }

    /**
     * Cancel the transfer with a specific tag.
     * <p>
     * When a transfer is cancelled, it will finish and will provide the error code
     * MegaError.API_EINCOMPLETE in MegaTransferListener.onTransferFinish() and
     * MegaListener.onTransferFinish().
     * <p>
     * The associated request type with this request is MegaRequest.TYPE_CANCEL_TRANSFER
     * Valid data in the MegaRequest object received on callbacks: <br>
     * - MegaRequest.getTransferTag() - Returns the tag of the cancelled transfer (MegaTransfer.getTag).
     * 
     * @param transferTag
     *            tag that identifies the transfer.
     *            You can get this tag using MegaTransfer.getTag().
     * 
     * @param listener
     *            MegaRequestListener to track this request.
     */
    public void cancelTransferByTag(int transferTag, MegaRequestListenerInterface listener) {
        megaApi.cancelTransferByTag(transferTag, createDelegateRequestListener(listener));
    }

    /**
     * Cancel the transfer with a specific tag.
     * 
     * @param transferTag
     *            tag that identifies the transfer.
     *            You can get this tag using MegaTransfer.getTag().
     */
    public void cancelTransferByTag(int transferTag) {
        megaApi.cancelTransferByTag(transferTag);
    }

    /**
     * Cancel all transfers of the same type.
     * <p>
     * The associated request type with this request is MegaRequest.TYPE_CANCEL_TRANSFERS
     * Valid data in the MegaRequest object received on callbacks: <br>
     * - MegaRequest.getParamType() - Returns the first parameter.
     * 
     * @param direction
     *            Type of transfers to cancel.
     *            Valid values are: <br>
     *            - MegaTransfer.TYPE_DOWNLOAD = 0. <br>
     *            - MegaTransfer.TYPE_UPLOAD = 1.
     * 
     * @param listener
     *            MegaRequestListener to track this request.
     */
    public void cancelTransfers(int direction, MegaRequestListenerInterface listener) {
        megaApi.cancelTransfers(direction, createDelegateRequestListener(listener));
    }

    /**
     * Cancel all transfers of the same type.
     * 
     * @param direction
     *            Type of transfers to cancel.
     *            Valid values are: <br>
     *            - MegaTransfer.TYPE_DOWNLOAD = 0. <br>
     *            - MegaTransfer.TYPE_UPLOAD = 1.
     */
    public void cancelTransfers(int direction) {
        megaApi.cancelTransfers(direction);
    }

    /**
     * Pause/resume all transfers.
     * <p>
     * The associated request type with this request is MegaRequest.TYPE_PAUSE_TRANSFERS
     * Valid data in the MegaRequest object received on callbacks: <br>
     * - MegaRequest.getFlag() - Returns the first parameter.
     * 
     * @param pause
     *            true to pause all transfers / false to resume all transfers.
     * @param listener
     *            MegaRequestListener to track this request.
     */
    public void pauseTransfers(boolean pause, MegaRequestListenerInterface listener) {
        megaApi.pauseTransfers(pause, createDelegateRequestListener(listener));
    }

    /**
     * Pause/resume all transfers.
     * 
     * @param pause
     *            true to pause all transfers / false to resume all transfers.
     */
    public void pauseTransfers(boolean pause) {
        megaApi.pauseTransfers(pause);
    }
    
    /**
     * Pause/resume all transfers in one direction (uploads or downloads)
     *
     * The associated request type with this request is MegaRequest::TYPE_PAUSE_TRANSFERS
     * Valid data in the MegaRequest object received on callbacks:
     * - MegaRequest::getFlag - Returns the first parameter
     * - MegaRequest::getNumber - Returns the direction of the transfers to pause/resume
     *
     * @param pause true to pause transfers / false to resume transfers
     * @param direction Direction of transfers to pause/resume
     * Valid values for this parameter are:
     * - MegaTransfer::TYPE_DOWNLOAD = 0
     * - MegaTransfer::TYPE_UPLOAD = 1
     *
     * @param listener MegaRequestListenerInterface to track this request
     */
    public void pauseTransfers(boolean pause, int direction, MegaRequestListenerInterface listener) {
    	megaApi.pauseTransfers(pause, direction, createDelegateRequestListener(listener));
    }
    
    /**
     * Pause/resume all transfers in one direction (uploads or downloads)
     * 
     * @param pause true to pause transfers / false to resume transfers
     * @param direction Direction of transfers to pause/resume
     * Valid values for this parameter are:
     * - MegaTransfer::TYPE_DOWNLOAD = 0
     * - MegaTransfer::TYPE_UPLOAD = 1
     */
    public void pauseTransfers(boolean pause, int direction) {
    	megaApi.pauseTransfers(pause, direction);
    }

    /**
     * Pause/resume a transfer
     *
     * The request finishes with MegaError::API_OK if the state of the transfer is the
     * desired one at that moment. That means that the request succeed when the transfer
     * is successfully paused or resumed, but also if the transfer was already in the
     * desired state and it wasn't needed to change anything.
     *
     * Resumed transfers don't necessarily continue just after the resumption. They
     * are tagged as queued and are processed according to its position on the request queue.
     *
     * The associated request type with this request is MegaRequest::TYPE_PAUSE_TRANSFER
     * Valid data in the MegaRequest object received on callbacks:
     * - MegaRequest::getTransferTag - Returns the tag of the transfer to pause or resume
     * - MegaRequest::getFlag - Returns true if the transfer has to be pause or false if it has to be resumed
     *
     * @param transfer Transfer to pause or resume
     * @param pause True to pause the transfer or false to resume it
     * @param listener MegaRequestListener to track this request
     */
    public void pauseTransfer(MegaTransfer transfer, boolean pause, MegaRequestListenerInterface listener){
        megaApi.pauseTransfer(transfer, pause, createDelegateRequestListener(listener));
    }

    /**
     * Pause/resume a transfer
     *
     * The request finishes with MegaError::API_OK if the state of the transfer is the
     * desired one at that moment. That means that the request succeed when the transfer
     * is successfully paused or resumed, but also if the transfer was already in the
     * desired state and it wasn't needed to change anything.
     *
     * Resumed transfers don't necessarily continue just after the resumption. They
     * are tagged as queued and are processed according to its position on the request queue.
     *
     * The associated request type with this request is MegaRequest::TYPE_PAUSE_TRANSFER
     * Valid data in the MegaRequest object received on callbacks:
     * - MegaRequest::getTransferTag - Returns the tag of the transfer to pause or resume
     * - MegaRequest::getFlag - Returns true if the transfer has to be pause or false if it has to be resumed
     *
     * @param transferTag Tag of the transfer to pause or resume
     * @param pause True to pause the transfer or false to resume it
     * @param listener MegaRequestListener to track this request
     */
    public void pauseTransferByTag(int transferTag, boolean pause, MegaRequestListenerInterface listener){
        megaApi.pauseTransferByTag(transferTag, pause, createDelegateRequestListener(listener));
    }


    /**
     * Enable the resumption of transfers
     *
     * This function enables the cache of transfers, so they can be resumed later.
     * Additionally, if a previous cache already exists (from previous executions),
     * then this function also resumes the existing cached transfers.
     *
     * Cached downloads expire after 10 days since the last time they were active.
     * Cached uploads expire after 24 hours since the last time they were active.
     * Cached transfers related to files that have been modified since they were
     * added to the cache are discarded, since the file has changed.
     *
     * A log in or a log out automatically disables this feature.
     *
     * When the MegaApi object is logged in, the cache of transfers is identified
     * and protected using the session and the master key, so transfers won't
     * be resumable using a different session or a different account. The
     * recommended way of using this function to resume transfers for an account
     * is calling it in the callback onRequestFinish related to MegaApi::fetchNodes
     *
     * When the MegaApi object is not logged in, it's still possible to use this
     * feature. However, since there isn't any available data to identify
     * and protect the cache, a default identifier and key are used. To improve
     * the protection of the transfer cache and allow the usage of this feature
     * with several non logged in instances of MegaApi at once without clashes,
     * it's possible to set a custom identifier for the transfer cache in the
     * optional parameter of this function. If that parameter is used, the
     * encryption key for the transfer cache will be derived from it.
     *
     */
    public void enableTransferResumption(){
        megaApi.enableTransferResumption();
    }

    /**
     * Enable the resumption of transfers
     *
     * This function enables the cache of transfers, so they can be resumed later.
     * Additionally, if a previous cache already exists (from previous executions),
     * then this function also resumes the existing cached transfers.
     *
     * Cached downloads expire after 10 days since the last time they were active.
     * Cached uploads expire after 24 hours since the last time they were active.
     * Cached transfers related to files that have been modified since they were
     * added to the cache are discarded, since the file has changed.
     *
     * A log in or a log out automatically disables this feature.
     *
     * When the MegaApi object is logged in, the cache of transfers is identified
     * and protected using the session and the master key, so transfers won't
     * be resumable using a different session or a different account. The
     * recommended way of using this function to resume transfers for an account
     * is calling it in the callback onRequestFinish related to MegaApi::fetchNodes
     *
     * When the MegaApi object is not logged in, it's still possible to use this
     * feature. However, since there isn't any available data to identify
     * and protect the cache, a default identifier and key are used. To improve
     * the protection of the transfer cache and allow the usage of this feature
     * with several non logged in instances of MegaApi at once without clashes,
     * it's possible to set a custom identifier for the transfer cache in the
     * optional parameter of this function. If that parameter is used, the
     * encryption key for the transfer cache will be derived from it.
     *
     * @param loggedOutId Identifier for a non logged in instance of MegaApi.
     * It doesn't have any effect if MegaApi is logged in.
     */
    public void enableTransferResumption(String loggedOutId){
        megaApi.enableTransferResumption(loggedOutId);
    }

    /**
     * Disable the resumption of transfers
     *
     * This function disables the resumption of transfers and also deletes
     * the transfer cache if it exists. See also MegaApi.enableTransferResumption.
     *
     */
    public void disableTransferResumption(){
        megaApi.disableTransferResumption();
    }

    /**
     * Disable the resumption of transfers
     *
     * This function disables the resumption of transfers and also deletes
     * the transfer cache if it exists. See also MegaApi.enableTransferResumption.
     *
     * @param loggedOutId Identifier for a non logged in instance of MegaApi.
     * It doesn't have any effect if MegaApi is logged in.
     */
    public void disableTransferResumption(String loggedOutId){
        megaApi.disableTransferResumption(loggedOutId);
    }

    /**
     * Returns the state (paused/unpaused) of transfers
     * @param direction Direction of transfers to check
     * Valid values for this parameter are:
     * - MegaTransfer::TYPE_DOWNLOAD = 0
     * - MegaTransfer::TYPE_UPLOAD = 1
     *
     * @return true if transfers on that direction are paused, false otherwise
     */
    public boolean areTransfersPaused(int direction) {
    	return megaApi.areTransfersPaused(direction);
    }
    

    /**
     * Set the upload speed limit.
     * <p>
     * The limit will be applied on the server side when starting a transfer. Thus the limit won't be
     * applied for already started uploads and it's applied per storage server.
     * 
     * @param bpslimit
     *            -1 to automatically select the limit, 0 for no limit, otherwise the speed limit
     *            in bytes per second.
     */
    public void setUploadLimit(int bpslimit) {
        megaApi.setUploadLimit(bpslimit);
    }
    
    /**
     * Set the transfer method for downloads
     *
     * Valid methods are:
     * - TRANSFER_METHOD_NORMAL = 0
     * HTTP transfers using port 80. Data is already encrypted.
     *
     * - TRANSFER_METHOD_ALTERNATIVE_PORT = 1
     * HTTP transfers using port 8080. Data is already encrypted.
     *
     * - TRANSFER_METHOD_AUTO = 2
     * The SDK selects the transfer method automatically
     *
     * - TRANSFER_METHOD_AUTO_NORMAL = 3
     * The SDK selects the transfer method automatically starting with port 80.
     *
     *  - TRANSFER_METHOD_AUTO_ALTERNATIVE = 4
     * The SDK selects the transfer method automatically starting with alternative port 8080.
     *
     * @param method Selected transfer method for downloads
     */
    public void setDownloadMethod(int method) {
    	megaApi.setDownloadMethod(method);
    }
    
    /**
     * Set the transfer method for uploads
     *
     * Valid methods are:
     * - TRANSFER_METHOD_NORMAL = 0
     * HTTP transfers using port 80. Data is already encrypted.
     *
     * - TRANSFER_METHOD_ALTERNATIVE_PORT = 1
     * HTTP transfers using port 8080. Data is already encrypted.
     *
     * - TRANSFER_METHOD_AUTO = 2
     * The SDK selects the transfer method automatically
     *
     * - TRANSFER_METHOD_AUTO_NORMAL = 3
     * The SDK selects the transfer method automatically starting with port 80.
     *
     * - TRANSFER_METHOD_AUTO_ALTERNATIVE = 4
     * The SDK selects the transfer method automatically starting with alternative port 8080.
     *
     * @param method Selected transfer method for uploads
     */
    public void setUploadMethod(int method) {
    	megaApi.setUploadMethod(method);
    }
    
    /**
     * Get the active transfer method for downloads
     *
     * Valid values for the return parameter are:
     * - TRANSFER_METHOD_NORMAL = 0
     * HTTP transfers using port 80. Data is already encrypted.
     *
     * - TRANSFER_METHOD_ALTERNATIVE_PORT = 1
     * HTTP transfers using port 8080. Data is already encrypted.
     *
     * - TRANSFER_METHOD_AUTO = 2
     * The SDK selects the transfer method automatically
     *
     * - TRANSFER_METHOD_AUTO_NORMAL = 3
     * The SDK selects the transfer method automatically starting with port 80.
     *
     * - TRANSFER_METHOD_AUTO_ALTERNATIVE = 4
     * The SDK selects the transfer method automatically starting with alternative port 8080.
     *
     * @return Active transfer method for downloads
     */
    public int getDownloadMethod() {
    	return megaApi.getDownloadMethod();
    }
    
    /**
     * Get the active transfer method for uploads
     *
     * Valid values for the return parameter are:
     * - TRANSFER_METHOD_NORMAL = 0
     * HTTP transfers using port 80. Data is already encrypted.
     *
     * - TRANSFER_METHOD_ALTERNATIVE_PORT = 1
     * HTTP transfers using port 8080. Data is already encrypted.
     *
     * - TRANSFER_METHOD_AUTO = 2
     * The SDK selects the transfer method automatically
     *
     * - TRANSFER_METHOD_AUTO_NORMAL = 3
     * The SDK selects the transfer method automatically starting with port 80.
     *
     * - TRANSFER_METHOD_AUTO_ALTERNATIVE = 4
     * The SDK selects the transfer method automatically starting with alternative port 8080.
     *
     * @return Active transfer method for uploads
     */
    public int getUploadMethod() {
    	return megaApi.getUploadMethod();
    }

    /**
     * Get all active transfers.
     * 
     * @return List with all active transfers.
     */
    public ArrayList<MegaTransfer> getTransfers() {
        return transferListToArray(megaApi.getTransfers());
    }
    
    /**
     * Get all active transfers based on the type.
     * 
     * @param type
     *            MegaTransfer.TYPE_DOWNLOAD || MegaTransfer.TYPE_UPLOAD.
     * 
     * @return List with all active download or upload transfers.
     */
    public ArrayList<MegaTransfer> getTransfers(int type) {
        return transferListToArray(megaApi.getTransfers(type));
    }

    /**
     * Get the transfer with a transfer tag.
     * <p>
     * MegaTransfer.getTag() can be used to get the transfer tag.
     * 
     * @param transferTag
     *            tag to check.
     * @return MegaTransfer object with that tag, or null if there is not any
     *         active transfer with it.
     * 
     */
    public MegaTransfer getTransferByTag(int transferTag) {
        return megaApi.getTransferByTag(transferTag);
    }

    /**
     * Get the maximum download speed in bytes per second
     *
     * The value 0 means unlimited speed
     *
     * @return Download speed in bytes per second
     */
    public int getMaxDownloadSpeed(){
        return megaApi.getMaxDownloadSpeed();
    }

    /**
     * Get the maximum upload speed in bytes per second
     *
     * The value 0 means unlimited speed
     *
     * @return Upload speed in bytes per second
     */
    public int getMaxUploadSpeed(){
        return megaApi.getMaxUploadSpeed();
    }

    /**
     * Return the current download speed
     * @return Download speed in bytes per second
     */
    public int getCurrentDownloadSpeed(){
        return megaApi.getCurrentDownloadSpeed();
    }

    /**
     * Return the current download speed
     * @return Download speed in bytes per second
     */
    public int getCurrentUploadSpeed(){
        return megaApi.getCurrentUploadSpeed();
    }

    /**
     * Return the current transfer speed
     * @param type Type of transfer to get the speed.
     * Valid values are MegaTransfer::TYPE_DOWNLOAD or MegaTransfer::TYPE_UPLOAD
     * @return Transfer speed for the transfer type, or 0 if the parameter is invalid
     */
    public int getCurrentSpeed(int type){
        return megaApi.getCurrentSpeed(type);
    }


    /**
     * Get information about transfer queues
     * @param listener MegaTransferListener to start receiving information about transfers
     * @return Information about transfer queues
     */
    public MegaTransferData getTransferData(MegaTransferListenerInterface listener){
        return megaApi.getTransferData(createDelegateTransferListener(listener, false));
    }

    /**
     * Get the first transfer in a transfer queue
     *
     * You take the ownership of the returned value.
     *
     * @param type queue to get the first transfer (MegaTransfer::TYPE_DOWNLOAD or MegaTransfer::TYPE_UPLOAD)
     * @return MegaTransfer object related to the first transfer in the queue or NULL if there isn't any transfer
     */
    public MegaTransfer getFirstTransfer(int type){
        return megaApi.getFirstTransfer(type);
    }

    /**
     * Force an onTransferUpdate callback for the specified transfer
     *
     * The callback will be received by transfer listeners registered to receive all
     * callbacks related to callbacks and additionally by the listener in the last
     * parameter of this function, if it's not NULL.
     *
     * @param transfer Transfer that will be provided in the onTransferUpdate callback
     * @param listener Listener that will receive the callback
     */
    public void notifyTransfer(MegaTransfer transfer, MegaTransferListenerInterface listener){
        megaApi.notifyTransfer(transfer, createDelegateTransferListener(listener));
    }

    /**
     * Force an onTransferUpdate callback for the specified transfer
     *
     * The callback will be received by transfer listeners registered to receive all
     * callbacks related to callbacks and additionally by the listener in the last
     * parameter of this function, if it's not NULL.
     *
     * @param transferTag Tag of the transfer that will be provided in the onTransferUpdate callback
     * @param listener Listener that will receive the callback
     */
    public void notifyTransferByTag(int transferTag, MegaTransferListenerInterface listener){
        megaApi.notifyTransferByTag(transferTag, createDelegateTransferListener(listener));
    }

    /**
     * Get a list of transfers that belong to a folder transfer
     *
     * This function provides the list of transfers started in the context
     * of a folder transfer.
     *
     * If the tag in the parameter doesn't belong to a folder transfer,
     * this function returns an empty list.
     *
     * The transfers provided by this function are the ones that are added to the
     * transfer queue when this function is called. Finished transfers, or transfers
     * not added to the transfer queue yet (for example, uploads that are waiting for
     * the creation of the parent folder in MEGA) are not returned by this function.
     *
     * @param transferTag Tag of the folder transfer to check
     * @return List of transfers in the context of the selected folder transfer
     * @see MegaTransfer::isFolderTransfer, MegaTransfer::getFolderTransferTag
     */
    public ArrayList<MegaTransfer> getChildTransfers(int transferTag) {
    	return transferListToArray(megaApi.getChildTransfers(transferTag));
    }

    /**
     * Force a loop of the SDK thread.
     * 
     * @deprecated This function is only here for debugging purposes. It will probably
     *             be removed in future updates.
     */
    @Deprecated public void update() {
        megaApi.update();
    }

    /**
     * Check if the SDK is waiting for the server.
     * 
     * @return true if the SDK is waiting for the server to complete a request.
     */
    public int isWaiting() {
        return megaApi.isWaiting();
    }

    /**
     * Check if the SDK is waiting for the server
     * @return true if the SDK is waiting for the server to complete a request
     */
    public int areServersBusy(){
        return megaApi.areServersBusy();
    }

    /**
     * Get the number of pending uploads
     *
     * @return Pending uploads
     *
     * Function related to statistics will be reviewed in future updates to
     * provide more data and avoid race conditions. They could change or be removed in the current form.
     */
    public int getNumPendingUploads() {
        return megaApi.getNumPendingUploads();
    }

    /**
     * Get the number of pending downloads
     * @return Pending downloads
     *
     * Function related to statistics will be reviewed in future updates to
     * provide more data and avoid race conditions. They could change or be removed in the current form.
     */
    public int getNumPendingDownloads() {
        return megaApi.getNumPendingDownloads();
    }

    /**
     * Get the number of queued uploads since the last call to MegaApi::resetTotalUploads
     * @return Number of queued uploads since the last call to MegaApi::resetTotalUploads
     *
     * Function related to statistics will be reviewed in future updates to
     * provide more data and avoid race conditions. They could change or be removed in the current form.
     */
    public int getTotalUploads() {
        return megaApi.getTotalUploads();
    }

    /**
     * Get the number of queued uploads since the last call to MegaApiJava.resetTotalDownloads().
     * 
     * @return Number of queued uploads since the last call to MegaApiJava.resetTotalDownloads().
     * Function related to statistics will be reviewed in future updates. They
     *             could change or be removed in the current form.
     */
    public int getTotalDownloads() {
        return megaApi.getTotalDownloads();
    }

    /**
     * Reset the number of total downloads.
     * <p>
     * This function resets the number returned by MegaApiJava.getTotalDownloads().
     * 
     * Function related to statistics will be reviewed in future updates to
     *             provide more data and avoid race conditions. They could change or be removed in the current form.
     * 
     */
    public void resetTotalDownloads() {
        megaApi.resetTotalDownloads();
    }

    /**
     * Reset the number of total uploads.
     * <p>
     * This function resets the number returned by MegaApiJava.getTotalUploads().
     * 
     * Function related to statistics will be reviewed in future updates to
     *             provide more data and avoid race conditions. They could change or be removed in the current form.
     */
    public void resetTotalUploads() {
        megaApi.resetTotalUploads();
    }

    /**
     * Get the total downloaded bytes
     * @return Total downloaded bytes
     *
     * The count starts with the creation of MegaApi and is reset with calls to MegaApi::resetTotalDownloads
     * or just before a log in or a log out.
     *
     * Function related to statistics will be reviewed in future updates to
     * provide more data and avoid race conditions. They could change or be removed in the current form.
     */
    public long getTotalDownloadedBytes() {
        return megaApi.getTotalDownloadedBytes();
    }

    /**
     * Get the total uploaded bytes
     * @return Total uploaded bytes
     *
     * The count starts with the creation of MegaApi and is reset with calls to MegaApi::resetTotalUploads
     * or just before a log in or a log out.
     *
     * Function related to statistics will be reviewed in future updates to
     * provide more data and avoid race conditions. They could change or be removed in the current form.
     *
     */
    public long getTotalUploadedBytes() {
        return megaApi.getTotalUploadedBytes();
    }

    /**
     * @brief Get the total bytes of started downloads
     * @return Total bytes of started downloads
     *
     * The count starts with the creation of MegaApi and is reset with calls to MegaApi::resetTotalDownloads
     * or just before a log in or a log out.
     *
     * Function related to statistics will be reviewed in future updates to
     * provide more data and avoid race conditions. They could change or be removed in the current form.
     */
    public long getTotalDownloadBytes(){
        return megaApi.getTotalDownloadBytes();
    }

    /**
     * Get the total bytes of started uploads
     * @return Total bytes of started uploads
     *
     * The count starts with the creation of MegaApi and is reset with calls to MegaApi::resetTotalUploads
     * or just before a log in or a log out.
     *
     * Function related to statistics will be reviewed in future updates to
     * provide more data and avoid race conditions. They could change or be removed in the current form.
     *
     */
    public long getTotalUploadBytes(){
        return megaApi.getTotalUploadBytes();
    }

    /**
     * Update the number of pending downloads/uploads.
     * <p>
     * This function forces a count of the pending downloads/uploads. It could
     * affect the return value of MegaApiJava.getNumPendingDownloads() and
     * MegaApiJava.getNumPendingUploads().
     * 
     * @deprecated Function related to statistics will be reviewed in future updates to
     *             provide more data and avoid race conditions. They could change or be removed in the current form.
     * 
     */
    public void updateStats() {
        megaApi.updateStats();
    }

    /**
     * Get the total number of nodes in the account
     * @return Total number of nodes in the account
     */
    public long getNumNodes() {
        return megaApi.getNumNodes();
    }

    /**
     * Starts an unbuffered download of a node (file) from the user's MEGA account.
     *
     * @param node The MEGA node to download.
     * @param startOffset long. The byte to start from.
     * @param size long. Size of the download.
     * @param outputStream The output stream object to use for this download.
     * @param listener MegaRequestListener to track this request.
     */
    public void startUnbufferedDownload(MegaNode node, long startOffset, long size, OutputStream outputStream, MegaTransferListenerInterface listener) {
        DelegateMegaTransferListener delegateListener = new DelegateOutputMegaTransferListener(this, outputStream, listener, true);
        activeTransferListeners.add(delegateListener);
        megaApi.startStreaming(node, startOffset, size, delegateListener);
    }

    /**
     * Starts an unbuffered download of a node (file) from the user's MEGA account.
     *
     * @param node The MEGA node to download.
     * @param outputStream The output stream object to use for this download.
     * @param listener MegaRequestListener to track this request.
     */
    public void startUnbufferedDownload(MegaNode node, OutputStream outputStream, MegaTransferListenerInterface listener) {
        startUnbufferedDownload(node, 0, node.getSize(), outputStream, listener);
    }

    /****************************************************************************************************/
    // FILESYSTEM METHODS
    /****************************************************************************************************/

    /**
     * Get the number of child nodes.
     * <p>
     * If the node does not exist in MEGA or is not a folder,
     * this function returns 0.
     * <p>
     * This function does not search recursively, only returns the direct child nodes.
     * 
     * @param parent
     *            Parent node.
     * @return Number of child nodes.
     */
    public int getNumChildren(MegaNode parent) {
        return megaApi.getNumChildren(parent);
    }

    /**
     * Get the number of child files of a node.
     * <p>
     * If the node does not exist in MEGA or is not a folder,
     * this function returns 0.
     * <p>
     * This function does not search recursively, only returns the direct child files.
     * 
     * @param parent
     *            Parent node.
     * @return Number of child files.
     */
    public int getNumChildFiles(MegaNode parent) {
        return megaApi.getNumChildFiles(parent);
    }

    /**
     * Get the number of child folders of a node.
     * <p>
     * If the node does not exist in MEGA or is not a folder,
     * this function returns 0.
     * <p>
     * This function does not search recursively, only returns the direct child folders.
     * 
     * @param parent
     *            Parent node.
     * @return Number of child folders.
     */
    public int getNumChildFolders(MegaNode parent) {
        return megaApi.getNumChildFolders(parent);
    }

    /**
     * Get all children of a MegaNode.
     * <p>
     * If the parent node does not exist or it is not a folder, this function
     * returns null.
     * 
     * @param parent
     *            Parent node.
     * @param order
     *            Order for the returned list.
     *            Valid values for this parameter are: <br>
     *            - MegaApiJava.ORDER_NONE = 0.
     *            Undefined order. <br>
     * 
     *            - MegaApiJava.ORDER_DEFAULT_ASC = 1.
     *            Folders first in alphabetical order, then files in the same order. <br>
     * 
     *            - MegaApiJava.ORDER_DEFAULT_DESC = 2.
     *            Files first in reverse alphabetical order, then folders in the same order. <br>
     * 
     *            - MegaApiJava.ORDER_SIZE_ASC = 3.
     *            Sort by size, ascending. <br>
     * 
     *            - MegaApiJava.ORDER_SIZE_DESC = 4.
     *            Sort by size, descending. <br>
     * 
     *            - MegaApiJava.ORDER_CREATION_ASC = 5.
     *            Sort by creation time in MEGA, ascending. <br>
     * 
     *            - MegaApiJava.ORDER_CREATION_DESC = 6
     *            Sort by creation time in MEGA, descending <br>
     * 
     *            - MegaApiJava.ORDER_MODIFICATION_ASC = 7.
     *            Sort by modification time of the original file, ascending. <br>
     * 
     *            - MegaApiJava.ORDER_MODIFICATION_DESC = 8.
     *            Sort by modification time of the original file, descending. <br>
     * 
     *            - MegaApiJava.ORDER_ALPHABETICAL_ASC = 9.
     *            Sort in alphabetical order, ascending. <br>
     * 
     *            - MegaApiJava.ORDER_ALPHABETICAL_DESC = 10.
     *            Sort in alphabetical order, descending.
     * @return List with all child MegaNode objects.
     */
    public ArrayList<MegaNode> getChildren(MegaNode parent, int order) {
        return nodeListToArray(megaApi.getChildren(parent, order));
    }

    /**
     * Get all versions of a file
     * @param node Node to check
     * @return List with all versions of the node, including the current version
     */
    public ArrayList<MegaNode> getVersions(MegaNode node){
        return nodeListToArray(megaApi.getVersions(node));
    }

    /**
     * Get the number of versions of a file
     * @param node Node to check
     * @return Number of versions of the node, including the current version
     */
    public int getNumVersions(MegaNode node){
        return megaApi.getNumVersions(node);
    }

    /**
     * Check if a file has previous versions
     * @param node Node to check
     * @return true if the node has any previous version
     */
    public boolean hasVersions(MegaNode node){
        return megaApi.hasVersions(node);
    }

    /**
     * Get information about the contents of a folder
     *
     * The associated request type with this request is MegaRequest::TYPE_FOLDER_INFO
     * Valid data in the MegaRequest object received in onRequestFinish when the error code
     * is MegaError::API_OK:
     * - MegaRequest::getMegaFolderInfo - MegaFolderInfo object with the information related to the folder
     *
     * @param node Folder node to inspect
     * @param listener MegaRequestListener to track this request
     */
    public void getFolderInfo(MegaNode node, MegaRequestListenerInterface listener){
        megaApi.getFolderInfo(node, createDelegateRequestListener(listener));
    }

    /**
     * Get file and folder children of a MegaNode separatedly
     *
     * If the parent node doesn't exist or it isn't a folder, this function
     * returns NULL
     *
     * You take the ownership of the returned value
     *
     * @param parent Parent node
     * @param order Order for the returned lists
     * Valid values for this parameter are:
     * - MegaApi::ORDER_NONE = 0
     * Undefined order
     *
     * - MegaApi::ORDER_DEFAULT_ASC = 1
     * Folders first in alphabetical order, then files in the same order
     *
     * - MegaApi::ORDER_DEFAULT_DESC = 2
     * Files first in reverse alphabetical order, then folders in the same order
     *
     * - MegaApi::ORDER_SIZE_ASC = 3
     * Sort by size, ascending
     *
     * - MegaApi::ORDER_SIZE_DESC = 4
     * Sort by size, descending
     *
     * - MegaApi::ORDER_CREATION_ASC = 5
     * Sort by creation time in MEGA, ascending
     *
     * - MegaApi::ORDER_CREATION_DESC = 6
     * Sort by creation time in MEGA, descending
     *
     * - MegaApi::ORDER_MODIFICATION_ASC = 7
     * Sort by modification time of the original file, ascending
     *
     * - MegaApi::ORDER_MODIFICATION_DESC = 8
     * Sort by modification time of the original file, descending
     *
     * - MegaApi::ORDER_ALPHABETICAL_ASC = 9
     * Sort in alphabetical order, ascending
     *
     * - MegaApi::ORDER_ALPHABETICAL_DESC = 10
     * Sort in alphabetical order, descending
     *
     * @return MegaChildren object with two ArrayLists: fileList and FolderList
     */
    public MegaChildren getFileFolderChildren(MegaNode parent, int order){
        MegaChildren children = new MegaChildren();

        MegaChildrenLists childrenList = megaApi.getFileFolderChildren(parent, order);

        children.setFileList(nodeListToArray(childrenList.getFileList()));
        children.setFolderList(nodeListToArray(childrenList.getFolderList()));

        return children;
    }

    /**
     * Get all children of a MegaNode.
     * <p>
     * If the parent node does not exist or if it is not a folder, this function.
     * returns null.
     * 
     * @param parent
     *            Parent node.
     * 
     * @return List with all child MegaNode objects.
     */
    public ArrayList<MegaNode> getChildren(MegaNode parent) {
        return nodeListToArray(megaApi.getChildren(parent));
    }

    /**
     * Returns true if the node has children
     * @return true if the node has children
     */
    public boolean hasChildren(MegaNode parent){
        return megaApi.hasChildren(parent);
    }

    /**
     * Get the child node with the provided name.
     * <p>
     * If the node does not exist, this function returns null.
     * 
     * @param parent
     *            node.
     * @param name
     *            of the node.
     * @return The MegaNode that has the selected parent and name.
     */
    public MegaNode getChildNode(MegaNode parent, String name) {
        return megaApi.getChildNode(parent, name);
    }

    /**
     * Get the parent node of a MegaNode.
     * <p>
     * If the node does not exist in the account or
     * it is a root node, this function returns null.
     * 
     * @param node
     *            MegaNode to get the parent.
     * @return The parent of the provided node.
     */
    public MegaNode getParentNode(MegaNode node) {
        return megaApi.getParentNode(node);
    }

    /**
     * Get the path of a MegaNode.
     * <p>
     * If the node does not exist, this function returns null.
     * You can recover the node later using MegaApi.getNodeByPath()
     * unless the path contains names with '/', '\' or ':' characters.
     * 
     * @param node
     *            MegaNode for which the path will be returned.
     * @return The path of the node.
     */
    public String getNodePath(MegaNode node) {
        return megaApi.getNodePath(node);
    }

    /**
     * Get the MegaNode in a specific path in the MEGA account.
     * <p>
     * The path separator character is '/'. <br>
     * The Inbox root node is //in/. <br>
     * The Rubbish root node is //bin/.
     * <p>
     * Paths with names containing '/', '\' or ':' are not compatible
     * with this function.
     * 
     * @param path
     *            Path to check.
     * @param baseFolder
     *            Base node if the path is relative.
     * @return The MegaNode object in the path, otherwise null.
     */
    public MegaNode getNodeByPath(String path, MegaNode baseFolder) {
        return megaApi.getNodeByPath(path, baseFolder);
    }

    /**
     * Get the MegaNode in a specific path in the MEGA account.
     * <p>
     * The path separator character is '/'. <br>
     * The Inbox root node is //in/. <br>
     * The Rubbish root node is //bin/.
     * <p>
     * Paths with names containing '/', '\' or ':' are not compatible
     * with this function.
     * 
     * @param path
     *            Path to check.
     * 
     * @return The MegaNode object in the path, otherwise null.
     */
    public MegaNode getNodeByPath(String path) {
        return megaApi.getNodeByPath(path);
    }

    /**
     * Get the MegaNode that has a specific handle.
     * <p>
     * You can get the handle of a MegaNode using MegaNode.getHandle(). The same handle
     * can be got in a Base64-encoded string using MegaNode.getBase64Handle(). Conversions
     * between these formats can be done using MegaApiJava.base64ToHandle() and MegaApiJava.handleToBase64().
     * 
     * @param handle
     *            Node handle to check.
     * @return MegaNode object with the handle, otherwise null.
     */
    public MegaNode getNodeByHandle(long handle) {
        return megaApi.getNodeByHandle(handle);
    }

    /**
     * Get the MegaContactRequest that has a specific handle.
     * <p>
     * You can get the handle of a MegaContactRequest using MegaContactRequestgetHandle().
     * You take the ownership of the returned value.
     *
     * @param handle Contact request handle to check.
     * @return MegaContactRequest object with the handle, otherwise null.
     */
    public MegaContactRequest getContactRequestByHandle(long handle) {
        return megaApi.getContactRequestByHandle(handle);
    }

    /**
     * Get all contacts of this MEGA account.
     * 
     * @return List of MegaUser object with all contacts of this account.
     */
    public ArrayList<MegaUser> getContacts() {
        return userListToArray(megaApi.getContacts());
    }

    /**
     * Get the MegaUser that has a specific email address.
     * <p>
     * You can get the email of a MegaUser using MegaUser.getEmail().
     * 
     * @param email
     *            Email address to check.
     * @return MegaUser that has the email address, otherwise null.
     */
    public MegaUser getContact(String email) {
        return megaApi.getContact(email);
    }

    /**
     * Get all MegaUserAlerts for the logged in user
     *
     * You take the ownership of the returned value
     *
     * @return List of MegaUserAlert objects
     */
    public ArrayList<MegaUserAlert> getUserAlerts(){
        return userAlertListToArray(megaApi.getUserAlerts());
    }

    /**
     * Get the number of unread user alerts for the logged in user
     *
     * @return Number of unread user alerts
     */
    public int getNumUnreadUserAlerts(){
        return megaApi.getNumUnreadUserAlerts();
    }

    /**
     * Get a list with all inbound shares from one MegaUser.
     * 
     * @param user MegaUser sharing folders with this account.
     * @return List of MegaNode objects that this user is sharing with this account.
     */
    public ArrayList<MegaNode> getInShares(MegaUser user) {
        return nodeListToArray(megaApi.getInShares(user));
    }

    /**
     * Get a list with all inbound shares from one MegaUser.
     *
     * Valid value for order are: MegaApi::ORDER_NONE, MegaApi::ORDER_DEFAULT_ASC,
     * MegaApi::ORDER_DEFAULT_DESC
     *
     * You take the ownership of the returned value
     *
     * @param user MegaUser sharing folders with this account.
     * @param order Sorting order to use
     * @return List of MegaNode objects that this user is sharing with this account.
     */
    public ArrayList<MegaNode> getInShares(MegaUser user, int order) {
        return nodeListToArray(megaApi.getInShares(user, order));
    }

    /**
     * Get a list with all inbound shares.
     * 
     * @return List of MegaNode objects that other users are sharing with this account.
     */
    public ArrayList<MegaNode> getInShares() {
        return nodeListToArray(megaApi.getInShares());
    }

    /**
     * Get a list with all inbound shares.
     *
     * Valid value for order are: MegaApi::ORDER_NONE, MegaApi::ORDER_DEFAULT_ASC,
     * MegaApi::ORDER_DEFAULT_DESC
     *
     * You take the ownership of the returned value
     *
     * @param order Sorting order to use
     * @return List of MegaNode objects that other users are sharing with this account.
     */
    public ArrayList<MegaNode> getInShares(int order) {
        return nodeListToArray(megaApi.getInShares(order));
    }
    
    /**
     * Get a list with all active inboud sharings
     *
     * You take the ownership of the returned value
     *
     * @return List of MegaShare objects that other users are sharing with this account
     */
    public ArrayList<MegaShare> getInSharesList() {
    	return shareListToArray(megaApi.getInSharesList());
    }

    /**
     * Get a list with all active inboud sharings
     *
     * Valid value for order are: MegaApi::ORDER_NONE, MegaApi::ORDER_DEFAULT_ASC,
     * MegaApi::ORDER_DEFAULT_DESC
     *
     * You take the ownership of the returned value
     *
     * @param order Sorting order to use
     * @return List of MegaShare objects that other users are sharing with this account
     */
    public ArrayList<MegaShare> getInSharesList(int order) {
        return shareListToArray(megaApi.getInSharesList(order));
    }

    /**
     * Get the user relative to an incoming share
     *
     * This function will return NULL if the node is not found.
     *
     * If recurse is true, it will return NULL if the root corresponding to
     * the node received as argument doesn't represent the root of an incoming share.
     * Otherwise, it will return NULL if the node doesn't represent
     * the root of an incoming share.
     *
     * You take the ownership of the returned value
     *
     * @param node Node to look for inshare user.
     * @return MegaUser relative to the incoming share
     */
    public MegaUser getUserFromInShare(MegaNode node) {
        return megaApi.getUserFromInShare(node);
    }

    /**
     * Get the user relative to an incoming share
     *
     * This function will return NULL if the node is not found.
     *
     * When recurse is true and the root of the specified node is not an incoming share,
     * this function will return NULL.
     * When recurse is false and the specified node doesn't represent the root of an
     * incoming share, this function will return NULL.
     *
     * You take the ownership of the returned value
     *
     * @param node Node to look for inshare user.
     * @param recurse use root node corresponding to the node passed
     * @return MegaUser relative to the incoming share
     */
    public MegaUser getUserFromInShare(MegaNode node, boolean recurse) {
        return megaApi.getUserFromInShare(node, recurse);
    }

    /**
     * Check if a MegaNode is being shared by/with your own user
     *
     * For nodes that are being shared, you can get a a list of MegaShare
     * objects using MegaApiJava.getOutShares(), or a list of MegaNode objects
     * using MegaApi::getInShares
     * 
     * @param node Node to check.
     * @return true is the MegaNode is being shared, otherwise false.
     * @deprecated This function is intended for debugging and internal purposes and will be probably removed in future updates.
     * Use MegaNode::isShared instead
     */
    public boolean isShared(MegaNode node) {
        return megaApi.isShared(node);
    }
    
    /**
     * Check if a MegaNode is being shared with other users
     *
     * For nodes that are being shared, you can get a list of MegaShare
     * objects using MegaApi::getOutShares
     *
     * @param node Node to check
     * @return true is the MegaNode is being shared, otherwise false
     * @deprecated This function is intended for debugging and internal purposes and will be probably removed in future updates.
     * Use MegaNode::isOutShare instead
     */
    public boolean isOutShare(MegaNode node) {
    	return megaApi.isOutShare(node);
    }
    
    /**
     * Check if a MegaNode belong to another User, but it is shared with you
     *
     * For nodes that are being shared, you can get a list of MegaNode
     * objects using MegaApi::getInShares
     *
     * @param node Node to check
     * @return true is the MegaNode is being shared, otherwise false
     * @deprecated This function is intended for debugging and internal purposes and will be probably removed in future updates.
     * Use MegaNode::isInShare instead
     */
    public boolean isInShare(MegaNode node) {
    	return megaApi.isInShare(node);
    }
    
    /**
     * Check if a MegaNode is pending to be shared with another User. This situation
     * happens when a node is to be shared with a User which is not a contact yet.
     *
     * For nodes that are pending to be shared, you can get a list of MegaNode
     * objects using MegaApi::getPendingShares
     *
     * @param node Node to check
     * @return true is the MegaNode is pending to be shared, otherwise false
     */
    public boolean isPendingShare(MegaNode node) {
    	return megaApi.isPendingShare(node);
    }

    /**
     * Get a list with all active and pending outbound sharings
     * 
     * @return List of MegaShare objects.
     */
    public ArrayList<MegaShare> getOutShares() {
        return shareListToArray(megaApi.getOutShares());
    }

    /**
     * Get a list with the active and pending outbound sharings for a MegaNode
     *
     * Valid value for order are: MegaApi::ORDER_NONE, MegaApi::ORDER_DEFAULT_ASC,
     * MegaApi::ORDER_DEFAULT_DESC
     *
     * You take the ownership of the returned value
     *
     * @param order Sorting order to use
     * @return List of MegaShare objects.
     */
    public ArrayList<MegaShare> getOutShares(int order) {
        return shareListToArray(megaApi.getOutShares(order));
    }

    /**
     * Get a list with the active and pending outbound sharings for a MegaNode
     *
     * If the node doesn't exist in the account, this function returns an empty list.
     *
     * You take the ownership of the returned value
     *
     * @param node MegaNode to check.
     * @return List of MegaShare objects.
     */
    public ArrayList<MegaShare> getOutShares(MegaNode node) {
        return shareListToArray(megaApi.getOutShares(node));
    }

    /**
     * Get a list with all pending outbound sharings
     *
     * You take the ownership of the returned value
     *
     * @return List of MegaShare objects
     * @deprecated Use MegaNode::getOutShares instead of this function
     */
    public ArrayList<MegaShare> getPendingOutShares() {
        return shareListToArray(megaApi.getPendingOutShares());
    }

    /**
     * Get a list with all pending outbound sharings
     *
     * You take the ownership of the returned value
     *
     * @param node MegaNode to check.
     * @return List of MegaShare objects.
     * @deprecated Use MegaNode::getOutShares instead of this function
     */
    public ArrayList<MegaShare> getPendingOutShares(MegaNode node) {
        return shareListToArray(megaApi.getPendingOutShares(node));
    }
    
    /**
     * Get a list with all public links
     *
     * You take the ownership of the returned value
     *
     * @return List of MegaNode objects that are shared with everyone via public link
     */
    public ArrayList<MegaNode> getPublicLinks() {
    	return nodeListToArray(megaApi.getPublicLinks());
    }

    /**
     * Get a list with all public links
     *
     * Valid value for order are: MegaApi::ORDER_NONE, MegaApi::ORDER_DEFAULT_ASC,
     * MegaApi::ORDER_DEFAULT_DESC, MegaApi::ORDER_LINK_CREATION_ASC,
     * MegaApi::ORDER_LINK_CREATION_DESC
     *
     * You take the ownership of the returned value
     *
     * @param order Sorting order to use
     * @return List of MegaNode objects that are shared with everyone via public link
     */
    public ArrayList<MegaNode> getPublicLinks(int order) {
        return nodeListToArray(megaApi.getPublicLinks(order));
    }
    
    /**
     * Get a list with all incoming contact requests.
     *
     * You take the ownership of the returned value
     *
     * @return List of MegaContactRequest objects.
     */
    public ArrayList<MegaContactRequest> getIncomingContactRequests() {
        return contactRequestListToArray(megaApi.getIncomingContactRequests());
    }

    /**
     * Get a list with all outgoing contact requests.
     *
     * You take the ownership of the returned value
     *
     * @return List of MegaContactRequest objects.
     */
    public ArrayList<MegaContactRequest> getOutgoingContactRequests() {
        return contactRequestListToArray(megaApi.getOutgoingContactRequests());
    }

    /**
     * Get the access level of a MegaNode.
     * 
     * @param node
     *            MegaNode to check.
     * @return Access level of the node.
     *         Valid values are: <br>
     *         - MegaShare.ACCESS_OWNER. <br>
     *         - MegaShare.ACCESS_FULL. <br>
     *         - MegaShare.ACCESS_READWRITE. <br>
     *         - MegaShare.ACCESS_READ. <br>
     *         - MegaShare.ACCESS_UNKNOWN.
     */
    public int getAccess(MegaNode node) {
        return megaApi.getAccess(node);
    }

    /**
     * Get the size of a node tree.
     * <p>
     * If the MegaNode is a file, this function returns the size of the file.
     * If it's a folder, this function returns the sum of the sizes of all nodes
     * in the node tree.
     * 
     * @param node
     *            Parent node.
     * @return Size of the node tree.
     */
    public long getSize(MegaNode node) {
        return megaApi.getSize(node);
    }

    /**
     * Get a Base64-encoded fingerprint for a local file.
     * <p>
     * The fingerprint is created taking into account the modification time of the file
     * and file contents. This fingerprint can be used to get a corresponding node in MEGA
     * using MegaApiJava.getNodeByFingerprint().
     * <p>
     * If the file can't be found or can't be opened, this function returns null.
     * 
     * @param filePath
     *            Local file path.
     * @return Base64-encoded fingerprint for the file.
     */
    public String getFingerprint(String filePath) {
        return megaApi.getFingerprint(filePath);
    }

    /**
     * Get a Base64-encoded fingerprint for a node.
     * <p>
     * If the node does not exist or does not have a fingerprint, this function returns null.
     * 
     * @param node
     *            Node for which we want to get the fingerprint.
     * @return Base64-encoded fingerprint for the file.
     */
    public String getFingerprint(MegaNode node) {
        return megaApi.getFingerprint(node);
    }

    /**
     * Returns a node with the provided fingerprint.
     * <p>
     * If there is not any node in the account with that fingerprint, this function returns null.
     * 
     * @param fingerprint
     *            Fingerprint to check.
     * @return MegaNode object with the provided fingerprint.
     */
    public MegaNode getNodeByFingerprint(String fingerprint) {
        return megaApi.getNodeByFingerprint(fingerprint);
    }

    /**
     * Returns a node with the provided fingerprint in a preferred parent folder.
     * <p>
     * If there is not any node in the account with that fingerprint, this function returns null.
     * 
     * @param fingerprint
     *            Fingerprint to check.
     * @param preferredParent
     *            Preferred parent if several matches are found.
     * @return MegaNode object with the provided fingerprint.
     */
    public MegaNode getNodeByFingerprint(String fingerprint, MegaNode preferredParent) {
        return megaApi.getNodeByFingerprint(fingerprint, preferredParent);
    }
    
    /**
     * Returns all nodes that have a fingerprint
     *
     * If there isn't any node in the account with that fingerprint, this function returns an empty MegaNodeList.
     *
     * @param fingerprint Fingerprint to check
     * @return List of nodes with the same fingerprint
     */
    public ArrayList<MegaNode> getNodesByFingerprint(String fingerprint) {
    	return nodeListToArray(megaApi.getNodesByFingerprint(fingerprint));
    }

    /**
     * Returns a node with the provided fingerprint that can be exported
     *
     * If there isn't any node in the account with that fingerprint, this function returns null.
     * If a file name is passed in the second parameter, it's also checked if nodes with a matching
     * fingerprint has that name. If there isn't any matching node, this function returns null.
     * This function ignores nodes that are inside the Rubbish Bin because public links to those nodes
     * can't be downloaded.
     *
     * @param fingerprint Fingerprint to check
     * @param name Name that the node should have
     * @return Exportable node that meet the requirements
     */
    public MegaNode getExportableNodeByFingerprint(String fingerprint, String name) {
    	return megaApi.getExportableNodeByFingerprint(fingerprint, name);
    }
    
    /**
     * Returns a node with the provided fingerprint that can be exported
     *
     * If there isn't any node in the account with that fingerprint, this function returns null.
     * This function ignores nodes that are inside the Rubbish Bin because public links to those nodes
     * can't be downloaded.
     *
     * @param fingerprint Fingerprint to check
     * @return Exportable node that meet the requirements
     */
    public MegaNode getExportableNodeByFingerprint(String fingerprint) {
    	return megaApi.getExportableNodeByFingerprint(fingerprint);
    }
    
    
    /**
     * Check if the account already has a node with the provided fingerprint.
     * <p>
     * A fingerprint for a local file can be generated using MegaApiJava.getFingerprint().
     * 
     * @param fingerprint
     *            Fingerprint to check.
     * @return true if the account contains a node with the same fingerprint.
     */
    public boolean hasFingerprint(String fingerprint) {
        return megaApi.hasFingerprint(fingerprint);
    }
    
    /**
     * getCRC Get the CRC of a file
     *
     * The CRC of a file is a hash of its contents.
     * If you need a more realiable method to check files, use fingerprint functions
     * (MegaApi::getFingerprint, MegaApi::getNodeByFingerprint) that also takes into
     * account the size and the modification time of the file to create the fingerprint.
     *
     * @param filePath Local file path
     * @return Base64-encoded CRC of the file
     */
    public String getCRC(String filePath) {
    	return megaApi.getCRC(filePath);
    }
    
    /**
     * Get the CRC from a fingerprint
     *
     * @param fingerprint fingerprint from which we want to get the CRC
     * @return Base64-encoded CRC from the fingerprint
     */
    public String getCRCFromFingerprint(String fingerprint) {
    	return megaApi.getCRCFromFingerprint(fingerprint);
    }
    
    /**
     * getCRC Get the CRC of a node
     *
     * The CRC of a node is a hash of its contents.
     * If you need a more realiable method to check files, use fingerprint functions
     * (MegaApi::getFingerprint, MegaApi::getNodeByFingerprint) that also takes into
     * account the size and the modification time of the node to create the fingerprint.
     *
     * @param node Node for which we want to get the CRC
     * @return Base64-encoded CRC of the node
     */
    public String getCRC(MegaNode node) {
    	return megaApi.getCRC(node);
    }
    
    /**
     * getNodeByCRC Returns a node with the provided CRC
     *
     * If there isn't any node in the selected folder with that CRC, this function returns NULL.
     * If there are several nodes with the same CRC, anyone can be returned.
     *
     * @param crc CRC to check
     * @param parent Parent node to scan. It must be a folder.
     * @return  Node with the selected CRC in the selected folder, or NULL
     * if it's not found.
     */
    public MegaNode getNodeByCRC(String crc, MegaNode parent) {
    	return megaApi.getNodeByCRC(crc, parent);
    }

    /**
     * Check if a node has an access level.
     * 
     * @param node
     *            Node to check.
     * @param level
     *            Access level to check.
     *            Valid values for this parameter are: <br>
     *            - MegaShare.ACCESS_OWNER. <br>
     *            - MegaShare.ACCESS_FULL. <br>
     *            - MegaShare.ACCESS_READWRITE. <br>
     *            - MegaShare.ACCESS_READ.
     * @return MegaError object with the result.
     *         Valid values for the error code are: <br>
     *         - MegaError.API_OK - The node has the required access level. <br>
     *         - MegaError.API_EACCESS - The node does not have the required access level. <br>
     *         - MegaError.API_ENOENT - The node does not exist in the account. <br>
     *         - MegaError.API_EARGS - Invalid parameters.
     */
    public MegaError checkAccess(MegaNode node, int level) {
        return megaApi.checkAccess(node, level);
    }

    /**
     * Check if a node can be moved to a target node.
     * 
     * @param node
     *            Node to check.
     * @param target
     *            Target for the move operation.
     * @return MegaError object with the result.
     *         Valid values for the error code are: <br>
     *         - MegaError.API_OK - The node can be moved to the target. <br>
     *         - MegaError.API_EACCESS - The node can't be moved because of permissions problems. <br>
     *         - MegaError.API_ECIRCULAR - The node can't be moved because that would create a circular linkage. <br>
     *         - MegaError.API_ENOENT - The node or the target does not exist in the account. <br>
     *         - MegaError.API_EARGS - Invalid parameters.
     */
    public MegaError checkMove(MegaNode node, MegaNode target) {
        return megaApi.checkMove(node, target);
    }
    
    /**
     * Check if the MEGA filesystem is available in the local computer
     *
     * This function returns true after a successful call to MegaApi::fetchNodes,
     * otherwise it returns false
     *
     * @return True if the MEGA filesystem is available
     */
    public boolean isFilesystemAvailable() {
    	return megaApi.isFilesystemAvailable();
    }    

    /**
     * Returns the root node of the account.
     * <p>
     * If you haven't successfully called MegaApiJava.fetchNodes() before,
     * this function returns null.
     * 
     * @return Root node of the account.
     */
    public MegaNode getRootNode() {
        return megaApi.getRootNode();
    }

    /**
     * Check if a node is in the Cloud Drive tree
     *
     * @param node Node to check
     * @return True if the node is in the cloud drive
     */
    public boolean isInCloud(MegaNode node){
        return megaApi.isInCloud(node);
    }

    /**
     * Check if a node is in the Rubbish bin tree
     *
     * @param node Node to check
     * @return True if the node is in the Rubbish bin
     */
    public boolean isInRubbish(MegaNode node){
        return megaApi.isInRubbish(node);
    }

    /**
     * Check if a node is in the Inbox tree
     *
     * @param node Node to check
     * @return True if the node is in the Inbox
     */
    public boolean isInInbox(MegaNode node){
        return megaApi.isInInbox(node);
    }

    /**
     * Returns the inbox node of the account.
     * <p>
     * If you haven't successfully called MegaApiJava.fetchNodes() before,
     * this function returns null.
     * 
     * @return Inbox node of the account.
     */
    public MegaNode getInboxNode() {
        return megaApi.getInboxNode();
    }

    /**
     * Returns the rubbish node of the account.
     * <p>
     * If you haven't successfully called MegaApiJava.fetchNodes() before,
     * this function returns null.
     * 
     * @return Rubbish node of the account.
     */
    public MegaNode getRubbishNode() {
        return megaApi.getRubbishNode();
    }
    
    /**
     * Get the time (in seconds) during which transfers will be stopped due to a bandwidth overquota
     * @return Time (in seconds) during which transfers will be stopped, otherwise 0
     */
    public long getBandwidthOverquotaDelay() {
    	return megaApi.getBandwidthOverquotaDelay();
    }

    /**
     * Search nodes containing a search string in their name.
     * <p>
     * The search is case-insensitive.
     *
     * @param parent
     *            The parent node of the tree to explore.
     * @param searchString
     *            Search string. The search is case-insensitive.
     * @param recursive
     *            true if you want to search recursively in the node tree.
     *            false if you want to search in the children of the node only.
     *
     * @param order Order for the returned list
     * Valid values for this parameter are:
     * - MegaApi::ORDER_NONE = 0
     *  Undefined order
     *
     *  - MegaApi::ORDER_DEFAULT_ASC = 1
     *  Folders first in alphabetical order, then files in the same order
     *
     *  - MegaApi::ORDER_DEFAULT_DESC = 2
     *  Files first in reverse alphabetical order, then folders in the same order
     *
     *  - MegaApi::ORDER_SIZE_ASC = 3
     *  Sort by size, ascending
     *
     *  - MegaApi::ORDER_SIZE_DESC = 4
     *  Sort by size, descending
     *
     *  - MegaApi::ORDER_CREATION_ASC = 5
     *  Sort by creation time in MEGA, ascending
     *
     *  - MegaApi::ORDER_CREATION_DESC = 6
     *  Sort by creation time in MEGA, descending
     *
     *  - MegaApi::ORDER_MODIFICATION_ASC = 7
     *  Sort by modification time of the original file, ascending
     *
     *  - MegaApi::ORDER_MODIFICATION_DESC = 8
     *  Sort by modification time of the original file, descending
     *
     *  - MegaApi::ORDER_ALPHABETICAL_ASC = 9
     *  Sort in alphabetical order, ascending
     *
     *  - MegaApi::ORDER_ALPHABETICAL_DESC = 10
     *  Sort in alphabetical order, descending
     *
     * @return List of nodes that contain the desired string in their name.
     */
    public ArrayList<MegaNode> search(MegaNode parent, String searchString, boolean recursive, int order) {
        return nodeListToArray(megaApi.search(parent, searchString, recursive, order));
    }

    /**
     * Search nodes containing a search string in their name
     *
     * The search is case-insensitive.
     *
     * You take the ownership of the returned value.
     *
     * This function allows to cancel the processing at any time by passing a MegaCancelToken and calling
     * to MegaCancelToken::setCancelFlag(true). If a valid object is passed, it must be kept alive until
     * this method returns.
     *
     * @param node The parent node of the tree to explore
     * @param searchString Search string. The search is case-insensitive
     * @param cancelToken MegaCancelToken to be able to cancel the processing at any time.
     * @param recursive True if you want to seach recursively in the node tree.
     * False if you want to seach in the children of the node only
     * @param order Order for the returned list
     * Valid values for this parameter are:
     * - MegaApi::ORDER_NONE = 0
     * Undefined order
     *
     * - MegaApi::ORDER_DEFAULT_ASC = 1
     * Folders first in alphabetical order, then files in the same order
     *
     * - MegaApi::ORDER_DEFAULT_DESC = 2
     * Files first in reverse alphabetical order, then folders in the same order
     *
     * - MegaApi::ORDER_SIZE_ASC = 3
     * Sort by size, ascending
     *
     * - MegaApi::ORDER_SIZE_DESC = 4
     * Sort by size, descending
     *
     * - MegaApi::ORDER_CREATION_ASC = 5
     * Sort by creation time in MEGA, ascending
     *
     * - MegaApi::ORDER_CREATION_DESC = 6
     * Sort by creation time in MEGA, descending
     *
     * - MegaApi::ORDER_MODIFICATION_ASC = 7
     * Sort by modification time of the original file, ascending
     *
     * - MegaApi::ORDER_MODIFICATION_DESC = 8
     * Sort by modification time of the original file, descending
     *
     * - MegaApi::ORDER_ALPHABETICAL_ASC = 9
     * Sort in alphabetical order, ascending
     *
     * - MegaApi::ORDER_ALPHABETICAL_DESC = 10
     * Sort in alphabetical order, descending
     *
     * @return List of nodes that contain the desired string in their name
     */
    public ArrayList<MegaNode> search(MegaNode node, String searchString, MegaCancelToken cancelToken, boolean recursive, int order) {
        return nodeListToArray(megaApi.search(node, searchString, cancelToken, recursive, order));
    }

    /**
     * Search nodes containing a search string in their name.
     * <p>
     * The search is case-insensitive.
     * 
     * @param parent
     *            The parent node of the tree to explore.
     * @param searchString
     *            Search string. The search is case-insensitive.
     * @param recursive
     *            true if you want to search recursively in the node tree.
     *            false if you want to search in the children of the node only.
     * 
     * @return List of nodes that contain the desired string in their name.
     */
    public ArrayList<MegaNode> search(MegaNode parent, String searchString, boolean recursive) {
        return nodeListToArray(megaApi.search(parent, searchString, recursive));
    }

    /**
     * Search nodes containing a search string in their name.
     * <p>
     * The search is case-insensitive.
     * 
     * @param parent
     *            The parent node of the tree to explore.
     * @param searchString
     *            Search string. The search is case-insensitive.
     * 
     * @return List of nodes that contain the desired string in their name.
     */
    public ArrayList<MegaNode> search(MegaNode parent, String searchString) {
        return nodeListToArray(megaApi.search(parent, searchString));
    }

    /**
     * Search nodes containing a search string in their name.
     * <p>
     * The search is case-insensitive.
     *
     * @param searchString
     *            Search string. The search is case-insensitive.
     *
     * @param order Order for the returned list
     * Valid values for this parameter are:
     * - MegaApi::ORDER_NONE = 0
     *  Undefined order
     *
     *  - MegaApi::ORDER_DEFAULT_ASC = 1
     *  Folders first in alphabetical order, then files in the same order
     *
     *  - MegaApi::ORDER_DEFAULT_DESC = 2
     *  Files first in reverse alphabetical order, then folders in the same order
     *
     *  - MegaApi::ORDER_SIZE_ASC = 3
     *  Sort by size, ascending
     *
     *  - MegaApi::ORDER_SIZE_DESC = 4
     *  Sort by size, descending
     *
     *  - MegaApi::ORDER_CREATION_ASC = 5
     *  Sort by creation time in MEGA, ascending
     *
     *  - MegaApi::ORDER_CREATION_DESC = 6
     *  Sort by creation time in MEGA, descending
     *
     *  - MegaApi::ORDER_MODIFICATION_ASC = 7
     *  Sort by modification time of the original file, ascending
     *
     *  - MegaApi::ORDER_MODIFICATION_DESC = 8
     *  Sort by modification time of the original file, descending
     *
     *  - MegaApi::ORDER_ALPHABETICAL_ASC = 9
     *  Sort in alphabetical order, ascending
     *
     *  - MegaApi::ORDER_ALPHABETICAL_DESC = 10
     *  Sort in alphabetical order, descending
     *
     * @return List of nodes that contain the desired string in their name.
     */
    public ArrayList<MegaNode> search(String searchString, int order) {
        return nodeListToArray(megaApi.search(searchString, order));
    }

    /**
     * Search nodes containing a search string in their name
     *
     * The search is case-insensitive.
     *
     * The search will consider every accessible node for the account:
     *  - Cloud drive
     *  - Inbox
     *  - Rubbish bin
     *  - Incoming shares from other users
     *
     * This function allows to cancel the processing at any time by passing a MegaCancelToken and calling
     * to MegaCancelToken::setCancelFlag(true). If a valid object is passed, it must be kept alive until
     * this method returns.
     *
     * You take the ownership of the returned value.
     *
     * @param searchString Search string. The search is case-insensitive
     * @param cancelToken MegaCancelToken to be able to cancel the processing at any time.
     * @param order Order for the returned list
     * Valid values for this parameter are:
     * - MegaApi::ORDER_NONE = 0
     * Undefined order
     *
     * - MegaApi::ORDER_DEFAULT_ASC = 1
     * Folders first in alphabetical order, then files in the same order
     *
     * - MegaApi::ORDER_DEFAULT_DESC = 2
     * Files first in reverse alphabetical order, then folders in the same order
     *
     * - MegaApi::ORDER_SIZE_ASC = 3
     * Sort by size, ascending
     *
     * - MegaApi::ORDER_SIZE_DESC = 4
     * Sort by size, descending
     *
     * - MegaApi::ORDER_CREATION_ASC = 5
     * Sort by creation time in MEGA, ascending
     *
     * - MegaApi::ORDER_CREATION_DESC = 6
     * Sort by creation time in MEGA, descending
     *
     * - MegaApi::ORDER_MODIFICATION_ASC = 7
     * Sort by modification time of the original file, ascending
     *
     * - MegaApi::ORDER_MODIFICATION_DESC = 8
     * Sort by modification time of the original file, descending
     *
     * - MegaApi::ORDER_ALPHABETICAL_ASC = 9
     * Sort in alphabetical order, ascending
     *
     * - MegaApi::ORDER_ALPHABETICAL_DESC = 10
     * Sort in alphabetical order, descending
     *
     * @return List of nodes that contain the desired string in their name
     */
    public ArrayList<MegaNode> search(String searchString, MegaCancelToken cancelToken, int order) {
        return nodeListToArray(megaApi.search(searchString, cancelToken, order));
    }


    /**
     * Search nodes containing a search string in their name
     *
     * The search is case-insensitive.
     *
     * The search will consider every accessible node for the account:
     *  - Cloud drive
     *  - Inbox
     *  - Rubbish bin
     *  - Incoming shares from other users
     *
     * You take the ownership of the returned value.
     *
     * @param searchString Search string. The search is case-insensitive
     *
     * @return List of nodes that contain the desired string in their name
     */
    public ArrayList<MegaNode> search(String searchString) {
        return nodeListToArray(megaApi.search(searchString));
    }

    /**
     * Allow to search nodes with the following options:
     * - Search given a parent node of the tree to explore, or on the contrary search in a
     *   specific target (root nodes, inshares, outshares, public links)
     * - Search recursively
     * - Containing a search string in their name
     * - Filter by the type of the node
     * - Order the returned list
     *
     * If node is provided, it will be the parent node of the tree to explore,
     * search string and/or nodeType can be added to search parameters
     *
     * If node and searchString are not provided, and node type is not valid, this method will
     * return an empty list.
     *
     * If parameter type is different of MegaApi::FILE_TYPE_DEFAULT, the following values for parameter
     * order are invalid: MegaApi::ORDER_PHOTO_ASC, MegaApi::ORDER_PHOTO_DESC,
     * MegaApi::ORDER_VIDEO_ASC, MegaApi::ORDER_VIDEO_DESC
     *
     * The search is case-insensitive. If the search string is not provided but type has any value
     * defined at nodefiletype_t (except FILE_TYPE_DEFAULT),
     * this method will return a list that contains nodes of the same type as provided.
     *
     * You take the ownership of the returned value.
     *
     * This function allows to cancel the processing at any time by passing a MegaCancelToken and calling
     * to MegaCancelToken::setCancelFlag(true). If a valid object is passed, it must be kept alive until
     * this method returns.
     *
     * @param node The parent node of the tree to explore
     * @param searchString Search string. The search is case-insensitive
     * @param cancelToken MegaCancelToken to be able to cancel the processing at any time.
     * @param recursive True if you want to seach recursively in the node tree.
     * False if you want to seach in the children of the node only
     * @param order Order for the returned list
     * Valid values for this parameter are:
     * - MegaApi::ORDER_NONE = 0
     * Undefined order
     *
     * - MegaApi::ORDER_DEFAULT_ASC = 1
     * Folders first in alphabetical order, then files in the same order
     *
     * - MegaApi::ORDER_DEFAULT_DESC = 2
     * Files first in reverse alphabetical order, then folders in the same order
     *
     * - MegaApi::ORDER_SIZE_ASC = 3
     * Sort by size, ascending
     *
     * - MegaApi::ORDER_SIZE_DESC = 4
     * Sort by size, descending
     *
     * - MegaApi::ORDER_CREATION_ASC = 5
     * Sort by creation time in MEGA, ascending
     *
     * - MegaApi::ORDER_CREATION_DESC = 6
     * Sort by creation time in MEGA, descending
     *
     * - MegaApi::ORDER_MODIFICATION_ASC = 7
     * Sort by modification time of the original file, ascending
     *
     * - MegaApi::ORDER_MODIFICATION_DESC = 8
     * Sort by modification time of the original file, descending
     *
     * - MegaApi::ORDER_PHOTO_ASC = 11
     * Sort with photos first, then by date ascending
     *
     * - MegaApi::ORDER_PHOTO_DESC = 12
     * Sort with photos first, then by date descending
     *
     * - MegaApi::ORDER_VIDEO_ASC = 13
     * Sort with videos first, then by date ascending
     *
     * - MegaApi::ORDER_VIDEO_DESC = 14
     * Sort with videos first, then by date descending
     *
     * - MegaApi::ORDER_LABEL_ASC = 17
     * Sort by color label, ascending
     *
     * - MegaApi::ORDER_LABEL_DESC = 18
     * Sort by color label, descending
     *
     * - MegaApi::ORDER_FAV_ASC = 19
     * Sort nodes with favourite attr first
     *
     * - MegaApi::ORDER_FAV_DESC = 20
     * Sort nodes with favourite attr last
     *
     * @param type Type of nodes requested in the search
     * Valid values for this parameter are:
     * - MegaApi::FILE_TYPE_DEFAULT = 0  --> all types
     * - MegaApi::FILE_TYPE_PHOTO = 1
     * - MegaApi::FILE_TYPE_AUDIO = 2
     * - MegaApi::FILE_TYPE_VIDEO = 3
     * - MegaApi::FILE_TYPE_DOCUMENT = 4
     *
     * @param target Target type where this method will search
     * Valid values for this parameter are
     * - SEARCH_TARGET_INSHARE = 0
     * - SEARCH_TARGET_OUTSHARE = 1
     * - SEARCH_TARGET_PUBLICLINK = 2
     * - SEARCH_TARGET_ROOTNODE = 3
     * - SEARCH_TARGET_ALL = 4
     *
     * @return List of nodes that match with the search parameters
     */
    public ArrayList<MegaNode> searchByType(MegaNode node, String searchString,
                                            MegaCancelToken cancelToken, boolean recursive, int order, int type, int target) {
        return nodeListToArray(megaApi.searchByType(node, searchString, cancelToken, recursive,
                order, type, target));
    }

    /**
     * Allow to search nodes with the following options:
     * - Search in a specific target (root nodes, inshares, outshares, public links)
     * - Filter by the type of the node
     * - Order the returned list
     *
     * If node type is not valid, this method will return an empty list.
     *
     * If parameter type is different of MegaApi::FILE_TYPE_DEFAULT, the following values for parameter
     * order are invalid: MegaApi::ORDER_PHOTO_ASC, MegaApi::ORDER_PHOTO_DESC,
     * MegaApi::ORDER_VIDEO_ASC, MegaApi::ORDER_VIDEO_DESC
     *
     * The search is case-insensitive. If the type has any value defined at nodefiletype_t
     * (except FILE_TYPE_DEFAULT), this method will return a list
     * that contains nodes of the same type as provided.
     *
     * You take the ownership of the returned value.
     *
     * @param order Order for the returned list
     * Valid values for this parameter are:
     * - MegaApi::ORDER_NONE = 0
     * Undefined order
     *
     * - MegaApi::ORDER_DEFAULT_ASC = 1
     * Folders first in alphabetical order, then files in the same order
     *
     * - MegaApi::ORDER_DEFAULT_DESC = 2
     * Files first in reverse alphabetical order, then folders in the same order
     *
     * - MegaApi::ORDER_SIZE_ASC = 3
     * Sort by size, ascending
     *
     * - MegaApi::ORDER_SIZE_DESC = 4
     * Sort by size, descending
     *
     * - MegaApi::ORDER_CREATION_ASC = 5
     * Sort by creation time in MEGA, ascending
     *
     * - MegaApi::ORDER_CREATION_DESC = 6
     * Sort by creation time in MEGA, descending
     *
     * - MegaApi::ORDER_MODIFICATION_ASC = 7
     * Sort by modification time of the original file, ascending
     *
     * - MegaApi::ORDER_MODIFICATION_DESC = 8
     * Sort by modification time of the original file, descending
     *
     * - MegaApi::ORDER_PHOTO_ASC = 11
     * Sort with photos first, then by date ascending
     *
     * - MegaApi::ORDER_PHOTO_DESC = 12
     * Sort with photos first, then by date descending
     *
     * - MegaApi::ORDER_VIDEO_ASC = 13
     * Sort with videos first, then by date ascending
     *
     * - MegaApi::ORDER_VIDEO_DESC = 14
     * Sort with videos first, then by date descending
     *
     * - MegaApi::ORDER_LABEL_ASC = 17
     * Sort by color label, ascending
     *
     * - MegaApi::ORDER_LABEL_DESC = 18
     * Sort by color label, descending
     *
     * - MegaApi::ORDER_FAV_ASC = 19
     * Sort nodes with favourite attr first
     *
     * - MegaApi::ORDER_FAV_DESC = 20
     * Sort nodes with favourite attr last
     *
     * @param type Type of nodes requested in the search
     * Valid values for this parameter are:
     * - MegaApi::FILE_TYPE_DEFAULT = 0  --> all types
     * - MegaApi::FILE_TYPE_PHOTO = 1
     * - MegaApi::FILE_TYPE_AUDIO = 2
     * - MegaApi::FILE_TYPE_VIDEO = 3
     * - MegaApi::FILE_TYPE_DOCUMENT = 4
     *
     * @param target Target type where this method will search
     * Valid values for this parameter are
     * - SEARCH_TARGET_INSHARE = 0
     * - SEARCH_TARGET_OUTSHARE = 1
     * - SEARCH_TARGET_PUBLICLINK = 2
     * - SEARCH_TARGET_ROOTNODE = 3
     * - SEARCH_TARGET_ALL = 4
     *
     * @return List of nodes that match with the search parameters
     */
    public ArrayList<MegaNode> searchByType(int order, int type, int target) {
        return nodeListToArray(megaApi.searchByType(null, null, null, true,
                order, type, target));
    }

    /**
     * Allow to search nodes with the following options:
     * - Search given a parent node of the tree to explore
     * - Search recursively
     * - Containing a search string in their name
     * - Filter by the type of the node
     * - Order the returned list
     *
     * If node is provided, it will be the parent node of the tree to explore,
     * search string and/or nodeType can be added to search parameters
     *
     * If node and searchString are not provided, and node type is not valid, this method will
     * return an empty list.
     *
     * If parameter type is different of MegaApi::FILE_TYPE_DEFAULT, the following values for parameter
     * order are invalid: MegaApi::ORDER_PHOTO_ASC, MegaApi::ORDER_PHOTO_DESC,
     * MegaApi::ORDER_VIDEO_ASC, MegaApi::ORDER_VIDEO_DESC
     *
     * The search is case-insensitive. If the search string is not provided but type has any value
     * defined at nodefiletype_t (except FILE_TYPE_DEFAULT),
     * this method will return a list that contains nodes of the same type as provided.
     *
     * You take the ownership of the returned value.
     *
     * This function allows to cancel the processing at any time by passing a MegaCancelToken and calling
     * to MegaCancelToken::setCancelFlag(true). If a valid object is passed, it must be kept alive until
     * this method returns.
     *
     * @param node The parent node of the tree to explore
     * @param searchString Search string. The search is case-insensitive
     * @param cancelToken MegaCancelToken to be able to cancel the processing at any time.
     * @param recursive True if you want to seach recursively in the node tree.
     * False if you want to seach in the children of the node only
     * @param order Order for the returned list
     * Valid values for this parameter are:
     * - MegaApi::ORDER_NONE = 0
     * Undefined order
     *
     * - MegaApi::ORDER_DEFAULT_ASC = 1
     * Folders first in alphabetical order, then files in the same order
     *
     * - MegaApi::ORDER_DEFAULT_DESC = 2
     * Files first in reverse alphabetical order, then folders in the same order
     *
     * - MegaApi::ORDER_SIZE_ASC = 3
     * Sort by size, ascending
     *
     * - MegaApi::ORDER_SIZE_DESC = 4
     * Sort by size, descending
     *
     * - MegaApi::ORDER_CREATION_ASC = 5
     * Sort by creation time in MEGA, ascending
     *
     * - MegaApi::ORDER_CREATION_DESC = 6
     * Sort by creation time in MEGA, descending
     *
     * - MegaApi::ORDER_MODIFICATION_ASC = 7
     * Sort by modification time of the original file, ascending
     *
     * - MegaApi::ORDER_MODIFICATION_DESC = 8
     * Sort by modification time of the original file, descending
     *
     * - MegaApi::ORDER_PHOTO_ASC = 11
     * Sort with photos first, then by date ascending
     *
     * - MegaApi::ORDER_PHOTO_DESC = 12
     * Sort with photos first, then by date descending
     *
     * - MegaApi::ORDER_VIDEO_ASC = 13
     * Sort with videos first, then by date ascending
     *
     * - MegaApi::ORDER_VIDEO_DESC = 14
     * Sort with videos first, then by date descending
     *
     * - MegaApi::ORDER_LABEL_ASC = 17
     * Sort by color label, ascending
     *
     * - MegaApi::ORDER_LABEL_DESC = 18
     * Sort by color label, descending
     *
     * - MegaApi::ORDER_FAV_ASC = 19
     * Sort nodes with favourite attr first
     *
     * - MegaApi::ORDER_FAV_DESC = 20
     * Sort nodes with favourite attr last
     *
     * @param type Type of nodes requested in the search
     * Valid values for this parameter are:
     * - MegaApi::FILE_TYPE_DEFAULT = 0  --> all types
     * - MegaApi::FILE_TYPE_PHOTO = 1
     * - MegaApi::FILE_TYPE_AUDIO = 2
     * - MegaApi::FILE_TYPE_VIDEO = 3
     * - MegaApi::FILE_TYPE_DOCUMENT = 4
     *
     * @return List of nodes that match with the search parameters
     */
    public ArrayList<MegaNode> searchByType(MegaNode node, String searchString,
                                            MegaCancelToken cancelToken, boolean recursive, int order, int type) {
        return nodeListToArray(megaApi.searchByType(node, searchString, cancelToken, recursive,
                order, type));
    }

    /**
     * Allow to search nodes with the following options:
     * - Search given a parent node of the tree to explore
     * - Search recursively
     * - Containing a search string in their name
     * - Order the returned list
     *
     * If node is provided, it will be the parent node of the tree to explore,
     * search string can be added to search parameters
     *
     * If node and searchString are not provided, this method will
     * return an empty list.
     *
     * You take the ownership of the returned value.
     *
     * This function allows to cancel the processing at any time by passing a MegaCancelToken and calling
     * to MegaCancelToken::setCancelFlag(true). If a valid object is passed, it must be kept alive until
     * this method returns.
     *
     * @param node The parent node of the tree to explore
     * @param searchString Search string. The search is case-insensitive
     * @param cancelToken MegaCancelToken to be able to cancel the processing at any time.
     * @param recursive True if you want to seach recursively in the node tree.
     * False if you want to seach in the children of the node only
     * @param order Order for the returned list
     * Valid values for this parameter are:
     * - MegaApi::ORDER_NONE = 0
     * Undefined order
     *
     * - MegaApi::ORDER_DEFAULT_ASC = 1
     * Folders first in alphabetical order, then files in the same order
     *
     * - MegaApi::ORDER_DEFAULT_DESC = 2
     * Files first in reverse alphabetical order, then folders in the same order
     *
     * - MegaApi::ORDER_SIZE_ASC = 3
     * Sort by size, ascending
     *
     * - MegaApi::ORDER_SIZE_DESC = 4
     * Sort by size, descending
     *
     * - MegaApi::ORDER_CREATION_ASC = 5
     * Sort by creation time in MEGA, ascending
     *
     * - MegaApi::ORDER_CREATION_DESC = 6
     * Sort by creation time in MEGA, descending
     *
     * - MegaApi::ORDER_MODIFICATION_ASC = 7
     * Sort by modification time of the original file, ascending
     *
     * - MegaApi::ORDER_MODIFICATION_DESC = 8
     * Sort by modification time of the original file, descending
     *
     * - MegaApi::ORDER_PHOTO_ASC = 11
     * Sort with photos first, then by date ascending
     *
     * - MegaApi::ORDER_PHOTO_DESC = 12
     * Sort with photos first, then by date descending
     *
     * - MegaApi::ORDER_VIDEO_ASC = 13
     * Sort with videos first, then by date ascending
     *
     * - MegaApi::ORDER_VIDEO_DESC = 14
     * Sort with videos first, then by date descending
     *
     * - MegaApi::ORDER_LABEL_ASC = 17
     * Sort by color label, ascending
     *
     * - MegaApi::ORDER_LABEL_DESC = 18
     * Sort by color label, descending
     *
     * - MegaApi::ORDER_FAV_ASC = 19
     * Sort nodes with favourite attr first
     *
     * - MegaApi::ORDER_FAV_DESC = 20
     * Sort nodes with favourite attr last
     *
     * @return List of nodes that match with the search parameters
     */
    public ArrayList<MegaNode> searchByType(MegaNode node, String searchString,
                                            MegaCancelToken cancelToken, boolean recursive, int order) {
        return nodeListToArray(megaApi.searchByType(node, searchString, cancelToken, recursive,
                order));
    }

    /**
     * Allow to search nodes with the following options:
     * - Search given a parent node of the tree to explore
     * - Search recursively
     * - Containing a search string in their name
     *
     * If node is provided, it will be the parent node of the tree to explore,
     * search string can be added to search parameters
     *
     * If node and searchString are not provided, this method will
     * return an empty list.
     *
     * You take the ownership of the returned value.
     *
     * This function allows to cancel the processing at any time by passing a MegaCancelToken and calling
     * to MegaCancelToken::setCancelFlag(true). If a valid object is passed, it must be kept alive until
     * this method returns.
     *
     * @param node The parent node of the tree to explore
     * @param searchString Search string. The search is case-insensitive
     * @param cancelToken MegaCancelToken to be able to cancel the processing at any time.
     * @param recursive True if you want to seach recursively in the node tree.
     * False if you want to seach in the children of the node only
     *
     * @return List of nodes that match with the search parameters
     */
    public ArrayList<MegaNode> searchByType(MegaNode node, String searchString,
                                            MegaCancelToken cancelToken, boolean recursive) {
        return nodeListToArray(megaApi.searchByType(node, searchString, cancelToken, recursive));
    }

    /**
     * Allow to search nodes with the following options:
     * - Search given a parent node of the tree to explore
     * - Containing a search string in their name
     *
     * If node is provided, it will be the parent node of the tree to explore,
     * search string can be added to search parameters
     *
     * If node and searchString are not provided, this method will
     * return an empty list.
     *
     * You take the ownership of the returned value.
     *
     * This function allows to cancel the processing at any time by passing a MegaCancelToken and calling
     * to MegaCancelToken::setCancelFlag(true). If a valid object is passed, it must be kept alive until
     * this method returns.
     *
     * @param node The parent node of the tree to explore
     * @param searchString Search string. The search is case-insensitive
     * @param cancelToken MegaCancelToken to be able to cancel the processing at any time.
     *
     * @return List of nodes that match with the search parameters
     */
    public ArrayList<MegaNode> searchByType(MegaNode node, String searchString,
                                            MegaCancelToken cancelToken) {
        return nodeListToArray(megaApi.searchByType(node, searchString, cancelToken));
    }

    /**
     * Return a list of buckets, each bucket containing a list of recently added/modified nodes
     *
     * Each bucket contains files that were added/modified in a set, by a single user.
     *
     * @param days Age of actions since added/modified nodes will be considered (in days)
     * @param maxnodes Maximum amount of nodes to be considered
     *
     * @return List of buckets containing nodes that were added/modifed as a set
     */
    public ArrayList<MegaRecentActionBucket> getRecentActions (long days, long maxnodes) {
        return recentActionsToArray(megaApi.getRecentActions(days, maxnodes));
    }

    /**
     * Return a list of buckets, each bucket containing a list of recently added/modified nodes
     *
     * Each bucket contains files that were added/modified in a set, by a single user.
     *
     * This function uses the default parameters for the MEGA apps, which consider (currently)
     * interactions during the last 90 days and max 10.000 nodes.
     *
     * @return List of buckets containing nodes that were added/modifed as a set
     */

    public ArrayList<MegaRecentActionBucket> getRecentActions () {
        return recentActionsToArray(megaApi.getRecentActions());
    }

    /**
     * Process a node tree using a MegaTreeProcessor implementation.
     * 
     * @param parent
     *            The parent node of the tree to explore.
     * @param processor
     *            MegaTreeProcessor that will receive callbacks for every node in the tree.
     * @param recursive
     *            true if you want to recursively process the whole node tree.
     *            false if you want to process the children of the node only.
     * 
     * @return true if all nodes were processed. false otherwise (the operation can be
     *         cancelled by MegaTreeProcessor.processMegaNode()).
     */
    public boolean processMegaTree(MegaNode parent, MegaTreeProcessorInterface processor, boolean recursive) {
        DelegateMegaTreeProcessor delegateListener = new DelegateMegaTreeProcessor(this, processor);
        activeMegaTreeProcessors.add(delegateListener);
        boolean result = megaApi.processMegaTree(parent, delegateListener, recursive);
        activeMegaTreeProcessors.remove(delegateListener);
        return result;
    }

    /**
     * Process a node tree using a MegaTreeProcessor implementation.
     * 
     * @param parent
     *            The parent node of the tree to explore.
     * @param processor
     *            MegaTreeProcessor that will receive callbacks for every node in the tree.
     * 
     * @return true if all nodes were processed. false otherwise (the operation can be
     *         cancelled by MegaTreeProcessor.processMegaNode()).
     */
    public boolean processMegaTree(MegaNode parent, MegaTreeProcessorInterface processor) {
        DelegateMegaTreeProcessor delegateListener = new DelegateMegaTreeProcessor(this, processor);
        activeMegaTreeProcessors.add(delegateListener);
        boolean result = megaApi.processMegaTree(parent, delegateListener);
        activeMegaTreeProcessors.remove(delegateListener);
        return result;
    }

    /**
     * Returns a MegaNode that can be downloaded with any instance of MegaApi
     *
     * This function only allows to authorize file nodes.
     *
     * You can use MegaApi::startDownload with the resulting node with any instance
     * of MegaApi, even if it's logged into another account, a public folder, or not
     * logged in.
     *
     * If the first parameter is a public node or an already authorized node, this
     * function returns a copy of the node, because it can be already downloaded
     * with any MegaApi instance.
     *
     * If the node in the first parameter belongs to the account or public folder
     * in which the current MegaApi object is logged in, this funtion returns an
     * authorized node.
     *
     * If the first parameter is NULL or a node that is not a public node, is not
     * already authorized and doesn't belong to the current MegaApi, this function
     * returns NULL.
     *
     * You take the ownership of the returned value.
     *
     * @param node MegaNode to authorize
     * @return Authorized node, or NULL if the node can't be authorized or is not a file
     */
    public MegaNode authorizeNode(MegaNode node){
        return megaApi.authorizeNode(node);
    }

    /**
     *
     * Returns a MegaNode that can be downloaded/copied with a chat-authorization
     *
     * During preview of chat-links, you need to call this method to authorize the MegaNode
     * from a node-attachment message, so the API allows to access to it. The parameter to
     * authorize the access can be retrieved from MegaChatRoom::getAuthorizationToken when
     * the chatroom in in preview mode.
     *
     * You can use MegaApi::startDownload and/or MegaApi::copyNode with the resulting
     * node with any instance of MegaApi, even if it's logged into another account,
     * a public folder, or not logged in.
     *
     * You take the ownership of the returned value.
     *
     * @param node MegaNode to authorize
     * @param cauth Authorization token (public handle of the chatroom in B64url encoding)
     * @return Authorized node, or NULL if the node can't be authorized
     */
    public MegaNode authorizeChatNode(MegaNode node, String cauth){
        return megaApi.authorizeChatNode(node, cauth);
    }

    /**
     * Get the SDK version.
     * 
     * @return SDK version.
     */
    public String getVersion() {
        return megaApi.getVersion();
    }

    /**
     * Get the User-Agent header used by the SDK.
     * 
     * @return User-Agent used by the SDK.
     */
    public String getUserAgent() {
        return megaApi.getUserAgent();
    }

    /**
     * Changes the API URL.
     *
     * @param apiURL The API URL to change.
     * @param disablepkp boolean. Disable public key pinning if true. Do not disable public key pinning if false.
     */
    public void changeApiUrl(String apiURL, boolean disablepkp) {
        megaApi.changeApiUrl(apiURL, disablepkp);
    }

    /**
     * Changes the API URL.
     * <p>
     * Please note, this method does not disable public key pinning.
     *
     * @param apiURL The API URL to change.
     */
    public void changeApiUrl(String apiURL) {
        megaApi.changeApiUrl(apiURL);
    }

    /**
     * Set the language code used by the app
     * @param languageCode code used by the app
     *
     * @return True if the language code is known for the SDK, otherwise false
     */
    public boolean setLanguage(String languageCode){
        return megaApi.setLanguage(languageCode);
    }

    /**
     * Set the preferred language of the user
     *
     * Valid data in the MegaRequest object received in onRequestFinish:
     * - MegaRequest::getText - Return the language code
     *
     * If the language code is unknown for the SDK, the error code will be MegaError::API_ENOENT
     *
     * This attribute is automatically created by the server. Apps only need
     * to set the new value when the user changes the language.
     *
     * @param Language code to be set
     * @param listener MegaRequestListener to track this request
     */
    public void setLanguagePreference(String languageCode, MegaRequestListenerInterface listener){
        megaApi.setLanguagePreference(languageCode, createDelegateRequestListener(listener));
    }

    /**
     * Get the preferred language of the user
     *
     * Valid data in the MegaRequest object received in onRequestFinish when the error code
     * is MegaError::API_OK:
     * - MegaRequest::getText - Return the language code
     *
     * @param listener MegaRequestListener to track this request
     */
    public void getLanguagePreference(MegaRequestListenerInterface listener){
        megaApi.getLanguagePreference(createDelegateRequestListener(listener));
    }

    /**
     * Enable or disable file versioning
     *
     * The associated request type with this request is MegaRequest::TYPE_SET_ATTR_USER
     *
     * Valid data in the MegaRequest object received on callbacks:
     * - MegaRequest::getParamType - Returns the value MegaApi::USER_ATTR_DISABLE_VERSIONS
     *
     * Valid data in the MegaRequest object received in onRequestFinish:
     * - MegaRequest::getText - "1" for disable, "0" for enable
     *
     * @param disable True to disable file versioning. False to enable it
     * @param listener MegaRequestListener to track this request
     */
    public void setFileVersionsOption(boolean disable, MegaRequestListenerInterface listener){
        megaApi.setFileVersionsOption(disable, createDelegateRequestListener(listener));
    }

    /**
     * Enable or disable the automatic approval of incoming contact requests using a contact link
     *
     * The associated request type with this request is MegaRequest::TYPE_SET_ATTR_USER
     *
     * Valid data in the MegaRequest object received on callbacks:
     * - MegaRequest::getParamType - Returns the value MegaApi::USER_ATTR_CONTACT_LINK_VERIFICATION
     *
     * Valid data in the MegaRequest object received in onRequestFinish:
     * - MegaRequest::getText - "0" for disable, "1" for enable
     *
     * @param disable True to disable the automatic approval of incoming contact requests using a contact link
     * @param listener MegaRequestListener to track this request
     */
    public void setContactLinksOption(boolean disable, MegaRequestListenerInterface listener){
        megaApi.setContactLinksOption(disable, createDelegateRequestListener(listener));
    }

    /**
     * Check if file versioning is enabled or disabled
     *
     * If the option has never been set, the error code will be MegaError::API_ENOENT.
     *
     * The associated request type with this request is MegaRequest::TYPE_GET_ATTR_USER
     *
     * Valid data in the MegaRequest object received on callbacks:
     * - MegaRequest::getParamType - Returns the value MegaApi::USER_ATTR_DISABLE_VERSIONS
     *
     * Valid data in the MegaRequest object received in onRequestFinish when the error code
     * is MegaError::API_OK:
     * - MegaRequest::getText - "1" for disable, "0" for enable
     * - MegaRequest::getFlag - True if disabled, false if enabled
     *
     * @param listener MegaRequestListener to track this request
     */
    public void getFileVersionsOption(MegaRequestListenerInterface listener){
        megaApi.getFileVersionsOption(createDelegateRequestListener(listener));
    }

    /**
     * Check if the automatic approval of incoming contact requests using contact links is enabled or disabled
     *
     * If the option has never been set, the error code will be MegaError::API_ENOENT.
     *
     * The associated request type with this request is MegaRequest::TYPE_GET_ATTR_USER
     *
     * Valid data in the MegaRequest object received on callbacks:
     * - MegaRequest::getParamType - Returns the value MegaApi::USER_ATTR_CONTACT_LINK_VERIFICATION
     *
     * Valid data in the MegaRequest object received in onRequestFinish when the error code
     * is MegaError::API_OK:
     * - MegaRequest::getText - "0" for disable, "1" for enable
     * - MegaRequest::getFlag - false if disabled, true if enabled
     *
     * @param listener MegaRequestListener to track this request
     */
    public void getContactLinksOption(MegaRequestListenerInterface listener){
        megaApi.getContactLinksOption(createDelegateRequestListener(listener));
    }
    
    /**
     * Keep retrying when public key pinning fails
     *
     * By default, when the check of the MEGA public key fails, it causes an automatic
     * logout. Pass false to this function to disable that automatic logout and
     * keep the SDK retrying the request.
     *
     * Even if the automatic logout is disabled, a request of the type MegaRequest::TYPE_LOGOUT
     * will be automatically created and callbacks (onRequestStart, onRequestFinish) will
     * be sent. However, logout won't be really executed and in onRequestFinish the error code
     * for the request will be MegaError::API_EINCOMPLETE
     *
     * @param enable true to keep retrying failed requests due to a fail checking the MEGA public key
     * or false to perform an automatic logout in that case
     */
    public void retrySSLerrors(boolean enable) {
    	megaApi.retrySSLerrors(enable);
    }
    
    /**
     * Enable / disable the public key pinning
     *
     * Public key pinning is enabled by default for all sensible communications.
     * It is strongly discouraged to disable this feature.
     *
     * @param enable true to keep public key pinning enabled, false to disable it
     */
    public void setPublicKeyPinning(boolean enable) {
    	megaApi.setPublicKeyPinning(enable);
    }

    /**
     * Make a name suitable for a file name in the local filesystem
     *
     * This function escapes (%xx) forbidden characters in the local filesystem if needed.
     * You can revert this operation using MegaApi::unescapeFsIncompatible
     *
     * If no dstPath is provided or filesystem type it's not supported this method will
     * escape characters contained in the following list: \/:?\"<>|*
     * Otherwise it will check forbidden characters for local filesystem type
     *
     * The input string must be UTF8 encoded. The returned value will be UTF8 too.
     *
     * You take the ownership of the returned value
     *
     * @param filename Name to convert (UTF8)
     * @param dstPath Destination path
     * @return Converted name (UTF8)
     */
    public String escapeFsIncompatible(String filename, String dstPath) {
        return megaApi.escapeFsIncompatible(filename, dstPath);
    }

    /**
     * Unescape a file name escaped with MegaApi::escapeFsIncompatible
     *
     * If no localPath is provided or filesystem type it's not supported, this method will
     * unescape those sequences that once has been unescaped results in any character
     * of the following list: \/:?\"<>|*
     * Otherwise it will unescape those characters forbidden in local filesystem type
     *
     * The input string must be UTF8 encoded. The returned value will be UTF8 too.
     * You take the ownership of the returned value
     *
     * @param name Escaped name to convert (UTF8)
     * @param localPath Local path
     * @return Converted name (UTF8)
     */
    String unescapeFsIncompatible(String name, String localPath) {
        return megaApi.unescapeFsIncompatible(name, localPath);
    }

    /**
     * Create a thumbnail for an image.
     *
     * @param imagePath Image path.
     * @param dstPath Destination path for the thumbnail (including the file name).
     * @return true if the thumbnail was successfully created, otherwise false.
     */
    public boolean createThumbnail(String imagePath, String dstPath) {
        return megaApi.createThumbnail(imagePath, dstPath);
    }

    /**
     * Create a preview for an image.
     *
     * @param imagePath Image path.
     * @param dstPath Destination path for the preview (including the file name).
     * @return true if the preview was successfully created, otherwise false.
     */
    public boolean createPreview(String imagePath, String dstPath) {
        return megaApi.createPreview(imagePath, dstPath);
    }

    /**
     * Convert a Base64 string to Base32.
     * <p>
     * If the input pointer is null, this function will return null.
     * If the input character array is not a valid base64 string
     * the effect is undefined.
     * 
     * @param base64
     *            null-terminated Base64 character array.
     * @return null-terminated Base32 character array.
     */
    public static String base64ToBase32(String base64) {
        return MegaApi.base64ToBase32(base64);
    }

    /**
     * Convert a Base32 string to Base64.
     * 
     * If the input pointer is null, this function will return null.
     * If the input character array is not a valid base32 string
     * the effect is undefined.
     * 
     * @param base32
     *            null-terminated Base32 character array.
     * @return null-terminated Base64 character array.
     */
    public static String base32ToBase64(String base32) {
        return MegaApi.base32ToBase64(base32);
    }

    /**
    * Recursively remove all local files/folders inside a local path
    * @param path Local path of a folder to start the recursive deletion
    * The folder itself is not deleted
    */
    public static void removeRecursively(String localPath) {
        MegaApi.removeRecursively(localPath);
    }
    
    /**
     * Check if the connection with MEGA servers is OK
     *
     * It can briefly return false even if the connection is good enough when
     * some storage servers are temporarily not available or the load of API
     * servers is high.
     *
     * @return true if the connection is perfectly OK, otherwise false
     */
    public boolean isOnline() {
    	return megaApi.isOnline();
    }

    /**
     * Start an HTTP proxy server in specified port
     *
     * If this function returns true, that means that the server is
     * ready to accept connections. The initialization is synchronous.
     *
     * The server will serve files using this URL format:
     * http://127.0.0.1/<NodeHandle>/<NodeName>
     *
     * The node name must be URL encoded and must match with the node handle.
     * You can generate a correct link for a MegaNode using MegaApi::httpServerGetLocalLink
     *
     * If the node handle belongs to a folder node, a web with the list of files
     * inside the folder is returned.
     *
     * It's important to know that the HTTP proxy server has several configuration options
     * that can restrict the nodes that will be served and the connections that will be accepted.
     *
     * These are the default options:
     * - The restricted mode of the server is set to MegaApi::HTTP_SERVER_ALLOW_CREATED_LOCAL_LINKS
     * (see MegaApi::httpServerSetRestrictedMode)
     *
     * - Folder nodes are NOT allowed to be served (see MegaApi::httpServerEnableFolderServer)
     * - File nodes are allowed to be served (see MegaApi::httpServerEnableFileServer)
     * - Subtitles support is disabled (see MegaApi::httpServerEnableSubtitlesSupport)
     *
     * The HTTP server will only stream a node if it's allowed by all configuration options.
     *
     * @param localOnly true to listen on 127.0.0.1 only, false to listen on all network interfaces
     * @param port Port in which the server must accept connections
     * @return True is the server is ready, false if the initialization failed
     */
    public boolean httpServerStart(boolean localOnly, int port) {
        return megaApi.httpServerStart(localOnly, port);
    }

    /**
     * Start an HTTP proxy server in specified port
     *
     * If this function returns true, that means that the server is
     * ready to accept connections. The initialization is synchronous.
     *
     * The server will serve files using this URL format:
     * http://127.0.0.1/<NodeHandle>/<NodeName>
     *
     * The node name must be URL encoded and must match with the node handle.
     * You can generate a correct link for a MegaNode using MegaApi::httpServerGetLocalLink
     *
     * If the node handle belongs to a folder node, a web with the list of files
     * inside the folder is returned.
     *
     * It's important to know that the HTTP proxy server has several configuration options
     * that can restrict the nodes that will be served and the connections that will be accepted.
     *
     * These are the default options:
     * - The restricted mode of the server is set to MegaApi::HTTP_SERVER_ALLOW_CREATED_LOCAL_LINKS
     * (see MegaApi::httpServerSetRestrictedMode)
     *
     * - Folder nodes are NOT allowed to be served (see MegaApi::httpServerEnableFolderServer)
     * - File nodes are allowed to be served (see MegaApi::httpServerEnableFileServer)
     * - Subtitles support is disabled (see MegaApi::httpServerEnableSubtitlesSupport)
     *
     * The HTTP server will only stream a node if it's allowed by all configuration options.
     *
     * @param localOnly true to listen on 127.0.0.1 only, false to listen on all network interfaces
     * @return True is the server is ready, false if the initialization failed
     */
    public boolean httpServerStart(boolean localOnly) {
        return megaApi.httpServerStart(localOnly);
    }

    /**
     * Start an HTTP proxy server in specified port
     *
     * If this function returns true, that means that the server is
     * ready to accept connections. The initialization is synchronous.
     *
     * The server will serve files using this URL format:
     * http://127.0.0.1/<NodeHandle>/<NodeName>
     *
     * The node name must be URL encoded and must match with the node handle.
     * You can generate a correct link for a MegaNode using MegaApi::httpServerGetLocalLink
     *
     * If the node handle belongs to a folder node, a web with the list of files
     * inside the folder is returned.
     *
     * It's important to know that the HTTP proxy server has several configuration options
     * that can restrict the nodes that will be served and the connections that will be accepted.
     *
     * These are the default options:
     * - The restricted mode of the server is set to MegaApi::HTTP_SERVER_ALLOW_CREATED_LOCAL_LINKS
     * (see MegaApi::httpServerSetRestrictedMode)
     *
     * - Folder nodes are NOT allowed to be served (see MegaApi::httpServerEnableFolderServer)
     * - File nodes are allowed to be served (see MegaApi::httpServerEnableFileServer)
     * - Subtitles support is disabled (see MegaApi::httpServerEnableSubtitlesSupport)
     *
     * The HTTP server will only stream a node if it's allowed by all configuration options.
     *
     * @return True is the server is ready, false if the initialization failed
     */
    public boolean httpServerStart() {
        return megaApi.httpServerStart();
    }

    /**
     * Stop the HTTP proxy server
     *
     * When this function returns, the server is already shutdown.
     * If the HTTP proxy server isn't running, this functions does nothing
     */
    public void httpServerStop(){
        megaApi.httpServerStop();
    }

    /**
     * Check if the HTTP proxy server is running
     * @return 0 if the server is not running. Otherwise the port in which it's listening to
     */
    public int httpServerIsRunning(){
        return megaApi.httpServerIsRunning();
    }

    /**
     * Check if the HTTP proxy server is listening on all network interfaces
     * @return true if the HTTP proxy server is listening on 127.0.0.1 only, or it's not started.
     * If it's started and listening on all network interfaces, this function returns false
     */
    public boolean httpServerIsLocalOnly() {
        return megaApi.httpServerIsLocalOnly();
    }

    /**
     * Allow/forbid to serve files
     *
     * By default, files are served (when the server is running)
     *
     * Even if files are allowed to be served by this function, restrictions related to
     * other configuration options (MegaApi::httpServerSetRestrictedMode) are still applied.
     *
     * @param enable true to allow to server files, false to forbid it
     */
    public void httpServerEnableFileServer(boolean enable) {
        megaApi.httpServerEnableFileServer(enable);
    }

    /**
     * Check if it's allowed to serve files
     *
     * This function can return true even if the HTTP proxy server is not running
     *
     * Even if files are allowed to be served by this function, restrictions related to
     * other configuration options (MegaApi::httpServerSetRestrictedMode) are still applied.
     *
     * @return true if it's allowed to serve files, otherwise false
     */
    public boolean httpServerIsFileServerEnabled() {
        return megaApi.httpServerIsFileServerEnabled();
    }

    /**
     * Allow/forbid to serve folders
     *
     * By default, folders are NOT served
     *
     * Even if folders are allowed to be served by this function, restrictions related to
     * other configuration options (MegaApi::httpServerSetRestrictedMode) are still applied.
     *
     * @param enable true to allow to server folders, false to forbid it
     */
    public void httpServerEnableFolderServer(boolean enable) {
        megaApi.httpServerEnableFolderServer(enable);
    }

    /**
     * Check if it's allowed to serve folders
     *
     * This function can return true even if the HTTP proxy server is not running
     *
     * Even if folders are allowed to be served by this function, restrictions related to
     * other configuration options (MegaApi::httpServerSetRestrictedMode) are still applied.
     *
     * @return true if it's allowed to serve folders, otherwise false
     */
    public boolean httpServerIsFolderServerEnabled() {
        return megaApi.httpServerIsFolderServerEnabled();
    }

    /**
     * Enable/disable the restricted mode of the HTTP server
     *
     * This function allows to restrict the nodes that are allowed to be served.
     * For not allowed links, the server will return "407 Forbidden".
     *
     * Possible values are:
     * - HTTP_SERVER_DENY_ALL = -1
     * All nodes are forbidden
     *
     * - HTTP_SERVER_ALLOW_ALL = 0
     * All nodes are allowed to be served
     *
     * - HTTP_SERVER_ALLOW_CREATED_LOCAL_LINKS = 1 (default)
     * Only links created with MegaApi::httpServerGetLocalLink are allowed to be served
     *
     * - HTTP_SERVER_ALLOW_LAST_LOCAL_LINK = 2
     * Only the last link created with MegaApi::httpServerGetLocalLink is allowed to be served
     *
     * If a different value from the list above is passed to this function, it won't have any effect and the previous
     * state of this option will be preserved.
     *
     * The default value of this property is MegaApi::HTTP_SERVER_ALLOW_CREATED_LOCAL_LINKS
     *
     * The state of this option is preserved even if the HTTP server is restarted, but the
     * the HTTP proxy server only remembers the generated links since the last call to
     * MegaApi::httpServerStart
     *
     * Even if nodes are allowed to be served by this function, restrictions related to
     * other configuration options (MegaApi::httpServerEnableFileServer,
     * MegaApi::httpServerEnableFolderServer) are still applied.
     *
     * @param mode Required state for the restricted mode of the HTTP proxy server
     */
    public void httpServerSetRestrictedMode(int mode) {
        megaApi.httpServerSetRestrictedMode(mode);
    }

    /**
     * Check if the HTTP proxy server is working in restricted mode
     *
     * Possible return values are:
     * - HTTP_SERVER_DENY_ALL = -1
     * All nodes are forbidden
     *
     * - HTTP_SERVER_ALLOW_ALL = 0
     * All nodes are allowed to be served
     *
     * - HTTP_SERVER_ALLOW_CREATED_LOCAL_LINKS = 1
     * Only links created with MegaApi::httpServerGetLocalLink are allowed to be served
     *
     * - HTTP_SERVER_ALLOW_LAST_LOCAL_LINK = 2
     * Only the last link created with MegaApi::httpServerGetLocalLink is allowed to be served
     *
     * The default value of this property is MegaApi::HTTP_SERVER_ALLOW_CREATED_LOCAL_LINKS
     *
     * See MegaApi::httpServerEnableRestrictedMode and MegaApi::httpServerStart
     *
     * Even if nodes are allowed to be served by this function, restrictions related to
     * other configuration options (MegaApi::httpServerEnableFileServer,
     * MegaApi::httpServerEnableFolderServer) are still applied.
     *
     * @return State of the restricted mode of the HTTP proxy server
     */
    public int httpServerGetRestrictedMode() {
        return megaApi.httpServerGetRestrictedMode();
    }

    /**
     * Enable/disable the support for subtitles
     *
     * Subtitles support allows to stream some special links that otherwise wouldn't be valid.
     * For example, let's suppose that the server is streaming this video:
     * http://120.0.0.1:4443/<Base64Handle>/MyHolidays.avi
     *
     * Some media players scan HTTP servers looking for subtitle files and request links like these ones:
     * http://120.0.0.1:4443/<Base64Handle>/MyHolidays.txt
     * http://120.0.0.1:4443/<Base64Handle>/MyHolidays.srt
     *
     * Even if a file with that name is in the same folder of the MEGA account, the node wouldn't be served because
     * the node handle wouldn't match.
     *
     * When this feature is enabled, the HTTP proxy server will check if there are files with that name
     * in the same folder as the node corresponding to the handle in the link.
     *
     * If a matching file is found, the name is exactly the same as the the node with the specified handle
     * (except the extension), the node with that handle is allowed to be streamed and this feature is enabled
     * the HTTP proxy server will serve that file.
     *
     * This feature is disabled by default.
     *
     * @param enable True to enable subtitles support, false to disable it
     */
    public void httpServerEnableSubtitlesSupport(boolean enable) {
        megaApi.httpServerEnableSubtitlesSupport(enable);
    }

    /**
     * Check if the support for subtitles is enabled
     *
     * See MegaApi::httpServerEnableSubtitlesSupport.
     *
     * This feature is disabled by default.
     *
     * @return true of the support for subtibles is enables, otherwise false
     */
    public boolean httpServerIsSubtitlesSupportEnabled() {
        return megaApi.httpServerIsSubtitlesSupportEnabled();
    }

    /**
     * Add a listener to receive information about the HTTP proxy server
     *
     * This is the valid data that will be provided on callbacks:
     * - MegaTransfer::getType - It will be MegaTransfer::TYPE_LOCAL_HTTP_DOWNLOAD
     * - MegaTransfer::getPath - URL requested to the HTTP proxy server
     * - MegaTransfer::getFileName - Name of the requested file (if any, otherwise NULL)
     * - MegaTransfer::getNodeHandle - Handle of the requested file (if any, otherwise NULL)
     * - MegaTransfer::getTotalBytes - Total bytes of the response (response headers + file, if required)
     * - MegaTransfer::getStartPos - Start position (for range requests only, otherwise -1)
     * - MegaTransfer::getEndPos - End position (for range requests only, otherwise -1)
     *
     * On the onTransferFinish error, the error code associated to the MegaError can be:
     * - MegaError::API_EINCOMPLETE - If the whole response wasn't sent
     * (it's normal to get this error code sometimes because media players close connections when they have
     * the data that they need)
     *
     * - MegaError::API_EREAD - If the connection with MEGA storage servers failed
     * - MegaError::API_EAGAIN - If the download speed is too slow for streaming
     * - A number > 0 means an HTTP error code returned to the client
     *
     * @param listener Listener to receive information about the HTTP proxy server
     */
    public void httpServerAddListener(MegaTransferListenerInterface listener) {
        megaApi.httpServerAddListener(createDelegateHttpServerListener(listener, false));
    }

    /**
     * Stop the reception of callbacks related to the HTTP proxy server on this listener
     * @param listener Listener that won't continue receiving information
     */
    public void httpServerRemoveListener(MegaTransferListenerInterface listener) {
        ArrayList<DelegateMegaTransferListener> listenersToRemove = new ArrayList<DelegateMegaTransferListener>();

        synchronized (activeHttpServerListeners) {
            Iterator<DelegateMegaTransferListener> it = activeHttpServerListeners.iterator();
            while (it.hasNext()) {
                DelegateMegaTransferListener delegate = it.next();
                if (delegate.getUserListener() == listener) {
                    listenersToRemove.add(delegate);
                    it.remove();
                }
            }
        }

        for (int i=0;i<listenersToRemove.size();i++){
            megaApi.httpServerRemoveListener(listenersToRemove.get(i));
        }
    }

    /**
     * Returns a URL to a node in the local HTTP proxy server
     *
     * The HTTP proxy server must be running before using this function, otherwise
     * it will return NULL.
     *
     * You take the ownership of the returned value
     *
     * @param node Node to generate the local HTTP link
     * @return URL to the node in the local HTTP proxy server, otherwise NULL
     */
    public String httpServerGetLocalLink(MegaNode node) {
        return megaApi.httpServerGetLocalLink(node);
    }

    /**
     * Set the maximum buffer size for the internal buffer
     *
     * The HTTP proxy server has an internal buffer to store the data received from MEGA
     * while it's being sent to clients. When the buffer is full, the connection with
     * the MEGA storage server is closed, when the buffer has few data, the connection
     * with the MEGA storage server is started again.
     *
     * Even with very fast connections, due to the possible latency starting new connections,
     * if this buffer is small the streaming can have problems due to the overhead caused by
     * the excessive number of POST requests.
     *
     * It's recommended to set this buffer at least to 1MB
     *
     * For connections that request less data than the buffer size, the HTTP proxy server
     * will only allocate the required memory to complete the request to minimize the
     * memory usage.
     *
     * The new value will be taken into account since the next request received by
     * the HTTP proxy server, not for ongoing requests. It's possible and effective
     * to call this function even before the server has been started, and the value
     * will be still active even if the server is stopped and started again.
     *
     * @param bufferSize Maximum buffer size (in bytes) or a number <= 0 to use the
     * internal default value
     */
    public void httpServerSetMaxBufferSize(int bufferSize) {
        megaApi.httpServerSetMaxBufferSize(bufferSize);
    }

    /**
     * Get the maximum size of the internal buffer size
     *
     * See MegaApi::httpServerSetMaxBufferSize
     *
     * @return Maximum size of the internal buffer size (in bytes)
     */
    public int httpServerGetMaxBufferSize() {
        return megaApi.httpServerGetMaxBufferSize();
    }

    /**
     * Set the maximum size of packets sent to clients
     *
     * For each connection, the HTTP proxy server only sends one write to the underlying
     * socket at once. This parameter allows to set the size of that write.
     *
     * A small value could cause a lot of writes and would lower the performance.
     *
     * A big value could send too much data to the output buffer of the socket. That could
     * keep the internal buffer full of data that hasn't been sent to the client yet,
     * preventing the retrieval of additional data from the MEGA storage server. In that
     * circumstances, the client could read a lot of data at once and the HTTP server
     * could not have enough time to get more data fast enough.
     *
     * It's recommended to set this value to at least 8192 and no more than the 25% of
     * the maximum buffer size (MegaApi::httpServerSetMaxBufferSize).
     *
     * The new value will be takein into account since the next request received by
     * the HTTP proxy server, not for ongoing requests. It's possible and effective
     * to call this function even before the server has been started, and the value
     * will be still active even if the server is stopped and started again.
     *
     * @param outputSize Maximun size of data packets sent to clients (in bytes) or
     * a number <= 0 to use the internal default value
     */
    public void httpServerSetMaxOutputSize(int outputSize) {
        megaApi.httpServerSetMaxOutputSize(outputSize);
    }

    /**
     * Get the maximum size of the packets sent to clients
     *
     * See MegaApi::httpServerSetMaxOutputSize
     *
     * @return Maximum size of the packets sent to clients (in bytes)
     */
    public int httpServerGetMaxOutputSize() {
        return megaApi.httpServerGetMaxOutputSize();
    }

    /**
     * Get the MIME type associated with the extension
     *
     * You take the ownership of the returned value
     *
     * @param extension File extension (with or without a leading dot)
     * @return MIME type associated with the extension
     */
    public static String getMimeType(String extension) {
        return MegaApi.getMimeType(extension);
    }

    /**
     * Register a token for push notifications
     *
     * This function attach a token to the current session, which is intended to get push notifications
     * on mobile platforms like Android and iOS.
     *
     * The associated request type with this request is MegaRequest::TYPE_REGISTER_PUSH_NOTIFICATION
     * Valid data in the MegaRequest object received on callbacks:
     * - MegaRequest::getText - Returns the token provided.
     * - MegaRequest::getNumber - Returns the device type provided.
     *
     * @param deviceType Integer id for the provider. 1 for Android, 2 for iOS
     * @param token Character array representing the token to be registered.
     * @param listener MegaRequestListenerInterface to track this request
     */
    public void registerPushNotifications(int deviceType, String token, MegaRequestListenerInterface listener) {
        megaApi.registerPushNotifications(deviceType, token, createDelegateRequestListener(listener));
    }

    /**
     * Register a token for push notifications
     *
     * This function attach a token to the current session, which is intended to get push notifications
     * on mobile platforms like Android and iOS.
     *
     * @param deviceType Integer id for the provider. 1 for Android, 2 for iOS
     * @param token Character array representing the token to be registered.
     */
    public void registerPushNotifications(int deviceType, String token) {
        megaApi.registerPushNotifications(deviceType, token);
    }

    /**
     * Get the MEGA Achievements of the account logged in
     *
     * The associated request type with this request is MegaRequest::TYPE_GET_ACHIEVEMENTS
     * Valid data in the MegaRequest object received on callbacks:
     * - MegaRequest::getFlag - Always false
     *
     * Valid data in the MegaRequest object received in onRequestFinish when the error code
     * is MegaError::API_OK:
     * - MegaRequest::getMegaAchievementsDetails - Details of the MEGA Achievements of this account
     *
     * @param listener MegaRequestListenerInterface to track this request
     */
    public void getAccountAchievements(MegaRequestListenerInterface listener) {
        megaApi.getAccountAchievements(createDelegateRequestListener(listener));
    }

    /**
     * Get the MEGA Achievements of the account logged in
     *
     * The associated request type with this request is MegaRequest::TYPE_GET_ACHIEVEMENTS
     * Valid data in the MegaRequest object received on callbacks:
     * - MegaRequest::getFlag - Always false
     *
     * Valid data in the MegaRequest object received in onRequestFinish when the error code
     * is MegaError::API_OK:
     * - MegaRequest::getMegaAchievementsDetails - Details of the MEGA Achievements of this account
     */
    public void getAccountAchievements(){
        megaApi.getAccountAchievements();
    }

    /**
     * Get the list of existing MEGA Achievements
     *
     * Similar to MegaApi::getAccountAchievements, this method returns only the base storage and
     * the details for the different achievement classes, but not awards or rewards related to the
     * account that is logged in.
     * This function can be used to give an indication of what is available for advertising
     * for unregistered users, despite it can be used with a logged in account with no difference.
     *
     * @note: if the IP address is not achievement enabled (it belongs to a country where MEGA
     * Achievements are not enabled), the request will fail with MegaError::API_EACCESS.
     *
     * The associated request type with this request is MegaRequest::TYPE_GET_ACHIEVEMENTS
     * Valid data in the MegaRequest object received on callbacks:
     * - MegaRequest::getFlag - Always true
     *
     * Valid data in the MegaRequest object received in onRequestFinish when the error code
     * is MegaError::API_OK:
     * - MegaRequest::getMegaAchievementsDetails - Details of the list of existing MEGA Achievements
     *
     * @param listener MegaRequestListenerInterface to track this request
     */
    public void getMegaAchievements(MegaRequestListenerInterface listener) {
        megaApi.getMegaAchievements(createDelegateRequestListener(listener));
    }

    /**
     * Get the list of existing MEGA Achievements
     *
     * Similar to MegaApi::getAccountAchievements, this method returns only the base storage and
     * the details for the different achievement classes, but not awards or rewards related to the
     * account that is logged in.
     * This function can be used to give an indication of what is available for advertising
     * for unregistered users, despite it can be used with a logged in account with no difference.
     *
     * @note: if the IP address is not achievement enabled (it belongs to a country where MEGA
     * Achievements are not enabled), the request will fail with MegaError::API_EACCESS.
     *
     * The associated request type with this request is MegaRequest::TYPE_GET_ACHIEVEMENTS
     * Valid data in the MegaRequest object received on callbacks:
     * - MegaRequest::getFlag - Always true
     *
     * Valid data in the MegaRequest object received in onRequestFinish when the error code
     * is MegaError::API_OK:
     * - MegaRequest::getMegaAchievementsDetails - Details of the list of existing MEGA Achievements
     */
    public void getMegaAchievements() {
        megaApi.getMegaAchievements();
    }
    
    /**
     * Set original fingerprint for MegaNode
     *
     * @param node
     * @param fingerprint
     * @param listener
     */
    
    public void setOriginalFingerprint(MegaNode node, String fingerprint, MegaRequestListenerInterface listener){
        megaApi.setOriginalFingerprint(node,fingerprint,createDelegateRequestListener(listener));
    }
    
    /**
     * Get MegaNode list by original fingerprint
     *
     * @param originalfingerprint
     * @param parent
     */
    
    public MegaNodeList getNodesByOriginalFingerprint(String originalfingerprint, MegaNode parent){
        return megaApi.getNodesByOriginalFingerprint(originalfingerprint, parent);
    }
    
    /**
     * @brief Retrieve basic information about a folder link
     *
     * This function retrieves basic information from a folder link, like the number of files / folders
     * and the name of the folder. For folder links containing a lot of files/folders,
     * this function is more efficient than a fetchnodes.
     *
     * Valid data in the MegaRequest object received on all callbacks:
     * - MegaRequest::getLink() - Returns the public link to the folder
     *
     * Valid data in the MegaRequest object received in onRequestFinish when the error code
     * is MegaError::API_OK:
     * - MegaRequest::getMegaFolderInfo() - Returns information about the contents of the folder
     * - MegaRequest::getNodeHandle() - Returns the public handle of the folder
     * - MegaRequest::getParentHandle() - Returns the handle of the owner of the folder
     * - MegaRequest::getText() - Returns the name of the folder.
     * If there's no name, it returns the special status string "CRYPTO_ERROR".
     * If the length of the name is zero, it returns the special status string "BLANK".
     *
     * On the onRequestFinish error, the error code associated to the MegaError can be:
     * - MegaError::API_EARGS  - If the link is not a valid folder link
     * - MegaError::API_EKEY - If the public link does not contain the key or it is invalid
     *
     * @param megaFolderLink Public link to a folder in MEGA
     * @param listener MegaRequestListener to track this request
     */
    public void getPublicLinkInformation(String megaFolderLink, MegaRequestListenerInterface listener) {
        megaApi.getPublicLinkInformation(megaFolderLink, createDelegateRequestListener(listener));
    }

    /**
     * @brief Retrieve basic information about a folder link
     *
     * This function retrieves basic information from a folder link, like the number of files / folders
     * and the name of the folder. For folder links containing a lot of files/folders,
     * this function is more efficient than a fetchnodes.
     *
     * Valid data in the MegaRequest object received on all callbacks:
     * - MegaRequest::getLink() - Returns the public link to the folder
     *
     * Valid data in the MegaRequest object received in onRequestFinish when the error code
     * is MegaError::API_OK:
     * - MegaRequest::getMegaFolderInfo() - Returns information about the contents of the folder
     * - MegaRequest::getNodeHandle() - Returns the public handle of the folder
     * - MegaRequest::getParentHandle() - Returns the handle of the owner of the folder
     * - MegaRequest::getText() - Returns the name of the folder.
     * If there's no name, it returns the special status string "CRYPTO_ERROR".
     * If the length of the name is zero, it returns the special status string "BLANK".
     *
     * On the onRequestFinish error, the error code associated to the MegaError can be:
     * - MegaError::API_EARGS  - If the link is not a valid folder link
     * - MegaError::API_EKEY - If the public link does not contain the key or it is invalid
     *
     * @param megaFolderLink Public link to a folder in MEGA
     */
    public void getPublicLinkInformation(String megaFolderLink) {
        megaApi.getPublicLinkInformation(megaFolderLink);
    }

    /**
     * Requests a list of all Smart Banners available for current user.
     *
     * The response value is stored as a MegaBannerList.
     *
     * The associated request type with this request is MegaRequest::TYPE_GET_BANNERS
     * Valid data in the MegaRequest object received in onRequestFinish when the error code
     * is MegaError::API_OK:
     * - MegaRequest::getMegaBannerList: the list of banners
     *
     * On the onRequestFinish error, the error code associated to the MegaError can be:
     * - MegaError::API_EACCESS - If called with no user being logged in.
     * - MegaError::API_EINTERNAL - If the internally used user attribute exists but can't be decoded.
     * - MegaError::API_ENOENT if there are no banners to return to the user.
     *
     * @param listener MegaRequestListener to track this request
     */
    public void getBanners(MegaRequestListenerInterface listener) {
        megaApi.getBanners(createDelegateRequestListener(listener));
    }

    /**
     * Requests a list of all Smart Banners available for current user.
     *
     * The response value is stored as a MegaBannerList.
     *
     * The associated request type with this request is MegaRequest::TYPE_GET_BANNERS
     * Valid data in the MegaRequest object received in onRequestFinish when the error code
     * is MegaError::API_OK:
     * - MegaRequest::getMegaBannerList: the list of banners
     *
     * On the onRequestFinish error, the error code associated to the MegaError can be:
     * - MegaError::API_EACCESS - If called with no user being logged in.
     * - MegaError::API_EINTERNAL - If the internally used user attribute exists but can't be decoded.
     * - MegaError::API_ENOENT if there are no banners to return to the user.
     */
    public void getBanners() {
        megaApi.getBanners();
    }

    /**
     * No longer show the Smart Banner with the specified id to the current user.
     *
     * @param listener MegaRequestListener to track this request
     */
    public void dismissBanner(int id, MegaRequestListenerInterface listener) {
        megaApi.dismissBanner(id, createDelegateRequestListener(listener));
    }

    /**
     * No longer show the Smart Banner with the specified id to the current user.
     */
    public void dismissBanner(int id) {
        megaApi.dismissBanner(id);
    }
    
    /****************************************************************************************************/
    // INTERNAL METHODS
    /****************************************************************************************************/
    private MegaRequestListener createDelegateRequestListener(MegaRequestListenerInterface listener) {
        DelegateMegaRequestListener delegateListener = new DelegateMegaRequestListener(this, listener, true);
        activeRequestListeners.add(delegateListener);
        return delegateListener;
    }

    private MegaRequestListener createDelegateRequestListener(MegaRequestListenerInterface listener, boolean singleListener) {
        DelegateMegaRequestListener delegateListener = new DelegateMegaRequestListener(this, listener, singleListener);
        activeRequestListeners.add(delegateListener);
        return delegateListener;
    }

    private MegaTransferListener createDelegateTransferListener(MegaTransferListenerInterface listener) {
        DelegateMegaTransferListener delegateListener = new DelegateMegaTransferListener(this, listener, true);
        activeTransferListeners.add(delegateListener);
        return delegateListener;
    }

    private MegaTransferListener createDelegateTransferListener(MegaTransferListenerInterface listener, boolean singleListener) {
        DelegateMegaTransferListener delegateListener = new DelegateMegaTransferListener(this, listener, singleListener);
        activeTransferListeners.add(delegateListener);
        return delegateListener;
    }

    private MegaGlobalListener createDelegateGlobalListener(MegaGlobalListenerInterface listener) {
        DelegateMegaGlobalListener delegateListener = new DelegateMegaGlobalListener(this, listener);
        activeGlobalListeners.add(delegateListener);
        return delegateListener;
    }

    private MegaListener createDelegateMegaListener(MegaListenerInterface listener) {
        DelegateMegaListener delegateListener = new DelegateMegaListener(this, listener);
        activeMegaListeners.add(delegateListener);
        return delegateListener;
    }

    private static MegaLogger createDelegateMegaLogger(MegaLoggerInterface listener){
        DelegateMegaLogger delegateLogger = new DelegateMegaLogger(listener);
        activeMegaLoggers.add(delegateLogger);
        return delegateLogger;
    }

    private MegaTransferListener createDelegateHttpServerListener(MegaTransferListenerInterface listener) {
        DelegateMegaTransferListener delegateListener = new DelegateMegaTransferListener(this, listener, true);
        activeHttpServerListeners.add(delegateListener);
        return delegateListener;
    }

    private MegaTransferListener createDelegateHttpServerListener(MegaTransferListenerInterface listener, boolean singleListener) {
        DelegateMegaTransferListener delegateListener = new DelegateMegaTransferListener(this, listener, singleListener);
        activeHttpServerListeners.add(delegateListener);
        return delegateListener;
    }

    void privateFreeRequestListener(DelegateMegaRequestListener listener) {
        activeRequestListeners.remove(listener);
    }

    void privateFreeTransferListener(DelegateMegaTransferListener listener) {
        activeTransferListeners.remove(listener);
    }

    static public ArrayList<MegaNode> nodeListToArray(MegaNodeList nodeList) {
        if (nodeList == null) {
            return null;
        }

        ArrayList<MegaNode> result = new ArrayList<MegaNode>(nodeList.size());
        for (int i = 0; i < nodeList.size(); i++) {
            result.add(nodeList.get(i).copy());
        }

        return result;
    }

    static ArrayList<MegaShare> shareListToArray(MegaShareList shareList) {
        if (shareList == null) {
            return null;
        }

        ArrayList<MegaShare> result = new ArrayList<MegaShare>(shareList.size());
        for (int i = 0; i < shareList.size(); i++) {
            result.add(shareList.get(i).copy());
        }

        return result;
    }

    static ArrayList<MegaContactRequest> contactRequestListToArray(MegaContactRequestList contactRequestList) {
        if (contactRequestList == null) {
            return null;
        }

        ArrayList<MegaContactRequest> result = new ArrayList<MegaContactRequest>(contactRequestList.size());
        for(int i=0; i<contactRequestList.size(); i++) {
            result.add(contactRequestList.get(i).copy());
        }

        return result;
    }

    static ArrayList<MegaTransfer> transferListToArray(MegaTransferList transferList) {
        if (transferList == null) {
            return null;
        }

        ArrayList<MegaTransfer> result = new ArrayList<MegaTransfer>(transferList.size());
        for (int i = 0; i < transferList.size(); i++) {
            result.add(transferList.get(i).copy());
        }

        return result;
    }

    static ArrayList<MegaUser> userListToArray(MegaUserList userList) {

        if (userList == null) {
            return null;
        }

        ArrayList<MegaUser> result = new ArrayList<MegaUser>(userList.size());
        for (int i = 0; i < userList.size(); i++) {
            result.add(userList.get(i).copy());
        }

        return result;
    }

    static ArrayList<MegaUserAlert> userAlertListToArray(MegaUserAlertList userAlertList){

        if (userAlertList == null){
            return null;
        }

        ArrayList<MegaUserAlert> result = new ArrayList<MegaUserAlert>(userAlertList.size());
        for (int i = 0; i < userAlertList.size(); i++){
            result.add(userAlertList.get(i).copy());
        }

        return result;
    }

    static ArrayList<MegaRecentActionBucket> recentActionsToArray(MegaRecentActionBucketList recentActionList) {
        if (recentActionList == null) {
            return null;
        }

        ArrayList<MegaRecentActionBucket> result = new ArrayList<>(recentActionList.size());
        for (int i = 0; i< recentActionList.size(); i++) {
            result.add(recentActionList.get(i).copy());
        }

        return result;
    }

    /**
     * Returns whether notifications about a chat have to be generated.
     *
     * @param chatid MegaHandle that identifies the chat room.
     * @return true if notification has to be created.
     */
    public boolean isChatNotifiable(long chatid) {
        return megaApi.isChatNotifiable(chatid);
    }

    /**
     * Provide a phone number to get verification code.
     *
     * @param phoneNumber the phone number to receive the txt with verification code.
     * @param listener callback of this request.
     */
    public void sendSMSVerificationCode(String phoneNumber,nz.mega.sdk.MegaRequestListenerInterface listener) {
        megaApi.sendSMSVerificationCode(phoneNumber,createDelegateRequestListener(listener));
    }

    public void sendSMSVerificationCode(String phoneNumber,nz.mega.sdk.MegaRequestListenerInterface listener,boolean reverifying_whitelisted) {
        megaApi.sendSMSVerificationCode(phoneNumber,createDelegateRequestListener(listener),reverifying_whitelisted);
    }

    /**
     * Send the verification code to verifiy phone number.
     *
     * @param verificationCode received 6 digits verification code.
     * @param listener callback of this request.
     */
    public void checkSMSVerificationCode(String verificationCode,nz.mega.sdk.MegaRequestListenerInterface listener) {
        megaApi.checkSMSVerificationCode(verificationCode,createDelegateRequestListener(listener));
    }

    /**
     * Get the verified phone number of the mega account.
     *
     * @return verified phone number.
     */
    public String smsVerifiedPhoneNumber() {
        return megaApi.smsVerifiedPhoneNumber();
    }
    
    /**
     * Requests the contacts that are registered at MEGA (currently verified through SMS)
     *
     * @param contacts The map of contacts to get registered contacts from
     * @param listener MegaRequestListener to track this request
     */
    public void getRegisteredContacts(MegaStringMap contacts, nz.mega.sdk.MegaRequestListenerInterface listener) {
        megaApi.getRegisteredContacts(contacts, createDelegateRequestListener(listener));
    }
    
    /**
     * Requests the currently available country calling codes
     *
     * @param listener MegaRequestListener to track this request
     */
    public void getCountryCallingCodes(nz.mega.sdk.MegaRequestListenerInterface listener) {
        megaApi.getCountryCallingCodes(createDelegateRequestListener(listener));
    }

    /**
     * Get the state to see whether blocked account could do SMS verification
     * 
     * @return the state 
     */
    public int smsAllowedState() {
        return megaApi.smsAllowedState();
    }

    /**
     * @brief Returns the email of the user who made the changes
     *
     * The SDK retains the ownership of the returned value. It will be valid until
     * the MegaRecentActionBucket object is deleted.
     *
     * @return The associated user's email
     */
    public void getUserEmail(long handle, nz.mega.sdk.MegaRequestListenerInterface listener) {
        megaApi.getUserEmail(handle, createDelegateRequestListener(listener));
    }

    /**
     * @brief Cancel a registration process
     *
     * If a signup link has been generated during registration process, call this function
     * to invalidate it. The ephemeral session will not be invalidated, only the signup link.
     *
     * The associated request type with this request is MegaRequest::TYPE_CREATE_ACCOUNT.
     * Valid data in the MegaRequest object received on callbacks:
     * - MegaRequest::getParamType - Returns the value 2
     *
     * @param listener MegaRequestListener to track this request
     */
    public void cancelCreateAccount(MegaRequestListenerInterface listener){
        megaApi.cancelCreateAccount(createDelegateRequestListener(listener));
    }

    /**
     * @brief Registers a backup to display in Backup Centre
     *
     * Apps should register backups, like CameraUploads, in order to be listed in the
     * BackupCentre. The client should send heartbeats to indicate the progress of the
     * backup (see \c MegaApi::sendBackupHeartbeats).
     *
     * Possible types of backups:
     *  BACKUP_TYPE_CAMERA_UPLOADS = 3,
     *  BACKUP_TYPE_MEDIA_UPLOADS = 4,   // Android has a secondary CU
     *
     * Note that the backup name is not registered in the API as part of the data of this
     * backup. It will be stored in a user's attribute after this request finished. For
     * more information, see \c MegaApi::setBackupName and MegaApi::getBackupName.
     *
     * The associated request type with this request is MegaRequest::TYPE_BACKUP_PUT
     * Valid data in the MegaRequest object received on callbacks:
     * - MegaRequest::getParentHandle - Returns the backupId
     * - MegaRequest::getNodeHandle - Returns the target node of the backup
     * - MegaRequest::getName - Returns the backup name of the remote location
     * - MegaRequest::getAccess - Returns the backup state
     * - MegaRequest::getFile - Returns the path of the local folder
     * - MegaRequest::getText - Returns the extraData associated with the request
     * - MegaRequest::getTotalBytes - Returns the backup type
     * - MegaRequest::getNumDetails - Returns the backup substate
     * - MegaRequest::getFlag - Returns true
     * - MegaRequest::getListener - Returns the MegaRequestListener to track this request
     *
     * @param backupType back up type requested for the service
     * @param targetNode MEGA folder to hold the backups
     * @param localFolder Local path of the folder
     * @param backupName Name of the backup
     * @param state state
     * @param subState subState
     * @param extraData A binary array converted into B64 (optional)
     * @param listener MegaRequestListener to track this request
     */
    public void setBackup(int backupType, long targetNode, String localFolder, String backupName,
        int state, int subState, String extraData, MegaRequestListenerInterface listener) {
        megaApi.setBackup(backupType, targetNode, localFolder, backupName, state, subState,
            extraData, createDelegateRequestListener(listener));
    }

    /**
     * @brief Update the information about a registered backup for Backup Centre
     *
     * Possible types of backups:
     *  BACKUP_TYPE_INVALID = -1,
     *  BACKUP_TYPE_CAMERA_UPLOADS = 3,
     *  BACKUP_TYPE_MEDIA_UPLOADS = 4,   // Android has a secondary CU
     *
     *  Params that keep the same value are passed with invalid value to avoid to send to the server
     *    Invalid values:
     *    - type: BACKUP_TYPE_INVALID
     *    - nodeHandle: UNDEF
     *    - localFolder: nullptr
     *    - deviceId: nullptr
     *    - state: -1
     *    - subState: -1
     *    - extraData: nullptr
     *
<<<<<<< HEAD
     * If you want to update the backup name, use \c MegaApi::setBackupName.	 
	 *
=======
     * If you want to update the backup name, use \c MegaApi::setBackupName.
     *
>>>>>>> e27ba13e
     * The associated request type with this request is MegaRequest::TYPE_BACKUP_PUT
     * Valid data in the MegaRequest object received on callbacks:
     * - MegaRequest::getParentHandle - Returns the backupId
     * - MegaRequest::getTotalBytes - Returns the backup type
     * - MegaRequest::getNodeHandle - Returns the target node of the backup
     * - MegaRequest::getFile - Returns the path of the local folder
     * - MegaRequest::getAccess - Returns the backup state
     * - MegaRequest::getNumDetails - Returns the backup substate
     * - MegaRequest::getText - Returns the extraData associated with the request
     * - MegaRequest::getListener - Returns the MegaRequestListener to track this request
     *
     * @param backupId backup id identifying the backup to be updated
     * @param backupType back up type requested for the service
     * @param targetNode MEGA folder to hold the backups
<<<<<<< HEAD
     * @param localFolder Local path of the folder     
=======
     * @param localFolder Local path of the folder
>>>>>>> e27ba13e
     * @param state backup state
     * @param subState backup subState
     * @param extraData A binary array converted into B64 (optional)
     * @param listener MegaRequestListener to track this request
     */
    public void updateBackup(long backupId, int backupType, long targetNode, String localFolder,
        int state, int subState, String extraData,
        MegaRequestListenerInterface listener) {
        megaApi.updateBackup(backupId, backupType, targetNode, localFolder, state,
            subState, extraData, createDelegateRequestListener(listener));
    }

    /**
     * @brief Unregister a backup already registered for the Backup Centre
     *
     * This method allows to remove a backup from the list of backups displayed in the
     * Backup Centre. @see \c MegaApi::setBackup.
     *
     * The associated request type with this request is MegaRequest::TYPE_BACKUP_REMOVE
     * Valid data in the MegaRequest object received on callbacks:
     * - MegaRequest::getParentHandle - Returns the backupId
     * - MegaRequest::getListener - Returns the MegaRequestListener to track this request
     *
     * @param backupId backup id identifying the backup to be removed
     * @param listener MegaRequestListener to track this request
     */
    public void removeBackup(long backupId, MegaRequestListenerInterface listener) {
        megaApi.removeBackup(backupId, createDelegateRequestListener(listener));
    }

    /**
     * @brief Send heartbeat associated with an existing backup
     *
     * The client should call this method regularly for every registered backup, in order to
     * inform about the status of the backup.
     *
     * Progress, last timestamp and last node are not always meaningful (ie. when the Camera
     * Uploads starts a new batch, there isn't a last node, or when the CU up to date and
     * inactive for long time, the progress doesn't make sense). In consequence, these parameters
     * are optional. They will not be sent to API if they take the following values:
     * - lastNode = INVALID_HANDLE
     * - lastTs = -1
     * - progress = -1
     *
     * The associated request type with this request is MegaRequest::TYPE_BACKUP_PUT_HEART_BEAT
     * Valid data in the MegaRequest object received on callbacks:
     * - MegaRequest::getParentHandle - Returns the backupId
     * - MegaRequest::getAccess - Returns the backup state
     * - MegaRequest::getNumDetails - Returns the backup substate
     * - MegaRequest::getParamType - Returns the number of pending upload transfers
     * - MegaRequest::getTransferTag - Returns the number of pending download transfers
     * - MegaRequest::getNumber - Returns the last action timestamp
     * - MegaRequest::getNodeHandle - Returns the last node handle to be synced
     *
     * @param backupId backup id identifying the backup
     * @param state backup state
     * @param progress backup progress
     * @param ups Number of pending upload transfers
     * @param downs Number of pending download transfers
     * @param ts Last action timestamp
     * @param lastNode Last node handle to be synced
     * @param listener MegaRequestListener to track this request
     */
    public void sendBackupHeartbeat(long backupId, int status, int progress, int ups, int downs,
            long ts, long lastNode, MegaRequestListenerInterface listener) {
        megaApi.sendBackupHeartbeat(backupId, status, progress, ups, downs, ts, lastNode,
                createDelegateRequestListener(listener));
    }
}<|MERGE_RESOLUTION|>--- conflicted
+++ resolved
@@ -10821,13 +10821,8 @@
      *    - subState: -1
      *    - extraData: nullptr
      *
-<<<<<<< HEAD
-     * If you want to update the backup name, use \c MegaApi::setBackupName.	 
-	 *
-=======
      * If you want to update the backup name, use \c MegaApi::setBackupName.
      *
->>>>>>> e27ba13e
      * The associated request type with this request is MegaRequest::TYPE_BACKUP_PUT
      * Valid data in the MegaRequest object received on callbacks:
      * - MegaRequest::getParentHandle - Returns the backupId
@@ -10842,11 +10837,7 @@
      * @param backupId backup id identifying the backup to be updated
      * @param backupType back up type requested for the service
      * @param targetNode MEGA folder to hold the backups
-<<<<<<< HEAD
-     * @param localFolder Local path of the folder     
-=======
      * @param localFolder Local path of the folder
->>>>>>> e27ba13e
      * @param state backup state
      * @param subState backup subState
      * @param extraData A binary array converted into B64 (optional)
