--- conflicted
+++ resolved
@@ -9639,8 +9639,6 @@
     public void cancelCreateAccount(MegaRequestListenerInterface listener){
         megaApi.cancelCreateAccount(createDelegateRequestListener(listener));
     }
-<<<<<<< HEAD
-=======
 
     /**
      * Gets the translated string of an error received in a request.
@@ -9750,5 +9748,4 @@
                 return app.getString(R.string.payment_egeneric_api_error_unknown);
         }
     }
->>>>>>> baeea6e0
 }