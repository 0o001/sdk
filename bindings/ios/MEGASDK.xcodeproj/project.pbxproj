// !$*UTF8*$!
{
	archiveVersion = 1;
	classes = {
	};
	objectVersion = 46;
	objects = {

/* Begin PBXBuildFile section */
		4148209A1C561CB500552E76 /* mega_http_parser.cpp in Sources */ = {isa = PBXBuildFile; fileRef = 414820991C561CB500552E76 /* mega_http_parser.cpp */; };
		418412731BA1A06600D94E72 /* MEGADataInputStream.mm in Sources */ = {isa = PBXBuildFile; fileRef = 418412721BA1A06600D94E72 /* MEGADataInputStream.mm */; };
		41A990731A5D305700B2094A /* mega_utf8proc.cpp in Sources */ = {isa = PBXBuildFile; fileRef = 41A990721A5D305700B2094A /* mega_utf8proc.cpp */; };
		41AB68F21A094194003FE608 /* GfxProcCG.mm in Sources */ = {isa = PBXBuildFile; fileRef = 41AB68F11A094194003FE608 /* GfxProcCG.mm */; };
		41AD7A7E1A1E10F900D66856 /* DelegateMEGALoggerListener.mm in Sources */ = {isa = PBXBuildFile; fileRef = 41AD7A7C1A1E10F900D66856 /* DelegateMEGALoggerListener.mm */; };
		41B2AED91A0A859C006C40FB /* DelegateMEGAGlobalListener.mm in Sources */ = {isa = PBXBuildFile; fileRef = 41B2AED21A0A859C006C40FB /* DelegateMEGAGlobalListener.mm */; };
		41B2AEDA1A0A859C006C40FB /* DelegateMEGAListener.mm in Sources */ = {isa = PBXBuildFile; fileRef = 41B2AED41A0A859C006C40FB /* DelegateMEGAListener.mm */; };
		41B2AEDB1A0A859C006C40FB /* DelegateMEGARequestListener.mm in Sources */ = {isa = PBXBuildFile; fileRef = 41B2AED61A0A859C006C40FB /* DelegateMEGARequestListener.mm */; };
		41B2AEDC1A0A859C006C40FB /* DelegateMEGATransferListener.mm in Sources */ = {isa = PBXBuildFile; fileRef = 41B2AED81A0A859C006C40FB /* DelegateMEGATransferListener.mm */; };
		41B538CC1A0284CB00EABDC9 /* MEGAPricing.mm in Sources */ = {isa = PBXBuildFile; fileRef = 41B538CB1A0284CB00EABDC9 /* MEGAPricing.mm */; };
		41D143DA1B5FC053000CA86F /* pendingcontactrequest.cpp in Sources */ = {isa = PBXBuildFile; fileRef = 41D143D91B5FC053000CA86F /* pendingcontactrequest.cpp */; };
		41D98D011BD54B5200764370 /* MEGAContactRequest.mm in Sources */ = {isa = PBXBuildFile; fileRef = 41D98D001BD54B5200764370 /* MEGAContactRequest.mm */; };
		41D98D071BD562AD00764370 /* MEGAContactRequestList.mm in Sources */ = {isa = PBXBuildFile; fileRef = 41D98D061BD562AD00764370 /* MEGAContactRequestList.mm */; };
		5B1D7CE221F1E07200B0215E /* MEGARecentActionBucket.mm in Sources */ = {isa = PBXBuildFile; fileRef = 5B1D7CE121F1E07200B0215E /* MEGARecentActionBucket.mm */; };
		5B23B77C2164FC7C00600733 /* MEGAUserAlert.mm in Sources */ = {isa = PBXBuildFile; fileRef = 5B23B77A2164FC7C00600733 /* MEGAUserAlert.mm */; };
		5B23B77D2164FC7C00600733 /* MEGAUserAlertList.mm in Sources */ = {isa = PBXBuildFile; fileRef = 5B23B77B2164FC7C00600733 /* MEGAUserAlertList.mm */; };
		5B72A14D20D3B3FB007FE4FD /* mega_ccronexpr.cpp in Sources */ = {isa = PBXBuildFile; fileRef = 5B72A14C20D3B3FB007FE4FD /* mega_ccronexpr.cpp */; };
		5D830393256232A00082CA18 /* MEGABannerList.mm in Sources */ = {isa = PBXBuildFile; fileRef = 5D830392256232A00082CA18 /* MEGABannerList.mm */; };
		5D830397256240320082CA18 /* MEGABanner.mm in Sources */ = {isa = PBXBuildFile; fileRef = 5D830396256240320082CA18 /* MEGABanner.mm */; };
		7765A76720528445004C2FEB /* mega_evt_tls.cpp in Sources */ = {isa = PBXBuildFile; fileRef = 7765A76620528445004C2FEB /* mega_evt_tls.cpp */; };
		940BEFB719ED92C2007E7FA2 /* attrmap.cpp in Sources */ = {isa = PBXBuildFile; fileRef = 940BEF9819ED92C2007E7FA2 /* attrmap.cpp */; };
		940BEFB819ED92C2007E7FA2 /* backofftimer.cpp in Sources */ = {isa = PBXBuildFile; fileRef = 940BEF9919ED92C2007E7FA2 /* backofftimer.cpp */; };
		940BEFB919ED92C2007E7FA2 /* base64.cpp in Sources */ = {isa = PBXBuildFile; fileRef = 940BEF9A19ED92C2007E7FA2 /* base64.cpp */; };
		940BEFBA19ED92C2007E7FA2 /* command.cpp in Sources */ = {isa = PBXBuildFile; fileRef = 940BEF9B19ED92C2007E7FA2 /* command.cpp */; };
		940BEFBB19ED92C2007E7FA2 /* commands.cpp in Sources */ = {isa = PBXBuildFile; fileRef = 940BEF9C19ED92C2007E7FA2 /* commands.cpp */; };
		940BEFBC19ED92C2007E7FA2 /* db.cpp in Sources */ = {isa = PBXBuildFile; fileRef = 940BEF9D19ED92C2007E7FA2 /* db.cpp */; };
		940BEFBD19ED92C2007E7FA2 /* file.cpp in Sources */ = {isa = PBXBuildFile; fileRef = 940BEF9E19ED92C2007E7FA2 /* file.cpp */; };
		940BEFBE19ED92C2007E7FA2 /* fileattributefetch.cpp in Sources */ = {isa = PBXBuildFile; fileRef = 940BEF9F19ED92C2007E7FA2 /* fileattributefetch.cpp */; };
		940BEFBF19ED92C2007E7FA2 /* filefingerprint.cpp in Sources */ = {isa = PBXBuildFile; fileRef = 940BEFA019ED92C2007E7FA2 /* filefingerprint.cpp */; };
		940BEFC019ED92C2007E7FA2 /* filesystem.cpp in Sources */ = {isa = PBXBuildFile; fileRef = 940BEFA119ED92C2007E7FA2 /* filesystem.cpp */; };
		940BEFC119ED92C2007E7FA2 /* gfx.cpp in Sources */ = {isa = PBXBuildFile; fileRef = 940BEFA219ED92C2007E7FA2 /* gfx.cpp */; };
		940BEFC219ED92C2007E7FA2 /* http.cpp in Sources */ = {isa = PBXBuildFile; fileRef = 940BEFA319ED92C2007E7FA2 /* http.cpp */; };
		940BEFC319ED92C2007E7FA2 /* json.cpp in Sources */ = {isa = PBXBuildFile; fileRef = 940BEFA419ED92C2007E7FA2 /* json.cpp */; };
		940BEFC419ED92C2007E7FA2 /* logging.cpp in Sources */ = {isa = PBXBuildFile; fileRef = 940BEFA519ED92C2007E7FA2 /* logging.cpp */; };
		940BEFC519ED92C2007E7FA2 /* megaapi_impl.cpp in Sources */ = {isa = PBXBuildFile; fileRef = 940BEFA619ED92C2007E7FA2 /* megaapi_impl.cpp */; };
		940BEFC619ED92C2007E7FA2 /* megaapi.cpp in Sources */ = {isa = PBXBuildFile; fileRef = 940BEFA719ED92C2007E7FA2 /* megaapi.cpp */; };
		940BEFC719ED92C2007E7FA2 /* megaclient.cpp in Sources */ = {isa = PBXBuildFile; fileRef = 940BEFA819ED92C2007E7FA2 /* megaclient.cpp */; };
		940BEFC819ED92C2007E7FA2 /* node.cpp in Sources */ = {isa = PBXBuildFile; fileRef = 940BEFA919ED92C2007E7FA2 /* node.cpp */; };
		940BEFC919ED92C2007E7FA2 /* proxy.cpp in Sources */ = {isa = PBXBuildFile; fileRef = 940BEFAA19ED92C2007E7FA2 /* proxy.cpp */; };
		940BEFCA19ED92C2007E7FA2 /* pubkeyaction.cpp in Sources */ = {isa = PBXBuildFile; fileRef = 940BEFAB19ED92C2007E7FA2 /* pubkeyaction.cpp */; };
		940BEFCB19ED92C2007E7FA2 /* request.cpp in Sources */ = {isa = PBXBuildFile; fileRef = 940BEFAC19ED92C2007E7FA2 /* request.cpp */; };
		940BEFCC19ED92C2007E7FA2 /* serialize64.cpp in Sources */ = {isa = PBXBuildFile; fileRef = 940BEFAD19ED92C2007E7FA2 /* serialize64.cpp */; };
		940BEFCD19ED92C2007E7FA2 /* share.cpp in Sources */ = {isa = PBXBuildFile; fileRef = 940BEFAE19ED92C2007E7FA2 /* share.cpp */; };
		940BEFCE19ED92C2007E7FA2 /* sharenodekeys.cpp in Sources */ = {isa = PBXBuildFile; fileRef = 940BEFAF19ED92C2007E7FA2 /* sharenodekeys.cpp */; };
		940BEFCF19ED92C2007E7FA2 /* sync.cpp in Sources */ = {isa = PBXBuildFile; fileRef = 940BEFB019ED92C2007E7FA2 /* sync.cpp */; };
		940BEFD019ED92C2007E7FA2 /* transfer.cpp in Sources */ = {isa = PBXBuildFile; fileRef = 940BEFB119ED92C2007E7FA2 /* transfer.cpp */; };
		940BEFD119ED92C2007E7FA2 /* transferslot.cpp in Sources */ = {isa = PBXBuildFile; fileRef = 940BEFB219ED92C2007E7FA2 /* transferslot.cpp */; };
		940BEFD219ED92C2007E7FA2 /* treeproc.cpp in Sources */ = {isa = PBXBuildFile; fileRef = 940BEFB319ED92C2007E7FA2 /* treeproc.cpp */; };
		940BEFD319ED92C2007E7FA2 /* user.cpp in Sources */ = {isa = PBXBuildFile; fileRef = 940BEFB419ED92C2007E7FA2 /* user.cpp */; };
		940BEFD419ED92C2007E7FA2 /* utils.cpp in Sources */ = {isa = PBXBuildFile; fileRef = 940BEFB519ED92C2007E7FA2 /* utils.cpp */; };
		940BEFD519ED92C2007E7FA2 /* waiterbase.cpp in Sources */ = {isa = PBXBuildFile; fileRef = 940BEFB619ED92C2007E7FA2 /* waiterbase.cpp */; };
		940BEFEA19ED9351007E7FA2 /* cryptopp.cpp in Sources */ = {isa = PBXBuildFile; fileRef = 940BEFD719ED9351007E7FA2 /* cryptopp.cpp */; };
		940BEFEB19ED9351007E7FA2 /* sodium.cpp in Sources */ = {isa = PBXBuildFile; fileRef = 940BEFD819ED9351007E7FA2 /* sodium.cpp */; };
		940BEFED19ED9351007E7FA2 /* sqlite.cpp in Sources */ = {isa = PBXBuildFile; fileRef = 940BEFDB19ED9351007E7FA2 /* sqlite.cpp */; };
		940BEFEE19ED9351007E7FA2 /* external.cpp in Sources */ = {isa = PBXBuildFile; fileRef = 940BEFDD19ED9351007E7FA2 /* external.cpp */; };
		940BEFF119ED9351007E7FA2 /* console.cpp in Sources */ = {isa = PBXBuildFile; fileRef = 940BEFE119ED9351007E7FA2 /* console.cpp */; };
		940BEFF219ED9351007E7FA2 /* consolewaiter.cpp in Sources */ = {isa = PBXBuildFile; fileRef = 940BEFE219ED9351007E7FA2 /* consolewaiter.cpp */; };
		940BEFF319ED9351007E7FA2 /* fs.cpp in Sources */ = {isa = PBXBuildFile; fileRef = 940BEFE319ED9351007E7FA2 /* fs.cpp */; };
		940BEFF419ED9351007E7FA2 /* net.cpp in Sources */ = {isa = PBXBuildFile; fileRef = 940BEFE419ED9351007E7FA2 /* net.cpp */; };
		940BEFF519ED9351007E7FA2 /* waiter.cpp in Sources */ = {isa = PBXBuildFile; fileRef = 940BEFE519ED9351007E7FA2 /* waiter.cpp */; };
		940BEFF719ED9351007E7FA2 /* posixthread.cpp in Sources */ = {isa = PBXBuildFile; fileRef = 940BEFE819ED9351007E7FA2 /* posixthread.cpp */; };
		940BF00E19ED97B9007E7FA2 /* MEGAAccountDetails.mm in Sources */ = {isa = PBXBuildFile; fileRef = 940BEFFE19ED97B9007E7FA2 /* MEGAAccountDetails.mm */; };
		940BF00F19ED97B9007E7FA2 /* MEGASdk.mm in Sources */ = {isa = PBXBuildFile; fileRef = 940BEFFF19ED97B9007E7FA2 /* MEGASdk.mm */; };
		940BF01019ED97B9007E7FA2 /* MEGAError.mm in Sources */ = {isa = PBXBuildFile; fileRef = 940BF00019ED97B9007E7FA2 /* MEGAError.mm */; };
		940BF01119ED97B9007E7FA2 /* MEGANode.mm in Sources */ = {isa = PBXBuildFile; fileRef = 940BF00119ED97B9007E7FA2 /* MEGANode.mm */; };
		940BF01219ED97B9007E7FA2 /* MEGANodeList.mm in Sources */ = {isa = PBXBuildFile; fileRef = 940BF00219ED97B9007E7FA2 /* MEGANodeList.mm */; };
		940BF01319ED97B9007E7FA2 /* MEGARequest.mm in Sources */ = {isa = PBXBuildFile; fileRef = 940BF00319ED97B9007E7FA2 /* MEGARequest.mm */; };
		940BF01419ED97B9007E7FA2 /* MEGAShare.mm in Sources */ = {isa = PBXBuildFile; fileRef = 940BF00419ED97B9007E7FA2 /* MEGAShare.mm */; };
		940BF01519ED97B9007E7FA2 /* MEGAShareList.mm in Sources */ = {isa = PBXBuildFile; fileRef = 940BF00519ED97B9007E7FA2 /* MEGAShareList.mm */; };
		940BF01619ED97B9007E7FA2 /* MEGATransfer.mm in Sources */ = {isa = PBXBuildFile; fileRef = 940BF00619ED97B9007E7FA2 /* MEGATransfer.mm */; };
		940BF01719ED97B9007E7FA2 /* MEGATransferList.mm in Sources */ = {isa = PBXBuildFile; fileRef = 940BF00719ED97B9007E7FA2 /* MEGATransferList.mm */; };
		940BF01819ED97B9007E7FA2 /* MEGAUser.mm in Sources */ = {isa = PBXBuildFile; fileRef = 940BF00819ED97B9007E7FA2 /* MEGAUser.mm */; };
		940BF01919ED97B9007E7FA2 /* MEGAUserList.mm in Sources */ = {isa = PBXBuildFile; fileRef = 940BF00919ED97B9007E7FA2 /* MEGAUserList.mm */; };
		A81790101EFACE6400110E91 /* MEGAHandleList.mm in Sources */ = {isa = PBXBuildFile; fileRef = A817900F1EFACE6400110E91 /* MEGAHandleList.mm */; };
		A81790151EFADDDE00110E91 /* MEGAEvent.mm in Sources */ = {isa = PBXBuildFile; fileRef = A81790141EFADDDE00110E91 /* MEGAEvent.mm */; };
		A820A30A2155111C00C8B6A5 /* MEGATimeZoneDetails.mm in Sources */ = {isa = PBXBuildFile; fileRef = A820A3092155111C00C8B6A5 /* MEGATimeZoneDetails.mm */; };
		A827F4DD204D3D14006A1962 /* MEGAFolderInfo.mm in Sources */ = {isa = PBXBuildFile; fileRef = A827F4DC204D3D14006A1962 /* MEGAFolderInfo.mm */; };
		A8464B201F25F53A00102C75 /* MEGAChildrenLists.mm in Sources */ = {isa = PBXBuildFile; fileRef = A8464B1F1F25F53A00102C75 /* MEGAChildrenLists.mm */; };
		A873E86626E23AF000CBB174 /* MEGACurrency.mm in Sources */ = {isa = PBXBuildFile; fileRef = A873E86526E23AF000CBB174 /* MEGACurrency.mm */; };
		A87843F5215D078700E809EB /* useralerts.cpp in Sources */ = {isa = PBXBuildFile; fileRef = A87843F4215D078700E809EB /* useralerts.cpp */; };
		A87D979F1F4ACF5100A98C0E /* MEGAAchievementsDetails.mm in Sources */ = {isa = PBXBuildFile; fileRef = A87D979E1F4ACF5100A98C0E /* MEGAAchievementsDetails.mm */; };
		A87D97A21F4AD49B00A98C0E /* MEGAStringList.mm in Sources */ = {isa = PBXBuildFile; fileRef = A87D97A11F4AD49B00A98C0E /* MEGAStringList.mm */; };
		A8827A5C1F178A0D0097B5DE /* DelegateMEGATreeProcessorListener.mm in Sources */ = {isa = PBXBuildFile; fileRef = A8827A5B1F178A0D0097B5DE /* DelegateMEGATreeProcessorListener.mm */; };
		A88722DC1FFE6A8B00E3F443 /* mediafileattribute.cpp in Sources */ = {isa = PBXBuildFile; fileRef = A88722DB1FFE6A8A00E3F443 /* mediafileattribute.cpp */; };
		A8A86BD51F559EDA00C214DA /* mega_zxcvbn.cpp in Sources */ = {isa = PBXBuildFile; fileRef = A8A86BD41F559EDA00C214DA /* mega_zxcvbn.cpp */; };
		A8C45FD7237AB61A00342F36 /* testhooks.cpp in Sources */ = {isa = PBXBuildFile; fileRef = A8C45FD6237AB61A00342F36 /* testhooks.cpp */; };
		A8FD7334230ABA400070A5E8 /* MEGACancelToken.mm in Sources */ = {isa = PBXBuildFile; fileRef = A8FD7333230ABA400070A5E8 /* MEGACancelToken.mm */; };
		A8FD7B641E93B40E0031FC50 /* osxutils.mm in Sources */ = {isa = PBXBuildFile; fileRef = A8FD7B631E93B40E0031FC50 /* osxutils.mm */; };
		B6657E9C225C2B6200EF8D91 /* raid.cpp in Sources */ = {isa = PBXBuildFile; fileRef = B6657E9B225C2B6200EF8D91 /* raid.cpp */; };
		B698890D2198CCE300D0EE89 /* MEGAFileInputStream.mm in Sources */ = {isa = PBXBuildFile; fileRef = B698890B2198CCE300D0EE89 /* MEGAFileInputStream.mm */; };
		B6A6CB662170125A009032C9 /* MEGABackgroundMediaUpload.mm in Sources */ = {isa = PBXBuildFile; fileRef = B6A6CB652170125A009032C9 /* MEGABackgroundMediaUpload.mm */; };
		B6DBB54925BE9A89005F46A5 /* ListenerDispatch.mm in Sources */ = {isa = PBXBuildFile; fileRef = B6DBB54825BE9A76005F46A5 /* ListenerDispatch.mm */; };
		BF9CF0D12541737500A3EBBB /* heartbeats.cpp in Sources */ = {isa = PBXBuildFile; fileRef = BF9CF0D02541737500A3EBBB /* heartbeats.cpp */; };
		BFD7F5172341B3A60039A6EE /* MEGAPushNotificationSettings.mm in Sources */ = {isa = PBXBuildFile; fileRef = BFD7F5162341B3A60039A6EE /* MEGAPushNotificationSettings.mm */; };
/* End PBXBuildFile section */

/* Begin PBXCopyFilesBuildPhase section */
		9472044119ED916F00F6805F /* CopyFiles */ = {
			isa = PBXCopyFilesBuildPhase;
			buildActionMask = 2147483647;
			dstPath = "include/$(PRODUCT_NAME)";
			dstSubfolderSpec = 16;
			files = (
			);
			runOnlyForDeploymentPostprocessing = 0;
		};
/* End PBXCopyFilesBuildPhase section */

/* Begin PBXFileReference section */
		414820951C523B2D00552E76 /* mega_http_parser.h */ = {isa = PBXFileReference; fileEncoding = 4; lastKnownFileType = sourcecode.c.h; path = mega_http_parser.h; sourceTree = "<group>"; };
		414820961C523B2D00552E76 /* pendingcontactrequest.h */ = {isa = PBXFileReference; fileEncoding = 4; lastKnownFileType = sourcecode.c.h; path = pendingcontactrequest.h; sourceTree = "<group>"; };
		414820991C561CB500552E76 /* mega_http_parser.cpp */ = {isa = PBXFileReference; fileEncoding = 4; lastKnownFileType = sourcecode.cpp.cpp; name = mega_http_parser.cpp; path = ../../src/mega_http_parser.cpp; sourceTree = "<group>"; };
		418412711BA1A06600D94E72 /* MEGADataInputStream.h */ = {isa = PBXFileReference; fileEncoding = 4; lastKnownFileType = sourcecode.c.h; path = MEGADataInputStream.h; sourceTree = "<group>"; };
		418412721BA1A06600D94E72 /* MEGADataInputStream.mm */ = {isa = PBXFileReference; fileEncoding = 4; lastKnownFileType = sourcecode.cpp.objcpp; path = MEGADataInputStream.mm; sourceTree = "<group>"; };
		41A990721A5D305700B2094A /* mega_utf8proc.cpp */ = {isa = PBXFileReference; fileEncoding = 4; lastKnownFileType = sourcecode.cpp.cpp; name = mega_utf8proc.cpp; path = ../../src/mega_utf8proc.cpp; sourceTree = "<group>"; };
		41AA739B1A56B246008601DD /* MEGAAccountDetails+init.h */ = {isa = PBXFileReference; fileEncoding = 4; lastKnownFileType = sourcecode.c.h; path = "MEGAAccountDetails+init.h"; sourceTree = "<group>"; };
		41AB68ED1A093C3D003FE608 /* MEGASdk+init.h */ = {isa = PBXFileReference; fileEncoding = 4; lastKnownFileType = sourcecode.c.h; path = "MEGASdk+init.h"; sourceTree = "<group>"; };
		41AB68F11A094194003FE608 /* GfxProcCG.mm */ = {isa = PBXFileReference; fileEncoding = 4; lastKnownFileType = sourcecode.cpp.objcpp; path = GfxProcCG.mm; sourceTree = "<group>"; };
		41AD7A7B1A1E0F1B00D66856 /* MEGALoggerDelegate.h */ = {isa = PBXFileReference; fileEncoding = 4; lastKnownFileType = sourcecode.c.h; path = MEGALoggerDelegate.h; sourceTree = "<group>"; };
		41AD7A7C1A1E10F900D66856 /* DelegateMEGALoggerListener.mm */ = {isa = PBXFileReference; fileEncoding = 4; lastKnownFileType = sourcecode.cpp.objcpp; path = DelegateMEGALoggerListener.mm; sourceTree = "<group>"; };
		41AD7A7D1A1E10F900D66856 /* DelegateMEGALoggerListener.h */ = {isa = PBXFileReference; fileEncoding = 4; lastKnownFileType = sourcecode.c.h; path = DelegateMEGALoggerListener.h; sourceTree = "<group>"; };
		41B0CE781A038EB9008D6044 /* MEGAPricing+init.h */ = {isa = PBXFileReference; fileEncoding = 4; lastKnownFileType = sourcecode.c.h; path = "MEGAPricing+init.h"; sourceTree = "<group>"; };
		41B2AED11A0A859C006C40FB /* DelegateMEGAGlobalListener.h */ = {isa = PBXFileReference; fileEncoding = 4; lastKnownFileType = sourcecode.c.h; lineEnding = 0; path = DelegateMEGAGlobalListener.h; sourceTree = "<group>"; xcLanguageSpecificationIdentifier = xcode.lang.objcpp; };
		41B2AED21A0A859C006C40FB /* DelegateMEGAGlobalListener.mm */ = {isa = PBXFileReference; fileEncoding = 4; lastKnownFileType = sourcecode.cpp.objcpp; lineEnding = 0; path = DelegateMEGAGlobalListener.mm; sourceTree = "<group>"; xcLanguageSpecificationIdentifier = xcode.lang.objcpp; };
		41B2AED31A0A859C006C40FB /* DelegateMEGAListener.h */ = {isa = PBXFileReference; fileEncoding = 4; lastKnownFileType = sourcecode.c.h; lineEnding = 0; path = DelegateMEGAListener.h; sourceTree = "<group>"; xcLanguageSpecificationIdentifier = xcode.lang.objcpp; };
		41B2AED41A0A859C006C40FB /* DelegateMEGAListener.mm */ = {isa = PBXFileReference; fileEncoding = 4; lastKnownFileType = sourcecode.cpp.objcpp; lineEnding = 0; path = DelegateMEGAListener.mm; sourceTree = "<group>"; xcLanguageSpecificationIdentifier = xcode.lang.objcpp; };
		41B2AED51A0A859C006C40FB /* DelegateMEGARequestListener.h */ = {isa = PBXFileReference; fileEncoding = 4; lastKnownFileType = sourcecode.c.h; lineEnding = 0; path = DelegateMEGARequestListener.h; sourceTree = "<group>"; xcLanguageSpecificationIdentifier = xcode.lang.objcpp; };
		41B2AED61A0A859C006C40FB /* DelegateMEGARequestListener.mm */ = {isa = PBXFileReference; fileEncoding = 4; lastKnownFileType = sourcecode.cpp.objcpp; lineEnding = 0; path = DelegateMEGARequestListener.mm; sourceTree = "<group>"; xcLanguageSpecificationIdentifier = xcode.lang.objcpp; };
		41B2AED71A0A859C006C40FB /* DelegateMEGATransferListener.h */ = {isa = PBXFileReference; fileEncoding = 4; lastKnownFileType = sourcecode.c.h; lineEnding = 0; path = DelegateMEGATransferListener.h; sourceTree = "<group>"; xcLanguageSpecificationIdentifier = xcode.lang.objcpp; };
		41B2AED81A0A859C006C40FB /* DelegateMEGATransferListener.mm */ = {isa = PBXFileReference; fileEncoding = 4; lastKnownFileType = sourcecode.cpp.objcpp; lineEnding = 0; path = DelegateMEGATransferListener.mm; sourceTree = "<group>"; xcLanguageSpecificationIdentifier = xcode.lang.objcpp; };
		41B538CA1A0284CB00EABDC9 /* MEGAPricing.h */ = {isa = PBXFileReference; fileEncoding = 4; lastKnownFileType = sourcecode.c.h; lineEnding = 0; path = MEGAPricing.h; sourceTree = "<group>"; xcLanguageSpecificationIdentifier = xcode.lang.objcpp; };
		41B538CB1A0284CB00EABDC9 /* MEGAPricing.mm */ = {isa = PBXFileReference; fileEncoding = 4; lastKnownFileType = sourcecode.cpp.objcpp; lineEnding = 0; path = MEGAPricing.mm; sourceTree = "<group>"; xcLanguageSpecificationIdentifier = xcode.lang.objcpp; };
		41D143D91B5FC053000CA86F /* pendingcontactrequest.cpp */ = {isa = PBXFileReference; fileEncoding = 4; lastKnownFileType = sourcecode.cpp.cpp; name = pendingcontactrequest.cpp; path = ../../src/pendingcontactrequest.cpp; sourceTree = "<group>"; };
		41D98CFF1BD54B5200764370 /* MEGAContactRequest.h */ = {isa = PBXFileReference; fileEncoding = 4; lastKnownFileType = sourcecode.c.h; path = MEGAContactRequest.h; sourceTree = "<group>"; };
		41D98D001BD54B5200764370 /* MEGAContactRequest.mm */ = {isa = PBXFileReference; fileEncoding = 4; lastKnownFileType = sourcecode.cpp.objcpp; path = MEGAContactRequest.mm; sourceTree = "<group>"; };
		41D98D021BD5504700764370 /* MEGAContactRequest+init.h */ = {isa = PBXFileReference; fileEncoding = 4; lastKnownFileType = sourcecode.c.h; path = "MEGAContactRequest+init.h"; sourceTree = "<group>"; };
		41D98D051BD562AD00764370 /* MEGAContactRequestList.h */ = {isa = PBXFileReference; fileEncoding = 4; lastKnownFileType = sourcecode.c.h; path = MEGAContactRequestList.h; sourceTree = "<group>"; };
		41D98D061BD562AD00764370 /* MEGAContactRequestList.mm */ = {isa = PBXFileReference; fileEncoding = 4; lastKnownFileType = sourcecode.cpp.objcpp; path = MEGAContactRequestList.mm; sourceTree = "<group>"; };
		41D98D081BD5679C00764370 /* MEGAContactRequestList+init.h */ = {isa = PBXFileReference; fileEncoding = 4; lastKnownFileType = sourcecode.c.h; path = "MEGAContactRequestList+init.h"; sourceTree = "<group>"; };
		41F01E301C087D4C001E18E6 /* GfxProcCG.h */ = {isa = PBXFileReference; fileEncoding = 4; lastKnownFileType = sourcecode.c.h; path = GfxProcCG.h; sourceTree = "<group>"; };
		5B0670CD21F5BABD00AD9F99 /* MEGARecentActionBucket+init.h */ = {isa = PBXFileReference; fileEncoding = 4; lastKnownFileType = sourcecode.c.h; path = "MEGARecentActionBucket+init.h"; sourceTree = "<group>"; };
		5B1D7CDD21F1E01E00B0215E /* MEGARecentActionBucket.h */ = {isa = PBXFileReference; lastKnownFileType = sourcecode.c.h; path = MEGARecentActionBucket.h; sourceTree = "<group>"; };
		5B1D7CE121F1E07200B0215E /* MEGARecentActionBucket.mm */ = {isa = PBXFileReference; lastKnownFileType = sourcecode.cpp.objcpp; path = MEGARecentActionBucket.mm; sourceTree = "<group>"; };
		5B23B7782164FC7C00600733 /* MEGAUserAlert.h */ = {isa = PBXFileReference; fileEncoding = 4; lastKnownFileType = sourcecode.c.h; path = MEGAUserAlert.h; sourceTree = "<group>"; };
		5B23B7792164FC7C00600733 /* MEGAUserAlertList.h */ = {isa = PBXFileReference; fileEncoding = 4; lastKnownFileType = sourcecode.c.h; path = MEGAUserAlertList.h; sourceTree = "<group>"; };
		5B23B77A2164FC7C00600733 /* MEGAUserAlert.mm */ = {isa = PBXFileReference; fileEncoding = 4; lastKnownFileType = sourcecode.cpp.objcpp; path = MEGAUserAlert.mm; sourceTree = "<group>"; };
		5B23B77B2164FC7C00600733 /* MEGAUserAlertList.mm */ = {isa = PBXFileReference; fileEncoding = 4; lastKnownFileType = sourcecode.cpp.objcpp; path = MEGAUserAlertList.mm; sourceTree = "<group>"; };
		5B23B77E2164FCE500600733 /* MEGAUserAlertList+init.h */ = {isa = PBXFileReference; fileEncoding = 4; lastKnownFileType = sourcecode.c.h; path = "MEGAUserAlertList+init.h"; sourceTree = "<group>"; };
		5B23B77F2164FCE500600733 /* MEGAUserAlert+init.h */ = {isa = PBXFileReference; fileEncoding = 4; lastKnownFileType = sourcecode.c.h; path = "MEGAUserAlert+init.h"; sourceTree = "<group>"; };
		5B72A14C20D3B3FB007FE4FD /* mega_ccronexpr.cpp */ = {isa = PBXFileReference; fileEncoding = 4; lastKnownFileType = sourcecode.cpp.cpp; name = mega_ccronexpr.cpp; path = ../../src/mega_ccronexpr.cpp; sourceTree = "<group>"; };
		5D830387256224C20082CA18 /* MEGABanner.h */ = {isa = PBXFileReference; lastKnownFileType = sourcecode.c.h; path = MEGABanner.h; sourceTree = "<group>"; };
		5D83038D256231850082CA18 /* MEGABannerList.h */ = {isa = PBXFileReference; lastKnownFileType = sourcecode.c.h; path = MEGABannerList.h; sourceTree = "<group>"; };
		5D830392256232A00082CA18 /* MEGABannerList.mm */ = {isa = PBXFileReference; fileEncoding = 4; lastKnownFileType = sourcecode.cpp.objcpp; path = MEGABannerList.mm; sourceTree = "<group>"; };
		5D830396256240320082CA18 /* MEGABanner.mm */ = {isa = PBXFileReference; fileEncoding = 4; lastKnownFileType = sourcecode.cpp.objcpp; path = MEGABanner.mm; sourceTree = "<group>"; };
		5D830399256240A70082CA18 /* MEGABanner+init.h */ = {isa = PBXFileReference; lastKnownFileType = sourcecode.c.h; path = "MEGABanner+init.h"; sourceTree = "<group>"; };
		5D83039B256244230082CA18 /* MEGABannerList+init.h */ = {isa = PBXFileReference; lastKnownFileType = sourcecode.c.h; path = "MEGABannerList+init.h"; sourceTree = "<group>"; };
		7765A76620528445004C2FEB /* mega_evt_tls.cpp */ = {isa = PBXFileReference; lastKnownFileType = sourcecode.cpp.cpp; name = mega_evt_tls.cpp; path = ../../src/mega_evt_tls.cpp; sourceTree = "<group>"; };
		940BEF9819ED92C2007E7FA2 /* attrmap.cpp */ = {isa = PBXFileReference; fileEncoding = 4; lastKnownFileType = sourcecode.cpp.cpp; name = attrmap.cpp; path = ../../src/attrmap.cpp; sourceTree = "<group>"; };
		940BEF9919ED92C2007E7FA2 /* backofftimer.cpp */ = {isa = PBXFileReference; fileEncoding = 4; lastKnownFileType = sourcecode.cpp.cpp; name = backofftimer.cpp; path = ../../src/backofftimer.cpp; sourceTree = "<group>"; };
		940BEF9A19ED92C2007E7FA2 /* base64.cpp */ = {isa = PBXFileReference; fileEncoding = 4; lastKnownFileType = sourcecode.cpp.cpp; name = base64.cpp; path = ../../src/base64.cpp; sourceTree = "<group>"; };
		940BEF9B19ED92C2007E7FA2 /* command.cpp */ = {isa = PBXFileReference; fileEncoding = 4; lastKnownFileType = sourcecode.cpp.cpp; name = command.cpp; path = ../../src/command.cpp; sourceTree = "<group>"; };
		940BEF9C19ED92C2007E7FA2 /* commands.cpp */ = {isa = PBXFileReference; fileEncoding = 4; lastKnownFileType = sourcecode.cpp.cpp; name = commands.cpp; path = ../../src/commands.cpp; sourceTree = "<group>"; };
		940BEF9D19ED92C2007E7FA2 /* db.cpp */ = {isa = PBXFileReference; fileEncoding = 4; lastKnownFileType = sourcecode.cpp.cpp; name = db.cpp; path = ../../src/db.cpp; sourceTree = "<group>"; };
		940BEF9E19ED92C2007E7FA2 /* file.cpp */ = {isa = PBXFileReference; fileEncoding = 4; lastKnownFileType = sourcecode.cpp.cpp; name = file.cpp; path = ../../src/file.cpp; sourceTree = "<group>"; };
		940BEF9F19ED92C2007E7FA2 /* fileattributefetch.cpp */ = {isa = PBXFileReference; fileEncoding = 4; lastKnownFileType = sourcecode.cpp.cpp; name = fileattributefetch.cpp; path = ../../src/fileattributefetch.cpp; sourceTree = "<group>"; };
		940BEFA019ED92C2007E7FA2 /* filefingerprint.cpp */ = {isa = PBXFileReference; fileEncoding = 4; lastKnownFileType = sourcecode.cpp.cpp; name = filefingerprint.cpp; path = ../../src/filefingerprint.cpp; sourceTree = "<group>"; };
		940BEFA119ED92C2007E7FA2 /* filesystem.cpp */ = {isa = PBXFileReference; fileEncoding = 4; lastKnownFileType = sourcecode.cpp.cpp; name = filesystem.cpp; path = ../../src/filesystem.cpp; sourceTree = "<group>"; };
		940BEFA219ED92C2007E7FA2 /* gfx.cpp */ = {isa = PBXFileReference; fileEncoding = 4; lastKnownFileType = sourcecode.cpp.cpp; name = gfx.cpp; path = ../../src/gfx.cpp; sourceTree = "<group>"; };
		940BEFA319ED92C2007E7FA2 /* http.cpp */ = {isa = PBXFileReference; fileEncoding = 4; lastKnownFileType = sourcecode.cpp.cpp; name = http.cpp; path = ../../src/http.cpp; sourceTree = "<group>"; };
		940BEFA419ED92C2007E7FA2 /* json.cpp */ = {isa = PBXFileReference; fileEncoding = 4; lastKnownFileType = sourcecode.cpp.cpp; name = json.cpp; path = ../../src/json.cpp; sourceTree = "<group>"; };
		940BEFA519ED92C2007E7FA2 /* logging.cpp */ = {isa = PBXFileReference; fileEncoding = 4; lastKnownFileType = sourcecode.cpp.cpp; lineEnding = 0; name = logging.cpp; path = ../../src/logging.cpp; sourceTree = "<group>"; xcLanguageSpecificationIdentifier = xcode.lang.cpp; };
		940BEFA619ED92C2007E7FA2 /* megaapi_impl.cpp */ = {isa = PBXFileReference; fileEncoding = 4; lastKnownFileType = sourcecode.cpp.cpp; lineEnding = 0; name = megaapi_impl.cpp; path = ../../src/megaapi_impl.cpp; sourceTree = "<group>"; xcLanguageSpecificationIdentifier = xcode.lang.cpp; };
		940BEFA719ED92C2007E7FA2 /* megaapi.cpp */ = {isa = PBXFileReference; fileEncoding = 4; lastKnownFileType = sourcecode.cpp.cpp; lineEnding = 0; name = megaapi.cpp; path = ../../src/megaapi.cpp; sourceTree = "<group>"; xcLanguageSpecificationIdentifier = xcode.lang.cpp; };
		940BEFA819ED92C2007E7FA2 /* megaclient.cpp */ = {isa = PBXFileReference; fileEncoding = 4; lastKnownFileType = sourcecode.cpp.cpp; lineEnding = 0; name = megaclient.cpp; path = ../../src/megaclient.cpp; sourceTree = "<group>"; xcLanguageSpecificationIdentifier = xcode.lang.cpp; };
		940BEFA919ED92C2007E7FA2 /* node.cpp */ = {isa = PBXFileReference; fileEncoding = 4; lastKnownFileType = sourcecode.cpp.cpp; name = node.cpp; path = ../../src/node.cpp; sourceTree = "<group>"; };
		940BEFAA19ED92C2007E7FA2 /* proxy.cpp */ = {isa = PBXFileReference; fileEncoding = 4; lastKnownFileType = sourcecode.cpp.cpp; lineEnding = 0; name = proxy.cpp; path = ../../src/proxy.cpp; sourceTree = "<group>"; xcLanguageSpecificationIdentifier = xcode.lang.cpp; };
		940BEFAB19ED92C2007E7FA2 /* pubkeyaction.cpp */ = {isa = PBXFileReference; fileEncoding = 4; lastKnownFileType = sourcecode.cpp.cpp; name = pubkeyaction.cpp; path = ../../src/pubkeyaction.cpp; sourceTree = "<group>"; };
		940BEFAC19ED92C2007E7FA2 /* request.cpp */ = {isa = PBXFileReference; fileEncoding = 4; lastKnownFileType = sourcecode.cpp.cpp; name = request.cpp; path = ../../src/request.cpp; sourceTree = "<group>"; };
		940BEFAD19ED92C2007E7FA2 /* serialize64.cpp */ = {isa = PBXFileReference; fileEncoding = 4; lastKnownFileType = sourcecode.cpp.cpp; name = serialize64.cpp; path = ../../src/serialize64.cpp; sourceTree = "<group>"; };
		940BEFAE19ED92C2007E7FA2 /* share.cpp */ = {isa = PBXFileReference; fileEncoding = 4; lastKnownFileType = sourcecode.cpp.cpp; name = share.cpp; path = ../../src/share.cpp; sourceTree = "<group>"; };
		940BEFAF19ED92C2007E7FA2 /* sharenodekeys.cpp */ = {isa = PBXFileReference; fileEncoding = 4; lastKnownFileType = sourcecode.cpp.cpp; name = sharenodekeys.cpp; path = ../../src/sharenodekeys.cpp; sourceTree = "<group>"; };
		940BEFB019ED92C2007E7FA2 /* sync.cpp */ = {isa = PBXFileReference; fileEncoding = 4; lastKnownFileType = sourcecode.cpp.cpp; name = sync.cpp; path = ../../src/sync.cpp; sourceTree = "<group>"; };
		940BEFB119ED92C2007E7FA2 /* transfer.cpp */ = {isa = PBXFileReference; fileEncoding = 4; lastKnownFileType = sourcecode.cpp.cpp; name = transfer.cpp; path = ../../src/transfer.cpp; sourceTree = "<group>"; };
		940BEFB219ED92C2007E7FA2 /* transferslot.cpp */ = {isa = PBXFileReference; fileEncoding = 4; lastKnownFileType = sourcecode.cpp.cpp; lineEnding = 0; name = transferslot.cpp; path = ../../src/transferslot.cpp; sourceTree = "<group>"; xcLanguageSpecificationIdentifier = xcode.lang.cpp; };
		940BEFB319ED92C2007E7FA2 /* treeproc.cpp */ = {isa = PBXFileReference; fileEncoding = 4; lastKnownFileType = sourcecode.cpp.cpp; name = treeproc.cpp; path = ../../src/treeproc.cpp; sourceTree = "<group>"; };
		940BEFB419ED92C2007E7FA2 /* user.cpp */ = {isa = PBXFileReference; fileEncoding = 4; lastKnownFileType = sourcecode.cpp.cpp; name = user.cpp; path = ../../src/user.cpp; sourceTree = "<group>"; };
		940BEFB519ED92C2007E7FA2 /* utils.cpp */ = {isa = PBXFileReference; fileEncoding = 4; lastKnownFileType = sourcecode.cpp.cpp; name = utils.cpp; path = ../../src/utils.cpp; sourceTree = "<group>"; };
		940BEFB619ED92C2007E7FA2 /* waiterbase.cpp */ = {isa = PBXFileReference; fileEncoding = 4; lastKnownFileType = sourcecode.cpp.cpp; name = waiterbase.cpp; path = ../../src/waiterbase.cpp; sourceTree = "<group>"; };
		940BEFD719ED9351007E7FA2 /* cryptopp.cpp */ = {isa = PBXFileReference; fileEncoding = 4; lastKnownFileType = sourcecode.cpp.cpp; path = cryptopp.cpp; sourceTree = "<group>"; };
		940BEFD819ED9351007E7FA2 /* sodium.cpp */ = {isa = PBXFileReference; fileEncoding = 4; lastKnownFileType = sourcecode.cpp.cpp; path = sodium.cpp; sourceTree = "<group>"; };
		940BEFDB19ED9351007E7FA2 /* sqlite.cpp */ = {isa = PBXFileReference; fileEncoding = 4; lastKnownFileType = sourcecode.cpp.cpp; path = sqlite.cpp; sourceTree = "<group>"; };
		940BEFDD19ED9351007E7FA2 /* external.cpp */ = {isa = PBXFileReference; fileEncoding = 4; lastKnownFileType = sourcecode.cpp.cpp; path = external.cpp; sourceTree = "<group>"; };
		940BEFE119ED9351007E7FA2 /* console.cpp */ = {isa = PBXFileReference; fileEncoding = 4; lastKnownFileType = sourcecode.cpp.cpp; path = console.cpp; sourceTree = "<group>"; };
		940BEFE219ED9351007E7FA2 /* consolewaiter.cpp */ = {isa = PBXFileReference; fileEncoding = 4; lastKnownFileType = sourcecode.cpp.cpp; path = consolewaiter.cpp; sourceTree = "<group>"; };
		940BEFE319ED9351007E7FA2 /* fs.cpp */ = {isa = PBXFileReference; fileEncoding = 4; lastKnownFileType = sourcecode.cpp.cpp; path = fs.cpp; sourceTree = "<group>"; };
		940BEFE419ED9351007E7FA2 /* net.cpp */ = {isa = PBXFileReference; fileEncoding = 4; lastKnownFileType = sourcecode.cpp.cpp; lineEnding = 0; path = net.cpp; sourceTree = "<group>"; xcLanguageSpecificationIdentifier = xcode.lang.cpp; };
		940BEFE519ED9351007E7FA2 /* waiter.cpp */ = {isa = PBXFileReference; fileEncoding = 4; lastKnownFileType = sourcecode.cpp.cpp; path = waiter.cpp; sourceTree = "<group>"; };
		940BEFE819ED9351007E7FA2 /* posixthread.cpp */ = {isa = PBXFileReference; fileEncoding = 4; lastKnownFileType = sourcecode.cpp.cpp; path = posixthread.cpp; sourceTree = "<group>"; };
		940BEFFE19ED97B9007E7FA2 /* MEGAAccountDetails.mm */ = {isa = PBXFileReference; fileEncoding = 4; lastKnownFileType = sourcecode.cpp.objcpp; lineEnding = 0; path = MEGAAccountDetails.mm; sourceTree = "<group>"; xcLanguageSpecificationIdentifier = xcode.lang.objcpp; };
		940BEFFF19ED97B9007E7FA2 /* MEGASdk.mm */ = {isa = PBXFileReference; fileEncoding = 4; lastKnownFileType = sourcecode.cpp.objcpp; lineEnding = 0; path = MEGASdk.mm; sourceTree = "<group>"; xcLanguageSpecificationIdentifier = xcode.lang.objcpp; };
		940BF00019ED97B9007E7FA2 /* MEGAError.mm */ = {isa = PBXFileReference; fileEncoding = 4; lastKnownFileType = sourcecode.cpp.objcpp; lineEnding = 0; path = MEGAError.mm; sourceTree = "<group>"; xcLanguageSpecificationIdentifier = xcode.lang.objcpp; };
		940BF00119ED97B9007E7FA2 /* MEGANode.mm */ = {isa = PBXFileReference; fileEncoding = 4; lastKnownFileType = sourcecode.cpp.objcpp; lineEnding = 0; path = MEGANode.mm; sourceTree = "<group>"; xcLanguageSpecificationIdentifier = xcode.lang.objcpp; };
		940BF00219ED97B9007E7FA2 /* MEGANodeList.mm */ = {isa = PBXFileReference; fileEncoding = 4; lastKnownFileType = sourcecode.cpp.objcpp; path = MEGANodeList.mm; sourceTree = "<group>"; };
		940BF00319ED97B9007E7FA2 /* MEGARequest.mm */ = {isa = PBXFileReference; fileEncoding = 4; lastKnownFileType = sourcecode.cpp.objcpp; lineEnding = 0; path = MEGARequest.mm; sourceTree = "<group>"; xcLanguageSpecificationIdentifier = xcode.lang.objcpp; };
		940BF00419ED97B9007E7FA2 /* MEGAShare.mm */ = {isa = PBXFileReference; fileEncoding = 4; lastKnownFileType = sourcecode.cpp.objcpp; lineEnding = 0; path = MEGAShare.mm; sourceTree = "<group>"; xcLanguageSpecificationIdentifier = xcode.lang.objcpp; };
		940BF00519ED97B9007E7FA2 /* MEGAShareList.mm */ = {isa = PBXFileReference; fileEncoding = 4; lastKnownFileType = sourcecode.cpp.objcpp; path = MEGAShareList.mm; sourceTree = "<group>"; };
		940BF00619ED97B9007E7FA2 /* MEGATransfer.mm */ = {isa = PBXFileReference; fileEncoding = 4; lastKnownFileType = sourcecode.cpp.objcpp; lineEnding = 0; path = MEGATransfer.mm; sourceTree = "<group>"; xcLanguageSpecificationIdentifier = xcode.lang.objcpp; };
		940BF00719ED97B9007E7FA2 /* MEGATransferList.mm */ = {isa = PBXFileReference; fileEncoding = 4; lastKnownFileType = sourcecode.cpp.objcpp; path = MEGATransferList.mm; sourceTree = "<group>"; };
		940BF00819ED97B9007E7FA2 /* MEGAUser.mm */ = {isa = PBXFileReference; fileEncoding = 4; lastKnownFileType = sourcecode.cpp.objcpp; lineEnding = 0; path = MEGAUser.mm; sourceTree = "<group>"; xcLanguageSpecificationIdentifier = xcode.lang.objcpp; };
		940BF00919ED97B9007E7FA2 /* MEGAUserList.mm */ = {isa = PBXFileReference; fileEncoding = 4; lastKnownFileType = sourcecode.cpp.objcpp; lineEnding = 0; path = MEGAUserList.mm; sourceTree = "<group>"; xcLanguageSpecificationIdentifier = xcode.lang.objcpp; };
		940BF03D19EDBCAD007E7FA2 /* account.h */ = {isa = PBXFileReference; fileEncoding = 4; lastKnownFileType = sourcecode.c.h; path = account.h; sourceTree = "<group>"; };
		940BF03E19EDBCAD007E7FA2 /* attrmap.h */ = {isa = PBXFileReference; fileEncoding = 4; lastKnownFileType = sourcecode.c.h; path = attrmap.h; sourceTree = "<group>"; };
		940BF03F19EDBCAD007E7FA2 /* backofftimer.h */ = {isa = PBXFileReference; fileEncoding = 4; lastKnownFileType = sourcecode.c.h; path = backofftimer.h; sourceTree = "<group>"; };
		940BF04019EDBCAD007E7FA2 /* base64.h */ = {isa = PBXFileReference; fileEncoding = 4; lastKnownFileType = sourcecode.c.h; path = base64.h; sourceTree = "<group>"; };
		940BF04119EDBCAD007E7FA2 /* command.h */ = {isa = PBXFileReference; fileEncoding = 4; lastKnownFileType = sourcecode.c.h; path = command.h; sourceTree = "<group>"; };
		940BF04419EDBCAD007E7FA2 /* console.h */ = {isa = PBXFileReference; fileEncoding = 4; lastKnownFileType = sourcecode.c.h; path = console.h; sourceTree = "<group>"; };
		940BF04619EDBCAD007E7FA2 /* cryptopp.h */ = {isa = PBXFileReference; fileEncoding = 4; lastKnownFileType = sourcecode.c.h; path = cryptopp.h; sourceTree = "<group>"; };
		940BF04A19EDBCAD007E7FA2 /* sqlite.h */ = {isa = PBXFileReference; fileEncoding = 4; lastKnownFileType = sourcecode.c.h; path = sqlite.h; sourceTree = "<group>"; };
		940BF04B19EDBCAD007E7FA2 /* db.h */ = {isa = PBXFileReference; fileEncoding = 4; lastKnownFileType = sourcecode.c.h; path = db.h; sourceTree = "<group>"; };
		940BF04C19EDBCAD007E7FA2 /* file.h */ = {isa = PBXFileReference; fileEncoding = 4; lastKnownFileType = sourcecode.c.h; path = file.h; sourceTree = "<group>"; };
		940BF04D19EDBCAD007E7FA2 /* fileattributefetch.h */ = {isa = PBXFileReference; fileEncoding = 4; lastKnownFileType = sourcecode.c.h; path = fileattributefetch.h; sourceTree = "<group>"; };
		940BF04E19EDBCAD007E7FA2 /* filefingerprint.h */ = {isa = PBXFileReference; fileEncoding = 4; lastKnownFileType = sourcecode.c.h; path = filefingerprint.h; sourceTree = "<group>"; };
		940BF04F19EDBCAD007E7FA2 /* filesystem.h */ = {isa = PBXFileReference; fileEncoding = 4; lastKnownFileType = sourcecode.c.h; path = filesystem.h; sourceTree = "<group>"; };
		940BF05119EDBCAD007E7FA2 /* external.h */ = {isa = PBXFileReference; fileEncoding = 4; lastKnownFileType = sourcecode.c.h; path = external.h; sourceTree = "<group>"; };
		940BF05419EDBCAD007E7FA2 /* gfx.h */ = {isa = PBXFileReference; fileEncoding = 4; lastKnownFileType = sourcecode.c.h; path = gfx.h; sourceTree = "<group>"; };
		940BF05519EDBCAD007E7FA2 /* http.h */ = {isa = PBXFileReference; fileEncoding = 4; lastKnownFileType = sourcecode.c.h; lineEnding = 0; path = http.h; sourceTree = "<group>"; xcLanguageSpecificationIdentifier = xcode.lang.objcpp; };
		940BF05619EDBCAD007E7FA2 /* json.h */ = {isa = PBXFileReference; fileEncoding = 4; lastKnownFileType = sourcecode.c.h; path = json.h; sourceTree = "<group>"; };
		940BF05719EDBCAD007E7FA2 /* logging.h */ = {isa = PBXFileReference; fileEncoding = 4; lastKnownFileType = sourcecode.c.h; lineEnding = 0; path = logging.h; sourceTree = "<group>"; xcLanguageSpecificationIdentifier = xcode.lang.objcpp; };
		940BF05819EDBCAD007E7FA2 /* megaapp.h */ = {isa = PBXFileReference; fileEncoding = 4; lastKnownFileType = sourcecode.c.h; path = megaapp.h; sourceTree = "<group>"; };
		940BF05919EDBCAD007E7FA2 /* megaclient.h */ = {isa = PBXFileReference; fileEncoding = 4; lastKnownFileType = sourcecode.c.h; lineEnding = 0; path = megaclient.h; sourceTree = "<group>"; xcLanguageSpecificationIdentifier = xcode.lang.objcpp; };
		940BF05A19EDBCAD007E7FA2 /* node.h */ = {isa = PBXFileReference; fileEncoding = 4; lastKnownFileType = sourcecode.c.h; path = node.h; sourceTree = "<group>"; };
		940BF05C19EDBCAD007E7FA2 /* megaconsole.h */ = {isa = PBXFileReference; fileEncoding = 4; lastKnownFileType = sourcecode.c.h; path = megaconsole.h; sourceTree = "<group>"; };
		940BF05D19EDBCAD007E7FA2 /* megaconsolewaiter.h */ = {isa = PBXFileReference; fileEncoding = 4; lastKnownFileType = sourcecode.c.h; path = megaconsolewaiter.h; sourceTree = "<group>"; };
		940BF05E19EDBCAD007E7FA2 /* megafs.h */ = {isa = PBXFileReference; fileEncoding = 4; lastKnownFileType = sourcecode.c.h; path = megafs.h; sourceTree = "<group>"; };
		940BF05F19EDBCAD007E7FA2 /* meganet.h */ = {isa = PBXFileReference; fileEncoding = 4; lastKnownFileType = sourcecode.c.h; path = meganet.h; sourceTree = "<group>"; };
		940BF06019EDBCAD007E7FA2 /* megasys.h */ = {isa = PBXFileReference; fileEncoding = 4; lastKnownFileType = sourcecode.c.h; path = megasys.h; sourceTree = "<group>"; };
		940BF06119EDBCAD007E7FA2 /* megawaiter.h */ = {isa = PBXFileReference; fileEncoding = 4; lastKnownFileType = sourcecode.c.h; path = megawaiter.h; sourceTree = "<group>"; };
		940BF06219EDBCAD007E7FA2 /* proxy.h */ = {isa = PBXFileReference; fileEncoding = 4; lastKnownFileType = sourcecode.c.h; lineEnding = 0; path = proxy.h; sourceTree = "<group>"; xcLanguageSpecificationIdentifier = xcode.lang.objcpp; };
		940BF06319EDBCAD007E7FA2 /* pubkeyaction.h */ = {isa = PBXFileReference; fileEncoding = 4; lastKnownFileType = sourcecode.c.h; path = pubkeyaction.h; sourceTree = "<group>"; };
		940BF06419EDBCAD007E7FA2 /* request.h */ = {isa = PBXFileReference; fileEncoding = 4; lastKnownFileType = sourcecode.c.h; path = request.h; sourceTree = "<group>"; };
		940BF06519EDBCAD007E7FA2 /* serialize64.h */ = {isa = PBXFileReference; fileEncoding = 4; lastKnownFileType = sourcecode.c.h; path = serialize64.h; sourceTree = "<group>"; };
		940BF06619EDBCAD007E7FA2 /* share.h */ = {isa = PBXFileReference; fileEncoding = 4; lastKnownFileType = sourcecode.c.h; path = share.h; sourceTree = "<group>"; };
		940BF06719EDBCAD007E7FA2 /* sharenodekeys.h */ = {isa = PBXFileReference; fileEncoding = 4; lastKnownFileType = sourcecode.c.h; path = sharenodekeys.h; sourceTree = "<group>"; };
		940BF06819EDBCAD007E7FA2 /* sync.h */ = {isa = PBXFileReference; fileEncoding = 4; lastKnownFileType = sourcecode.c.h; path = sync.h; sourceTree = "<group>"; };
		940BF06B19EDBCAD007E7FA2 /* posixthread.h */ = {isa = PBXFileReference; fileEncoding = 4; lastKnownFileType = sourcecode.c.h; path = posixthread.h; sourceTree = "<group>"; };
		940BF06D19EDBCAD007E7FA2 /* thread.h */ = {isa = PBXFileReference; fileEncoding = 4; lastKnownFileType = sourcecode.c.h; path = thread.h; sourceTree = "<group>"; };
		940BF06E19EDBCAD007E7FA2 /* transfer.h */ = {isa = PBXFileReference; fileEncoding = 4; lastKnownFileType = sourcecode.c.h; path = transfer.h; sourceTree = "<group>"; };
		940BF06F19EDBCAD007E7FA2 /* transferslot.h */ = {isa = PBXFileReference; fileEncoding = 4; lastKnownFileType = sourcecode.c.h; lineEnding = 0; path = transferslot.h; sourceTree = "<group>"; xcLanguageSpecificationIdentifier = xcode.lang.objcpp; };
		940BF07019EDBCAD007E7FA2 /* treeproc.h */ = {isa = PBXFileReference; fileEncoding = 4; lastKnownFileType = sourcecode.c.h; path = treeproc.h; sourceTree = "<group>"; };
		940BF07119EDBCAD007E7FA2 /* types.h */ = {isa = PBXFileReference; fileEncoding = 4; lastKnownFileType = sourcecode.c.h; lineEnding = 0; path = types.h; sourceTree = "<group>"; xcLanguageSpecificationIdentifier = xcode.lang.objcpp; };
		940BF07219EDBCAD007E7FA2 /* user.h */ = {isa = PBXFileReference; fileEncoding = 4; lastKnownFileType = sourcecode.c.h; path = user.h; sourceTree = "<group>"; };
		940BF07319EDBCAD007E7FA2 /* utils.h */ = {isa = PBXFileReference; fileEncoding = 4; lastKnownFileType = sourcecode.c.h; path = utils.h; sourceTree = "<group>"; };
		940BF07419EDBCAD007E7FA2 /* waiter.h */ = {isa = PBXFileReference; fileEncoding = 4; lastKnownFileType = sourcecode.c.h; path = waiter.h; sourceTree = "<group>"; };
		940BF08319EDBCAD007E7FA2 /* mega.h */ = {isa = PBXFileReference; fileEncoding = 4; lastKnownFileType = sourcecode.c.h; path = mega.h; sourceTree = "<group>"; };
		940BF08419EDBCAD007E7FA2 /* megaapi.h */ = {isa = PBXFileReference; fileEncoding = 4; lastKnownFileType = sourcecode.c.h; lineEnding = 0; path = megaapi.h; sourceTree = "<group>"; xcLanguageSpecificationIdentifier = xcode.lang.objcpp; };
		940BF08519EDBCAD007E7FA2 /* megaapi_impl.h */ = {isa = PBXFileReference; fileEncoding = 4; lastKnownFileType = sourcecode.c.h; lineEnding = 0; path = megaapi_impl.h; sourceTree = "<group>"; xcLanguageSpecificationIdentifier = xcode.lang.objcpp; };
		940BF08A19EDBD62007E7FA2 /* MEGAAccountDetails.h */ = {isa = PBXFileReference; fileEncoding = 4; lastKnownFileType = sourcecode.c.h; lineEnding = 0; path = MEGAAccountDetails.h; sourceTree = "<group>"; xcLanguageSpecificationIdentifier = xcode.lang.objcpp; };
		940BF08B19EDBD62007E7FA2 /* MEGASdk.h */ = {isa = PBXFileReference; fileEncoding = 4; lastKnownFileType = sourcecode.c.h; lineEnding = 0; path = MEGASdk.h; sourceTree = "<group>"; xcLanguageSpecificationIdentifier = xcode.lang.objcpp; };
		940BF08C19EDBD62007E7FA2 /* MEGAError.h */ = {isa = PBXFileReference; fileEncoding = 4; lastKnownFileType = sourcecode.c.h; lineEnding = 0; path = MEGAError.h; sourceTree = "<group>"; xcLanguageSpecificationIdentifier = xcode.lang.objcpp; };
		940BF08D19EDBD62007E7FA2 /* MEGAGlobalDelegate.h */ = {isa = PBXFileReference; fileEncoding = 4; lastKnownFileType = sourcecode.c.h; path = MEGAGlobalDelegate.h; sourceTree = "<group>"; };
		940BF08E19EDBD62007E7FA2 /* MEGADelegate.h */ = {isa = PBXFileReference; fileEncoding = 4; lastKnownFileType = sourcecode.c.h; lineEnding = 0; path = MEGADelegate.h; sourceTree = "<group>"; xcLanguageSpecificationIdentifier = xcode.lang.objcpp; };
		940BF08F19EDBD62007E7FA2 /* MEGANode.h */ = {isa = PBXFileReference; fileEncoding = 4; lastKnownFileType = sourcecode.c.h; path = MEGANode.h; sourceTree = "<group>"; };
		940BF09019EDBD62007E7FA2 /* MEGANodeList.h */ = {isa = PBXFileReference; fileEncoding = 4; lastKnownFileType = sourcecode.c.h; path = MEGANodeList.h; sourceTree = "<group>"; };
		940BF09119EDBD62007E7FA2 /* MEGARequest.h */ = {isa = PBXFileReference; fileEncoding = 4; lastKnownFileType = sourcecode.c.h; lineEnding = 0; path = MEGARequest.h; sourceTree = "<group>"; xcLanguageSpecificationIdentifier = xcode.lang.objcpp; };
		940BF09219EDBD62007E7FA2 /* MEGARequestDelegate.h */ = {isa = PBXFileReference; fileEncoding = 4; lastKnownFileType = sourcecode.c.h; lineEnding = 0; path = MEGARequestDelegate.h; sourceTree = "<group>"; xcLanguageSpecificationIdentifier = xcode.lang.objcpp; };
		940BF09319EDBD62007E7FA2 /* MEGAShare.h */ = {isa = PBXFileReference; fileEncoding = 4; lastKnownFileType = sourcecode.c.h; lineEnding = 0; path = MEGAShare.h; sourceTree = "<group>"; xcLanguageSpecificationIdentifier = xcode.lang.objcpp; };
		940BF09419EDBD62007E7FA2 /* MEGAShareList.h */ = {isa = PBXFileReference; fileEncoding = 4; lastKnownFileType = sourcecode.c.h; path = MEGAShareList.h; sourceTree = "<group>"; };
		940BF09519EDBD62007E7FA2 /* MEGATransfer.h */ = {isa = PBXFileReference; fileEncoding = 4; lastKnownFileType = sourcecode.c.h; lineEnding = 0; path = MEGATransfer.h; sourceTree = "<group>"; xcLanguageSpecificationIdentifier = xcode.lang.objcpp; };
		940BF09619EDBD62007E7FA2 /* MEGATransferDelegate.h */ = {isa = PBXFileReference; fileEncoding = 4; lastKnownFileType = sourcecode.c.h; lineEnding = 0; path = MEGATransferDelegate.h; sourceTree = "<group>"; xcLanguageSpecificationIdentifier = xcode.lang.objcpp; };
		940BF09719EDBD62007E7FA2 /* MEGATransferList.h */ = {isa = PBXFileReference; fileEncoding = 4; lastKnownFileType = sourcecode.c.h; path = MEGATransferList.h; sourceTree = "<group>"; };
		940BF09919EDBD62007E7FA2 /* MEGAUser.h */ = {isa = PBXFileReference; fileEncoding = 4; lastKnownFileType = sourcecode.c.h; lineEnding = 0; path = MEGAUser.h; sourceTree = "<group>"; xcLanguageSpecificationIdentifier = xcode.lang.objcpp; };
		940BF09A19EDBD62007E7FA2 /* MEGAUserList.h */ = {isa = PBXFileReference; fileEncoding = 4; lastKnownFileType = sourcecode.c.h; lineEnding = 0; path = MEGAUserList.h; sourceTree = "<group>"; xcLanguageSpecificationIdentifier = xcode.lang.objcpp; };
		940BF09C19EDBD62007E7FA2 /* MEGAError+init.h */ = {isa = PBXFileReference; fileEncoding = 4; lastKnownFileType = sourcecode.c.h; lineEnding = 0; path = "MEGAError+init.h"; sourceTree = "<group>"; xcLanguageSpecificationIdentifier = xcode.lang.objcpp; };
		940BF09E19EDBD62007E7FA2 /* MEGANode+init.h */ = {isa = PBXFileReference; fileEncoding = 4; lastKnownFileType = sourcecode.c.h; path = "MEGANode+init.h"; sourceTree = "<group>"; };
		940BF0A019EDBD62007E7FA2 /* MEGANodeList+init.h */ = {isa = PBXFileReference; fileEncoding = 4; lastKnownFileType = sourcecode.c.h; path = "MEGANodeList+init.h"; sourceTree = "<group>"; };
		940BF0A219EDBD62007E7FA2 /* MEGARequest+init.h */ = {isa = PBXFileReference; fileEncoding = 4; lastKnownFileType = sourcecode.c.h; path = "MEGARequest+init.h"; sourceTree = "<group>"; };
		940BF0A419EDBD62007E7FA2 /* MEGAShare+init.h */ = {isa = PBXFileReference; fileEncoding = 4; lastKnownFileType = sourcecode.c.h; path = "MEGAShare+init.h"; sourceTree = "<group>"; };
		940BF0A619EDBD62007E7FA2 /* MEGAShareList+init.h */ = {isa = PBXFileReference; fileEncoding = 4; lastKnownFileType = sourcecode.c.h; path = "MEGAShareList+init.h"; sourceTree = "<group>"; };
		940BF0A819EDBD62007E7FA2 /* MEGATransfer+init.h */ = {isa = PBXFileReference; fileEncoding = 4; lastKnownFileType = sourcecode.c.h; path = "MEGATransfer+init.h"; sourceTree = "<group>"; };
		940BF0AA19EDBD62007E7FA2 /* MEGATransferList+init.h */ = {isa = PBXFileReference; fileEncoding = 4; lastKnownFileType = sourcecode.c.h; path = "MEGATransferList+init.h"; sourceTree = "<group>"; };
		940BF0AC19EDBD62007E7FA2 /* MEGAUser+init.h */ = {isa = PBXFileReference; fileEncoding = 4; lastKnownFileType = sourcecode.c.h; path = "MEGAUser+init.h"; sourceTree = "<group>"; };
		940BF0AE19EDBD62007E7FA2 /* MEGAUserList+init.h */ = {isa = PBXFileReference; fileEncoding = 4; lastKnownFileType = sourcecode.c.h; path = "MEGAUserList+init.h"; sourceTree = "<group>"; };
		9472044319ED916F00F6805F /* libMEGASDK.a */ = {isa = PBXFileReference; explicitFileType = archive.ar; includeInIndex = 0; path = libMEGASDK.a; sourceTree = BUILT_PRODUCTS_DIR; };
		A808E4862158DAC400BDCE82 /* MEGATimeZoneDetails+init.h */ = {isa = PBXFileReference; lastKnownFileType = sourcecode.c.h; path = "MEGATimeZoneDetails+init.h"; sourceTree = "<group>"; };
		A817900E1EFACE6400110E91 /* MEGAHandleList.h */ = {isa = PBXFileReference; fileEncoding = 4; lastKnownFileType = sourcecode.c.h; path = MEGAHandleList.h; sourceTree = "<group>"; };
		A817900F1EFACE6400110E91 /* MEGAHandleList.mm */ = {isa = PBXFileReference; fileEncoding = 4; lastKnownFileType = sourcecode.cpp.objcpp; path = MEGAHandleList.mm; sourceTree = "<group>"; };
		A81790121EFAD24F00110E91 /* MEGAHandleList+init.h */ = {isa = PBXFileReference; lastKnownFileType = sourcecode.c.h; path = "MEGAHandleList+init.h"; sourceTree = "<group>"; };
		A81790131EFADDDE00110E91 /* MEGAEvent.h */ = {isa = PBXFileReference; fileEncoding = 4; lastKnownFileType = sourcecode.c.h; path = MEGAEvent.h; sourceTree = "<group>"; };
		A81790141EFADDDE00110E91 /* MEGAEvent.mm */ = {isa = PBXFileReference; fileEncoding = 4; lastKnownFileType = sourcecode.cpp.objcpp; path = MEGAEvent.mm; sourceTree = "<group>"; };
		A820A3082155111C00C8B6A5 /* MEGATimeZoneDetails.h */ = {isa = PBXFileReference; lastKnownFileType = sourcecode.c.h; path = MEGATimeZoneDetails.h; sourceTree = "<group>"; };
		A820A3092155111C00C8B6A5 /* MEGATimeZoneDetails.mm */ = {isa = PBXFileReference; lastKnownFileType = sourcecode.cpp.objcpp; path = MEGATimeZoneDetails.mm; sourceTree = "<group>"; };
		A827F4DB204D3D14006A1962 /* MEGAFolderInfo.h */ = {isa = PBXFileReference; lastKnownFileType = sourcecode.c.h; path = MEGAFolderInfo.h; sourceTree = "<group>"; };
		A827F4DC204D3D14006A1962 /* MEGAFolderInfo.mm */ = {isa = PBXFileReference; lastKnownFileType = sourcecode.cpp.objcpp; path = MEGAFolderInfo.mm; sourceTree = "<group>"; };
		A827F4DE204D450E006A1962 /* MEGAFolderInfo+init.h */ = {isa = PBXFileReference; lastKnownFileType = sourcecode.c.h; path = "MEGAFolderInfo+init.h"; sourceTree = "<group>"; };
		A8464B1E1F25F53A00102C75 /* MEGAChildrenLists.h */ = {isa = PBXFileReference; fileEncoding = 4; lastKnownFileType = sourcecode.c.h; path = MEGAChildrenLists.h; sourceTree = "<group>"; };
		A8464B1F1F25F53A00102C75 /* MEGAChildrenLists.mm */ = {isa = PBXFileReference; fileEncoding = 4; lastKnownFileType = sourcecode.cpp.objcpp; path = MEGAChildrenLists.mm; sourceTree = "<group>"; };
		A8464B211F25F68C00102C75 /* MEGAChildrenLists+init.h */ = {isa = PBXFileReference; fileEncoding = 4; lastKnownFileType = sourcecode.c.h; path = "MEGAChildrenLists+init.h"; sourceTree = "<group>"; };
		A873E86426E23AF000CBB174 /* MEGACurrency.h */ = {isa = PBXFileReference; lastKnownFileType = sourcecode.c.h; path = MEGACurrency.h; sourceTree = "<group>"; };
		A873E86526E23AF000CBB174 /* MEGACurrency.mm */ = {isa = PBXFileReference; lastKnownFileType = sourcecode.cpp.objcpp; path = MEGACurrency.mm; sourceTree = "<group>"; };
		A873E86726E23CB800CBB174 /* MEGACurrency+init.h */ = {isa = PBXFileReference; lastKnownFileType = sourcecode.c.h; path = "MEGACurrency+init.h"; sourceTree = "<group>"; };
		A87843F4215D078700E809EB /* useralerts.cpp */ = {isa = PBXFileReference; fileEncoding = 4; lastKnownFileType = sourcecode.cpp.cpp; name = useralerts.cpp; path = ../../src/useralerts.cpp; sourceTree = "<group>"; };
		A87D979D1F4ACF5100A98C0E /* MEGAAchievementsDetails.h */ = {isa = PBXFileReference; fileEncoding = 4; lastKnownFileType = sourcecode.c.h; path = MEGAAchievementsDetails.h; sourceTree = "<group>"; };
		A87D979E1F4ACF5100A98C0E /* MEGAAchievementsDetails.mm */ = {isa = PBXFileReference; fileEncoding = 4; lastKnownFileType = sourcecode.cpp.objcpp; path = MEGAAchievementsDetails.mm; sourceTree = "<group>"; };
		A87D97A01F4AD49B00A98C0E /* MEGAStringList.h */ = {isa = PBXFileReference; fileEncoding = 4; lastKnownFileType = sourcecode.c.h; path = MEGAStringList.h; sourceTree = "<group>"; };
		A87D97A11F4AD49B00A98C0E /* MEGAStringList.mm */ = {isa = PBXFileReference; fileEncoding = 4; lastKnownFileType = sourcecode.cpp.objcpp; path = MEGAStringList.mm; sourceTree = "<group>"; };
		A87D97A31F4AD5FD00A98C0E /* MEGAStringList+init.h */ = {isa = PBXFileReference; fileEncoding = 4; lastKnownFileType = sourcecode.c.h; path = "MEGAStringList+init.h"; sourceTree = "<group>"; };
		A87D97A61F4AD9C300A98C0E /* MEGAAchievementsDetails+init.h */ = {isa = PBXFileReference; fileEncoding = 4; lastKnownFileType = sourcecode.c.h; path = "MEGAAchievementsDetails+init.h"; sourceTree = "<group>"; };
		A8827A591F176BCA0097B5DE /* MEGATreeProcessorDelegate.h */ = {isa = PBXFileReference; fileEncoding = 4; lastKnownFileType = sourcecode.c.h; path = MEGATreeProcessorDelegate.h; sourceTree = "<group>"; };
		A8827A5A1F178A0D0097B5DE /* DelegateMEGATreeProcessorListener.h */ = {isa = PBXFileReference; fileEncoding = 4; lastKnownFileType = sourcecode.c.h; path = DelegateMEGATreeProcessorListener.h; sourceTree = "<group>"; };
		A8827A5B1F178A0D0097B5DE /* DelegateMEGATreeProcessorListener.mm */ = {isa = PBXFileReference; fileEncoding = 4; lastKnownFileType = sourcecode.cpp.objcpp; path = DelegateMEGATreeProcessorListener.mm; sourceTree = "<group>"; };
		A88722DA1FFE6A7100E3F443 /* mediafileattribute.h */ = {isa = PBXFileReference; fileEncoding = 4; lastKnownFileType = sourcecode.c.h; path = mediafileattribute.h; sourceTree = "<group>"; };
		A88722DB1FFE6A8A00E3F443 /* mediafileattribute.cpp */ = {isa = PBXFileReference; fileEncoding = 4; lastKnownFileType = sourcecode.cpp.cpp; name = mediafileattribute.cpp; path = ../../src/mediafileattribute.cpp; sourceTree = "<group>"; };
		A8A86BD21F559C0100C214DA /* mega_utf8proc.h */ = {isa = PBXFileReference; fileEncoding = 4; lastKnownFileType = sourcecode.c.h; path = mega_utf8proc.h; sourceTree = "<group>"; };
		A8A86BD31F559C0100C214DA /* mega_zxcvbn.h */ = {isa = PBXFileReference; fileEncoding = 4; lastKnownFileType = sourcecode.c.h; path = mega_zxcvbn.h; sourceTree = "<group>"; };
		A8A86BD41F559EDA00C214DA /* mega_zxcvbn.cpp */ = {isa = PBXFileReference; fileEncoding = 4; lastKnownFileType = sourcecode.cpp.cpp; name = mega_zxcvbn.cpp; path = ../../src/mega_zxcvbn.cpp; sourceTree = "<group>"; };
		A8C45FD5237AB5FE00342F36 /* testhooks.h */ = {isa = PBXFileReference; fileEncoding = 4; lastKnownFileType = sourcecode.c.h; path = testhooks.h; sourceTree = "<group>"; };
		A8C45FD6237AB61A00342F36 /* testhooks.cpp */ = {isa = PBXFileReference; fileEncoding = 4; lastKnownFileType = sourcecode.cpp.cpp; name = testhooks.cpp; path = ../../src/testhooks.cpp; sourceTree = "<group>"; };
		A8EBFDD21EFAE14C00DF89DA /* MEGAEvent+init.h */ = {isa = PBXFileReference; fileEncoding = 4; lastKnownFileType = sourcecode.c.h; path = "MEGAEvent+init.h"; sourceTree = "<group>"; };
		A8FD7332230ABA400070A5E8 /* MEGACancelToken.h */ = {isa = PBXFileReference; lastKnownFileType = sourcecode.c.h; path = MEGACancelToken.h; sourceTree = "<group>"; };
		A8FD7333230ABA400070A5E8 /* MEGACancelToken.mm */ = {isa = PBXFileReference; lastKnownFileType = sourcecode.cpp.objcpp; path = MEGACancelToken.mm; sourceTree = "<group>"; };
		A8FD7335230AC42B0070A5E8 /* MEGACancelToken+init.h */ = {isa = PBXFileReference; lastKnownFileType = sourcecode.c.h; path = "MEGACancelToken+init.h"; sourceTree = "<group>"; };
		A8FD7B611E93B3ED0031FC50 /* osxutils.h */ = {isa = PBXFileReference; fileEncoding = 4; lastKnownFileType = sourcecode.c.h; name = osxutils.h; path = osx/osxutils.h; sourceTree = "<group>"; };
		A8FD7B631E93B40E0031FC50 /* osxutils.mm */ = {isa = PBXFileReference; fileEncoding = 4; lastKnownFileType = sourcecode.cpp.objcpp; name = osxutils.mm; path = ../../src/osx/osxutils.mm; sourceTree = "<group>"; };
		B622FC762174261F00CF707C /* MEGABackgroundMediaUpload+init.h */ = {isa = PBXFileReference; lastKnownFileType = sourcecode.c.h; path = "MEGABackgroundMediaUpload+init.h"; sourceTree = "<group>"; };
		B6657E9B225C2B6200EF8D91 /* raid.cpp */ = {isa = PBXFileReference; fileEncoding = 4; lastKnownFileType = sourcecode.cpp.cpp; name = raid.cpp; path = ../../src/raid.cpp; sourceTree = "<group>"; };
		B6657E9D225C2BE600EF8D91 /* raid.h */ = {isa = PBXFileReference; fileEncoding = 4; lastKnownFileType = sourcecode.c.h; path = raid.h; sourceTree = "<group>"; };
		B698890B2198CCE300D0EE89 /* MEGAFileInputStream.mm */ = {isa = PBXFileReference; fileEncoding = 4; lastKnownFileType = sourcecode.cpp.objcpp; path = MEGAFileInputStream.mm; sourceTree = "<group>"; };
		B698890C2198CCE300D0EE89 /* MEGAFileInputStream.h */ = {isa = PBXFileReference; fileEncoding = 4; lastKnownFileType = sourcecode.c.h; path = MEGAFileInputStream.h; sourceTree = "<group>"; };
		B6A6CB642170125A009032C9 /* MEGABackgroundMediaUpload.h */ = {isa = PBXFileReference; lastKnownFileType = sourcecode.c.h; path = MEGABackgroundMediaUpload.h; sourceTree = "<group>"; };
		B6A6CB652170125A009032C9 /* MEGABackgroundMediaUpload.mm */ = {isa = PBXFileReference; lastKnownFileType = sourcecode.cpp.objcpp; path = MEGABackgroundMediaUpload.mm; sourceTree = "<group>"; };
		B6DBB54725BE99AB005F46A5 /* ListenerDispatch.h */ = {isa = PBXFileReference; lastKnownFileType = sourcecode.c.h; path = ListenerDispatch.h; sourceTree = "<group>"; };
		B6DBB54825BE9A76005F46A5 /* ListenerDispatch.mm */ = {isa = PBXFileReference; lastKnownFileType = sourcecode.cpp.objcpp; path = ListenerDispatch.mm; sourceTree = "<group>"; };
		BF9CF0CF2541734200A3EBBB /* heartbeats.h */ = {isa = PBXFileReference; lastKnownFileType = sourcecode.c.h; path = heartbeats.h; sourceTree = "<group>"; };
		BF9CF0D02541737500A3EBBB /* heartbeats.cpp */ = {isa = PBXFileReference; fileEncoding = 4; lastKnownFileType = sourcecode.cpp.cpp; name = heartbeats.cpp; path = ../../src/heartbeats.cpp; sourceTree = "<group>"; };
		BFD7F5152341B3A60039A6EE /* MEGAPushNotificationSettings.h */ = {isa = PBXFileReference; fileEncoding = 4; lastKnownFileType = sourcecode.c.h; path = MEGAPushNotificationSettings.h; sourceTree = "<group>"; };
		BFD7F5162341B3A60039A6EE /* MEGAPushNotificationSettings.mm */ = {isa = PBXFileReference; fileEncoding = 4; lastKnownFileType = sourcecode.cpp.objcpp; path = MEGAPushNotificationSettings.mm; sourceTree = "<group>"; };
		BFD7F5182341B3B50039A6EE /* MEGAPushNotificationSettings+init.h */ = {isa = PBXFileReference; lastKnownFileType = sourcecode.c.h; path = "MEGAPushNotificationSettings+init.h"; sourceTree = "<group>"; };
/* End PBXFileReference section */

/* Begin PBXFrameworksBuildPhase section */
		9472044019ED916F00F6805F /* Frameworks */ = {
			isa = PBXFrameworksBuildPhase;
			buildActionMask = 2147483647;
			files = (
			);
			runOnlyForDeploymentPostprocessing = 0;
		};
/* End PBXFrameworksBuildPhase section */

/* Begin PBXGroup section */
		940BEF9719ED9259007E7FA2 /* sdk */ = {
			isa = PBXGroup;
			children = (
				A8FD7B651E93B4100031FC50 /* osx */,
				940BF03919EDBCAD007E7FA2 /* include */,
				940BEFD619ED9351007E7FA2 /* crypto */,
				940BEFD919ED9351007E7FA2 /* db */,
				940BEFDC19ED9351007E7FA2 /* gfx */,
				940BEFE019ED9351007E7FA2 /* posix */,
				940BEFE619ED9351007E7FA2 /* thread */,
				940BEF9819ED92C2007E7FA2 /* attrmap.cpp */,
				940BEF9919ED92C2007E7FA2 /* backofftimer.cpp */,
				940BEF9A19ED92C2007E7FA2 /* base64.cpp */,
				940BEF9B19ED92C2007E7FA2 /* command.cpp */,
				940BEF9C19ED92C2007E7FA2 /* commands.cpp */,
				BF9CF0D02541737500A3EBBB /* heartbeats.cpp */,
				940BEF9D19ED92C2007E7FA2 /* db.cpp */,
				940BEF9E19ED92C2007E7FA2 /* file.cpp */,
				940BEF9F19ED92C2007E7FA2 /* fileattributefetch.cpp */,
				940BEFA019ED92C2007E7FA2 /* filefingerprint.cpp */,
				940BEFA119ED92C2007E7FA2 /* filesystem.cpp */,
				940BEFA219ED92C2007E7FA2 /* gfx.cpp */,
				940BEFA319ED92C2007E7FA2 /* http.cpp */,
				940BEFA419ED92C2007E7FA2 /* json.cpp */,
				940BEFA519ED92C2007E7FA2 /* logging.cpp */,
				A88722DB1FFE6A8A00E3F443 /* mediafileattribute.cpp */,
				5B72A14C20D3B3FB007FE4FD /* mega_ccronexpr.cpp */,
				7765A76620528445004C2FEB /* mega_evt_tls.cpp */,
				414820991C561CB500552E76 /* mega_http_parser.cpp */,
				41A990721A5D305700B2094A /* mega_utf8proc.cpp */,
				A8A86BD41F559EDA00C214DA /* mega_zxcvbn.cpp */,
				940BEFA619ED92C2007E7FA2 /* megaapi_impl.cpp */,
				940BEFA719ED92C2007E7FA2 /* megaapi.cpp */,
				940BEFA819ED92C2007E7FA2 /* megaclient.cpp */,
				940BEFA919ED92C2007E7FA2 /* node.cpp */,
				A87843F4215D078700E809EB /* useralerts.cpp */,
				41D143D91B5FC053000CA86F /* pendingcontactrequest.cpp */,
				940BEFAA19ED92C2007E7FA2 /* proxy.cpp */,
				940BEFAB19ED92C2007E7FA2 /* pubkeyaction.cpp */,
				B6657E9B225C2B6200EF8D91 /* raid.cpp */,
				940BEFAC19ED92C2007E7FA2 /* request.cpp */,
				940BEFAD19ED92C2007E7FA2 /* serialize64.cpp */,
				940BEFAE19ED92C2007E7FA2 /* share.cpp */,
				940BEFAF19ED92C2007E7FA2 /* sharenodekeys.cpp */,
				940BEFB019ED92C2007E7FA2 /* sync.cpp */,
				A8C45FD6237AB61A00342F36 /* testhooks.cpp */,
				940BEFB119ED92C2007E7FA2 /* transfer.cpp */,
				940BEFB219ED92C2007E7FA2 /* transferslot.cpp */,
				940BEFB319ED92C2007E7FA2 /* treeproc.cpp */,
				940BEFB419ED92C2007E7FA2 /* user.cpp */,
				940BEFB519ED92C2007E7FA2 /* utils.cpp */,
				940BEFB619ED92C2007E7FA2 /* waiterbase.cpp */,
			);
			name = sdk;
			sourceTree = "<group>";
		};
		940BEFD619ED9351007E7FA2 /* crypto */ = {
			isa = PBXGroup;
			children = (
				940BEFD719ED9351007E7FA2 /* cryptopp.cpp */,
				940BEFD819ED9351007E7FA2 /* sodium.cpp */,
			);
			name = crypto;
			path = ../../src/crypto;
			sourceTree = "<group>";
		};
		940BEFD919ED9351007E7FA2 /* db */ = {
			isa = PBXGroup;
			children = (
				940BEFDB19ED9351007E7FA2 /* sqlite.cpp */,
			);
			name = db;
			path = ../../src/db;
			sourceTree = "<group>";
		};
		940BEFDC19ED9351007E7FA2 /* gfx */ = {
			isa = PBXGroup;
			children = (
				41AB68F11A094194003FE608 /* GfxProcCG.mm */,
				940BEFDD19ED9351007E7FA2 /* external.cpp */,
			);
			name = gfx;
			path = ../../src/gfx;
			sourceTree = "<group>";
		};
		940BEFE019ED9351007E7FA2 /* posix */ = {
			isa = PBXGroup;
			children = (
				940BEFE119ED9351007E7FA2 /* console.cpp */,
				940BEFE219ED9351007E7FA2 /* consolewaiter.cpp */,
				940BEFE319ED9351007E7FA2 /* fs.cpp */,
				940BEFE419ED9351007E7FA2 /* net.cpp */,
				940BEFE519ED9351007E7FA2 /* waiter.cpp */,
			);
			name = posix;
			path = ../../src/posix;
			sourceTree = "<group>";
		};
		940BEFE619ED9351007E7FA2 /* thread */ = {
			isa = PBXGroup;
			children = (
				940BEFE819ED9351007E7FA2 /* posixthread.cpp */,
			);
			name = thread;
			path = ../../src/thread;
			sourceTree = "<group>";
		};
		940BEFF919ED9723007E7FA2 /* bindings */ = {
			isa = PBXGroup;
			children = (
				940BF09B19EDBD62007E7FA2 /* Private */,
				940BF08A19EDBD62007E7FA2 /* MEGAAccountDetails.h */,
				940BEFFE19ED97B9007E7FA2 /* MEGAAccountDetails.mm */,
				940BF08B19EDBD62007E7FA2 /* MEGASdk.h */,
				940BEFFF19ED97B9007E7FA2 /* MEGASdk.mm */,
				940BF08C19EDBD62007E7FA2 /* MEGAError.h */,
				940BF00019ED97B9007E7FA2 /* MEGAError.mm */,
				940BF08D19EDBD62007E7FA2 /* MEGAGlobalDelegate.h */,
				940BF08E19EDBD62007E7FA2 /* MEGADelegate.h */,
				940BF09219EDBD62007E7FA2 /* MEGARequestDelegate.h */,
				940BF09619EDBD62007E7FA2 /* MEGATransferDelegate.h */,
				41AD7A7B1A1E0F1B00D66856 /* MEGALoggerDelegate.h */,
				A8827A591F176BCA0097B5DE /* MEGATreeProcessorDelegate.h */,
				940BF08F19EDBD62007E7FA2 /* MEGANode.h */,
				940BF00119ED97B9007E7FA2 /* MEGANode.mm */,
				940BF09019EDBD62007E7FA2 /* MEGANodeList.h */,
				940BF00219ED97B9007E7FA2 /* MEGANodeList.mm */,
				940BF09119EDBD62007E7FA2 /* MEGARequest.h */,
				940BF00319ED97B9007E7FA2 /* MEGARequest.mm */,
				940BF09319EDBD62007E7FA2 /* MEGAShare.h */,
				940BF00419ED97B9007E7FA2 /* MEGAShare.mm */,
				940BF09419EDBD62007E7FA2 /* MEGAShareList.h */,
				940BF00519ED97B9007E7FA2 /* MEGAShareList.mm */,
				940BF09519EDBD62007E7FA2 /* MEGATransfer.h */,
				940BF00619ED97B9007E7FA2 /* MEGATransfer.mm */,
				940BF09719EDBD62007E7FA2 /* MEGATransferList.h */,
				940BF00719ED97B9007E7FA2 /* MEGATransferList.mm */,
				940BF09919EDBD62007E7FA2 /* MEGAUser.h */,
				940BF00819ED97B9007E7FA2 /* MEGAUser.mm */,
				5B23B7782164FC7C00600733 /* MEGAUserAlert.h */,
				5B23B77A2164FC7C00600733 /* MEGAUserAlert.mm */,
				5B23B7792164FC7C00600733 /* MEGAUserAlertList.h */,
				5B23B77B2164FC7C00600733 /* MEGAUserAlertList.mm */,
				940BF09A19EDBD62007E7FA2 /* MEGAUserList.h */,
				940BF00919ED97B9007E7FA2 /* MEGAUserList.mm */,
				41B538CA1A0284CB00EABDC9 /* MEGAPricing.h */,
				41B538CB1A0284CB00EABDC9 /* MEGAPricing.mm */,
				41D98CFF1BD54B5200764370 /* MEGAContactRequest.h */,
				41D98D001BD54B5200764370 /* MEGAContactRequest.mm */,
				41D98D051BD562AD00764370 /* MEGAContactRequestList.h */,
				41D98D061BD562AD00764370 /* MEGAContactRequestList.mm */,
				A817900E1EFACE6400110E91 /* MEGAHandleList.h */,
				A817900F1EFACE6400110E91 /* MEGAHandleList.mm */,
				A81790131EFADDDE00110E91 /* MEGAEvent.h */,
				A81790141EFADDDE00110E91 /* MEGAEvent.mm */,
				A8464B1E1F25F53A00102C75 /* MEGAChildrenLists.h */,
				A8464B1F1F25F53A00102C75 /* MEGAChildrenLists.mm */,
				A87D979D1F4ACF5100A98C0E /* MEGAAchievementsDetails.h */,
				A87D979E1F4ACF5100A98C0E /* MEGAAchievementsDetails.mm */,
				A87D97A01F4AD49B00A98C0E /* MEGAStringList.h */,
				A87D97A11F4AD49B00A98C0E /* MEGAStringList.mm */,
				A827F4DB204D3D14006A1962 /* MEGAFolderInfo.h */,
				A827F4DC204D3D14006A1962 /* MEGAFolderInfo.mm */,
				A820A3082155111C00C8B6A5 /* MEGATimeZoneDetails.h */,
				A820A3092155111C00C8B6A5 /* MEGATimeZoneDetails.mm */,
				5B1D7CDD21F1E01E00B0215E /* MEGARecentActionBucket.h */,
				5B1D7CE121F1E07200B0215E /* MEGARecentActionBucket.mm */,
				B6A6CB642170125A009032C9 /* MEGABackgroundMediaUpload.h */,
				B6A6CB652170125A009032C9 /* MEGABackgroundMediaUpload.mm */,
				A8FD7332230ABA400070A5E8 /* MEGACancelToken.h */,
				A8FD7333230ABA400070A5E8 /* MEGACancelToken.mm */,
				BFD7F5152341B3A60039A6EE /* MEGAPushNotificationSettings.h */,
				BFD7F5162341B3A60039A6EE /* MEGAPushNotificationSettings.mm */,
				5D830387256224C20082CA18 /* MEGABanner.h */,
				5D830396256240320082CA18 /* MEGABanner.mm */,
				5D83038D256231850082CA18 /* MEGABannerList.h */,
				5D830392256232A00082CA18 /* MEGABannerList.mm */,
				A873E86426E23AF000CBB174 /* MEGACurrency.h */,
				A873E86526E23AF000CBB174 /* MEGACurrency.mm */,
			);
			name = bindings;
			sourceTree = "<group>";
		};
		940BF03919EDBCAD007E7FA2 /* include */ = {
			isa = PBXGroup;
			children = (
				940BF03C19EDBCAD007E7FA2 /* mega */,
				940BF08319EDBCAD007E7FA2 /* mega.h */,
				940BF08419EDBCAD007E7FA2 /* megaapi.h */,
				940BF08519EDBCAD007E7FA2 /* megaapi_impl.h */,
			);
			name = include;
			path = ../../include;
			sourceTree = "<group>";
		};
		940BF03C19EDBCAD007E7FA2 /* mega */ = {
			isa = PBXGroup;
			children = (
				A8FD7B621E93B3FB0031FC50 /* osx */,
				940BF03D19EDBCAD007E7FA2 /* account.h */,
				940BF03E19EDBCAD007E7FA2 /* attrmap.h */,
				BF9CF0CF2541734200A3EBBB /* heartbeats.h */,
				940BF03F19EDBCAD007E7FA2 /* backofftimer.h */,
				940BF04019EDBCAD007E7FA2 /* base64.h */,
				940BF04119EDBCAD007E7FA2 /* command.h */,
				940BF04419EDBCAD007E7FA2 /* console.h */,
				940BF04519EDBCAD007E7FA2 /* crypto */,
				940BF04819EDBCAD007E7FA2 /* db */,
				940BF04B19EDBCAD007E7FA2 /* db.h */,
				940BF04C19EDBCAD007E7FA2 /* file.h */,
				940BF04D19EDBCAD007E7FA2 /* fileattributefetch.h */,
				940BF04E19EDBCAD007E7FA2 /* filefingerprint.h */,
				940BF04F19EDBCAD007E7FA2 /* filesystem.h */,
				940BF05019EDBCAD007E7FA2 /* gfx */,
				940BF05419EDBCAD007E7FA2 /* gfx.h */,
				940BF05519EDBCAD007E7FA2 /* http.h */,
				940BF05619EDBCAD007E7FA2 /* json.h */,
				940BF05719EDBCAD007E7FA2 /* logging.h */,
				A88722DA1FFE6A7100E3F443 /* mediafileattribute.h */,
				940BF05819EDBCAD007E7FA2 /* megaapp.h */,
				940BF05919EDBCAD007E7FA2 /* megaclient.h */,
				414820951C523B2D00552E76 /* mega_http_parser.h */,
				A8A86BD21F559C0100C214DA /* mega_utf8proc.h */,
				A8A86BD31F559C0100C214DA /* mega_zxcvbn.h */,
				940BF05A19EDBCAD007E7FA2 /* node.h */,
				940BF05B19EDBCAD007E7FA2 /* posix */,
				940BF06219EDBCAD007E7FA2 /* proxy.h */,
				414820961C523B2D00552E76 /* pendingcontactrequest.h */,
				940BF06319EDBCAD007E7FA2 /* pubkeyaction.h */,
				B6657E9D225C2BE600EF8D91 /* raid.h */,
				940BF06419EDBCAD007E7FA2 /* request.h */,
				940BF06519EDBCAD007E7FA2 /* serialize64.h */,
				940BF06619EDBCAD007E7FA2 /* share.h */,
				940BF06719EDBCAD007E7FA2 /* sharenodekeys.h */,
				940BF06819EDBCAD007E7FA2 /* sync.h */,
				A8C45FD5237AB5FE00342F36 /* testhooks.h */,
				940BF06919EDBCAD007E7FA2 /* thread */,
				940BF06D19EDBCAD007E7FA2 /* thread.h */,
				940BF06E19EDBCAD007E7FA2 /* transfer.h */,
				940BF06F19EDBCAD007E7FA2 /* transferslot.h */,
				940BF07019EDBCAD007E7FA2 /* treeproc.h */,
				940BF07119EDBCAD007E7FA2 /* types.h */,
				940BF07219EDBCAD007E7FA2 /* user.h */,
				940BF07319EDBCAD007E7FA2 /* utils.h */,
				940BF07419EDBCAD007E7FA2 /* waiter.h */,
			);
			path = mega;
			sourceTree = "<group>";
		};
		940BF04519EDBCAD007E7FA2 /* crypto */ = {
			isa = PBXGroup;
			children = (
				940BF04619EDBCAD007E7FA2 /* cryptopp.h */,
			);
			path = crypto;
			sourceTree = "<group>";
		};
		940BF04819EDBCAD007E7FA2 /* db */ = {
			isa = PBXGroup;
			children = (
				940BF04A19EDBCAD007E7FA2 /* sqlite.h */,
			);
			path = db;
			sourceTree = "<group>";
		};
		940BF05019EDBCAD007E7FA2 /* gfx */ = {
			isa = PBXGroup;
			children = (
				41F01E301C087D4C001E18E6 /* GfxProcCG.h */,
				940BF05119EDBCAD007E7FA2 /* external.h */,
			);
			path = gfx;
			sourceTree = "<group>";
		};
		940BF05B19EDBCAD007E7FA2 /* posix */ = {
			isa = PBXGroup;
			children = (
				940BF05C19EDBCAD007E7FA2 /* megaconsole.h */,
				940BF05D19EDBCAD007E7FA2 /* megaconsolewaiter.h */,
				940BF05E19EDBCAD007E7FA2 /* megafs.h */,
				940BF05F19EDBCAD007E7FA2 /* meganet.h */,
				940BF06019EDBCAD007E7FA2 /* megasys.h */,
				940BF06119EDBCAD007E7FA2 /* megawaiter.h */,
			);
			path = posix;
			sourceTree = "<group>";
		};
		940BF06919EDBCAD007E7FA2 /* thread */ = {
			isa = PBXGroup;
			children = (
				940BF06B19EDBCAD007E7FA2 /* posixthread.h */,
			);
			path = thread;
			sourceTree = "<group>";
		};
		940BF09B19EDBD62007E7FA2 /* Private */ = {
			isa = PBXGroup;
			children = (
				A8827A5A1F178A0D0097B5DE /* DelegateMEGATreeProcessorListener.h */,
				A8827A5B1F178A0D0097B5DE /* DelegateMEGATreeProcessorListener.mm */,
				41AD7A7D1A1E10F900D66856 /* DelegateMEGALoggerListener.h */,
				41AD7A7C1A1E10F900D66856 /* DelegateMEGALoggerListener.mm */,
				41B2AED11A0A859C006C40FB /* DelegateMEGAGlobalListener.h */,
				41B2AED21A0A859C006C40FB /* DelegateMEGAGlobalListener.mm */,
				41B2AED31A0A859C006C40FB /* DelegateMEGAListener.h */,
				41B2AED41A0A859C006C40FB /* DelegateMEGAListener.mm */,
				41B2AED51A0A859C006C40FB /* DelegateMEGARequestListener.h */,
				41B2AED61A0A859C006C40FB /* DelegateMEGARequestListener.mm */,
				41B2AED71A0A859C006C40FB /* DelegateMEGATransferListener.h */,
				41B2AED81A0A859C006C40FB /* DelegateMEGATransferListener.mm */,
				940BF09C19EDBD62007E7FA2 /* MEGAError+init.h */,
				940BF09E19EDBD62007E7FA2 /* MEGANode+init.h */,
				940BF0A019EDBD62007E7FA2 /* MEGANodeList+init.h */,
				940BF0A219EDBD62007E7FA2 /* MEGARequest+init.h */,
				940BF0A419EDBD62007E7FA2 /* MEGAShare+init.h */,
				940BF0A619EDBD62007E7FA2 /* MEGAShareList+init.h */,
				940BF0A819EDBD62007E7FA2 /* MEGATransfer+init.h */,
				940BF0AA19EDBD62007E7FA2 /* MEGATransferList+init.h */,
				940BF0AC19EDBD62007E7FA2 /* MEGAUser+init.h */,
				940BF0AE19EDBD62007E7FA2 /* MEGAUserList+init.h */,
				5B23B77F2164FCE500600733 /* MEGAUserAlert+init.h */,
				5D830399256240A70082CA18 /* MEGABanner+init.h */,
				5D83039B256244230082CA18 /* MEGABannerList+init.h */,
				5B23B77E2164FCE500600733 /* MEGAUserAlertList+init.h */,
				41B0CE781A038EB9008D6044 /* MEGAPricing+init.h */,
				41AB68ED1A093C3D003FE608 /* MEGASdk+init.h */,
				41AA739B1A56B246008601DD /* MEGAAccountDetails+init.h */,
				418412711BA1A06600D94E72 /* MEGADataInputStream.h */,
				418412721BA1A06600D94E72 /* MEGADataInputStream.mm */,
				B698890C2198CCE300D0EE89 /* MEGAFileInputStream.h */,
				B698890B2198CCE300D0EE89 /* MEGAFileInputStream.mm */,
				41D98D021BD5504700764370 /* MEGAContactRequest+init.h */,
				41D98D081BD5679C00764370 /* MEGAContactRequestList+init.h */,
				A81790121EFAD24F00110E91 /* MEGAHandleList+init.h */,
				A8EBFDD21EFAE14C00DF89DA /* MEGAEvent+init.h */,
				A8464B211F25F68C00102C75 /* MEGAChildrenLists+init.h */,
				A87D97A31F4AD5FD00A98C0E /* MEGAStringList+init.h */,
				A87D97A61F4AD9C300A98C0E /* MEGAAchievementsDetails+init.h */,
				A827F4DE204D450E006A1962 /* MEGAFolderInfo+init.h */,
				A808E4862158DAC400BDCE82 /* MEGATimeZoneDetails+init.h */,
				5B0670CD21F5BABD00AD9F99 /* MEGARecentActionBucket+init.h */,
				B622FC762174261F00CF707C /* MEGABackgroundMediaUpload+init.h */,
				A8FD7335230AC42B0070A5E8 /* MEGACancelToken+init.h */,
				BFD7F5182341B3B50039A6EE /* MEGAPushNotificationSettings+init.h */,
				B6DBB54725BE99AB005F46A5 /* ListenerDispatch.h */,
				B6DBB54825BE9A76005F46A5 /* ListenerDispatch.mm */,
				A873E86726E23CB800CBB174 /* MEGACurrency+init.h */,
			);
			path = Private;
			sourceTree = "<group>";
		};
		9472043A19ED916F00F6805F = {
			isa = PBXGroup;
			children = (
				940BEFF919ED9723007E7FA2 /* bindings */,
				940BEF9719ED9259007E7FA2 /* sdk */,
				9472044419ED916F00F6805F /* Products */,
				A82751021E97A929007CD9E2 /* Frameworks */,
			);
			sourceTree = "<group>";
		};
		9472044419ED916F00F6805F /* Products */ = {
			isa = PBXGroup;
			children = (
				9472044319ED916F00F6805F /* libMEGASDK.a */,
			);
			name = Products;
			sourceTree = "<group>";
		};
		A82751021E97A929007CD9E2 /* Frameworks */ = {
			isa = PBXGroup;
			children = (
			);
			name = Frameworks;
			sourceTree = "<group>";
		};
		A8FD7B621E93B3FB0031FC50 /* osx */ = {
			isa = PBXGroup;
			children = (
				A8FD7B611E93B3ED0031FC50 /* osxutils.h */,
			);
			name = osx;
			sourceTree = "<group>";
		};
		A8FD7B651E93B4100031FC50 /* osx */ = {
			isa = PBXGroup;
			children = (
				A8FD7B631E93B40E0031FC50 /* osxutils.mm */,
			);
			name = osx;
			sourceTree = "<group>";
		};
/* End PBXGroup section */

/* Begin PBXNativeTarget section */
		9472044219ED916F00F6805F /* MEGASDK */ = {
			isa = PBXNativeTarget;
			buildConfigurationList = 9472045419ED916F00F6805F /* Build configuration list for PBXNativeTarget "MEGASDK" */;
			buildPhases = (
				9472043F19ED916F00F6805F /* Sources */,
				9472044019ED916F00F6805F /* Frameworks */,
				9472044119ED916F00F6805F /* CopyFiles */,
			);
			buildRules = (
			);
			dependencies = (
			);
			name = MEGASDK;
			productName = mega;
			productReference = 9472044319ED916F00F6805F /* libMEGASDK.a */;
			productType = "com.apple.product-type.library.static";
		};
/* End PBXNativeTarget section */

/* Begin PBXProject section */
		9472043B19ED916F00F6805F /* Project object */ = {
			isa = PBXProject;
			attributes = {
				LastUpgradeCheck = 1240;
				ORGANIZATIONNAME = MEGA;
				TargetAttributes = {
					9472044219ED916F00F6805F = {
						CreatedOnToolsVersion = 6.0.1;
					};
				};
			};
			buildConfigurationList = 9472043E19ED916F00F6805F /* Build configuration list for PBXProject "MEGASDK" */;
			compatibilityVersion = "Xcode 3.2";
			developmentRegion = en;
			hasScannedForEncodings = 0;
			knownRegions = (
				en,
				Base,
			);
			mainGroup = 9472043A19ED916F00F6805F;
			productRefGroup = 9472044419ED916F00F6805F /* Products */;
			projectDirPath = "";
			projectRoot = "";
			targets = (
				9472044219ED916F00F6805F /* MEGASDK */,
			);
		};
/* End PBXProject section */

/* Begin PBXSourcesBuildPhase section */
		9472043F19ED916F00F6805F /* Sources */ = {
			isa = PBXSourcesBuildPhase;
			buildActionMask = 2147483647;
			files = (
				7765A76720528445004C2FEB /* mega_evt_tls.cpp in Sources */,
				940BEFC619ED92C2007E7FA2 /* megaapi.cpp in Sources */,
				940BEFF219ED9351007E7FA2 /* consolewaiter.cpp in Sources */,
				A87D97A21F4AD49B00A98C0E /* MEGAStringList.mm in Sources */,
				940BF01519ED97B9007E7FA2 /* MEGAShareList.mm in Sources */,
				5D830393256232A00082CA18 /* MEGABannerList.mm in Sources */,
				B6DBB54925BE9A89005F46A5 /* ListenerDispatch.mm in Sources */,
				41B2AEDA1A0A859C006C40FB /* DelegateMEGAListener.mm in Sources */,
				A8A86BD51F559EDA00C214DA /* mega_zxcvbn.cpp in Sources */,
				A8FD7B641E93B40E0031FC50 /* osxutils.mm in Sources */,
				940BEFB819ED92C2007E7FA2 /* backofftimer.cpp in Sources */,
				A8C45FD7237AB61A00342F36 /* testhooks.cpp in Sources */,
				BFD7F5172341B3A60039A6EE /* MEGAPushNotificationSettings.mm in Sources */,
				940BEFF419ED9351007E7FA2 /* net.cpp in Sources */,
				5D830397256240320082CA18 /* MEGABanner.mm in Sources */,
				940BF01119ED97B9007E7FA2 /* MEGANode.mm in Sources */,
				940BF01419ED97B9007E7FA2 /* MEGAShare.mm in Sources */,
				41D143DA1B5FC053000CA86F /* pendingcontactrequest.cpp in Sources */,
				940BF01219ED97B9007E7FA2 /* MEGANodeList.mm in Sources */,
				418412731BA1A06600D94E72 /* MEGADataInputStream.mm in Sources */,
				940BEFC419ED92C2007E7FA2 /* logging.cpp in Sources */,
				940BEFF519ED9351007E7FA2 /* waiter.cpp in Sources */,
				A81790151EFADDDE00110E91 /* MEGAEvent.mm in Sources */,
				940BEFB719ED92C2007E7FA2 /* attrmap.cpp in Sources */,
				A87D979F1F4ACF5100A98C0E /* MEGAAchievementsDetails.mm in Sources */,
				940BEFC119ED92C2007E7FA2 /* gfx.cpp in Sources */,
				41B2AED91A0A859C006C40FB /* DelegateMEGAGlobalListener.mm in Sources */,
				940BF01019ED97B9007E7FA2 /* MEGAError.mm in Sources */,
				940BEFBD19ED92C2007E7FA2 /* file.cpp in Sources */,
				940BF00E19ED97B9007E7FA2 /* MEGAAccountDetails.mm in Sources */,
				940BEFF119ED9351007E7FA2 /* console.cpp in Sources */,
				940BF01719ED97B9007E7FA2 /* MEGATransferList.mm in Sources */,
				A873E86626E23AF000CBB174 /* MEGACurrency.mm in Sources */,
				940BEFC319ED92C2007E7FA2 /* json.cpp in Sources */,
				940BEFD519ED92C2007E7FA2 /* waiterbase.cpp in Sources */,
				940BEFCB19ED92C2007E7FA2 /* request.cpp in Sources */,
				BF9CF0D12541737500A3EBBB /* heartbeats.cpp in Sources */,
				940BEFBF19ED92C2007E7FA2 /* filefingerprint.cpp in Sources */,
				940BEFC219ED92C2007E7FA2 /* http.cpp in Sources */,
				41D98D071BD562AD00764370 /* MEGAContactRequestList.mm in Sources */,
				4148209A1C561CB500552E76 /* mega_http_parser.cpp in Sources */,
				940BEFF719ED9351007E7FA2 /* posixthread.cpp in Sources */,
				940BEFCD19ED92C2007E7FA2 /* share.cpp in Sources */,
				940BEFC019ED92C2007E7FA2 /* filesystem.cpp in Sources */,
				940BEFB919ED92C2007E7FA2 /* base64.cpp in Sources */,
				B6657E9C225C2B6200EF8D91 /* raid.cpp in Sources */,
				940BEFC819ED92C2007E7FA2 /* node.cpp in Sources */,
				940BF00F19ED97B9007E7FA2 /* MEGASdk.mm in Sources */,
				940BEFBC19ED92C2007E7FA2 /* db.cpp in Sources */,
				940BEFCE19ED92C2007E7FA2 /* sharenodekeys.cpp in Sources */,
				940BF01319ED97B9007E7FA2 /* MEGARequest.mm in Sources */,
				940BEFCC19ED92C2007E7FA2 /* serialize64.cpp in Sources */,
				940BEFC919ED92C2007E7FA2 /* proxy.cpp in Sources */,
				940BEFBE19ED92C2007E7FA2 /* fileattributefetch.cpp in Sources */,
				940BEFBA19ED92C2007E7FA2 /* command.cpp in Sources */,
				940BEFD019ED92C2007E7FA2 /* transfer.cpp in Sources */,
				5B72A14D20D3B3FB007FE4FD /* mega_ccronexpr.cpp in Sources */,
				A8FD7334230ABA400070A5E8 /* MEGACancelToken.mm in Sources */,
				41AD7A7E1A1E10F900D66856 /* DelegateMEGALoggerListener.mm in Sources */,
				41A990731A5D305700B2094A /* mega_utf8proc.cpp in Sources */,
				A81790101EFACE6400110E91 /* MEGAHandleList.mm in Sources */,
				A8464B201F25F53A00102C75 /* MEGAChildrenLists.mm in Sources */,
				A8827A5C1F178A0D0097B5DE /* DelegateMEGATreeProcessorListener.mm in Sources */,
				41B2AEDC1A0A859C006C40FB /* DelegateMEGATransferListener.mm in Sources */,
				41B538CC1A0284CB00EABDC9 /* MEGAPricing.mm in Sources */,
				940BEFD419ED92C2007E7FA2 /* utils.cpp in Sources */,
				A87843F5215D078700E809EB /* useralerts.cpp in Sources */,
				B698890D2198CCE300D0EE89 /* MEGAFileInputStream.mm in Sources */,
				940BEFF319ED9351007E7FA2 /* fs.cpp in Sources */,
				A88722DC1FFE6A8B00E3F443 /* mediafileattribute.cpp in Sources */,
				A827F4DD204D3D14006A1962 /* MEGAFolderInfo.mm in Sources */,
				B6A6CB662170125A009032C9 /* MEGABackgroundMediaUpload.mm in Sources */,
				940BEFC719ED92C2007E7FA2 /* megaclient.cpp in Sources */,
				940BEFEB19ED9351007E7FA2 /* sodium.cpp in Sources */,
				41B2AEDB1A0A859C006C40FB /* DelegateMEGARequestListener.mm in Sources */,
				940BEFBB19ED92C2007E7FA2 /* commands.cpp in Sources */,
				5B23B77C2164FC7C00600733 /* MEGAUserAlert.mm in Sources */,
				940BF01819ED97B9007E7FA2 /* MEGAUser.mm in Sources */,
				940BEFC519ED92C2007E7FA2 /* megaapi_impl.cpp in Sources */,
				940BF01619ED97B9007E7FA2 /* MEGATransfer.mm in Sources */,
				940BEFED19ED9351007E7FA2 /* sqlite.cpp in Sources */,
				940BEFCF19ED92C2007E7FA2 /* sync.cpp in Sources */,
				940BEFD219ED92C2007E7FA2 /* treeproc.cpp in Sources */,
				940BEFCA19ED92C2007E7FA2 /* pubkeyaction.cpp in Sources */,
				41AB68F21A094194003FE608 /* GfxProcCG.mm in Sources */,
				940BEFEE19ED9351007E7FA2 /* external.cpp in Sources */,
				5B1D7CE221F1E07200B0215E /* MEGARecentActionBucket.mm in Sources */,
				940BEFD319ED92C2007E7FA2 /* user.cpp in Sources */,
				940BEFEA19ED9351007E7FA2 /* cryptopp.cpp in Sources */,
				940BF01919ED97B9007E7FA2 /* MEGAUserList.mm in Sources */,
				A820A30A2155111C00C8B6A5 /* MEGATimeZoneDetails.mm in Sources */,
				41D98D011BD54B5200764370 /* MEGAContactRequest.mm in Sources */,
				940BEFD119ED92C2007E7FA2 /* transferslot.cpp in Sources */,
				5B23B77D2164FC7C00600733 /* MEGAUserAlertList.mm in Sources */,
			);
			runOnlyForDeploymentPostprocessing = 0;
		};
/* End PBXSourcesBuildPhase section */

/* Begin XCBuildConfiguration section */
		9472045219ED916F00F6805F /* Debug */ = {
			isa = XCBuildConfiguration;
			buildSettings = {
				ALWAYS_SEARCH_USER_PATHS = NO;
				CLANG_CXX_LANGUAGE_STANDARD = "gnu++0x";
				CLANG_CXX_LIBRARY = "libc++";
				CLANG_ENABLE_MODULES = YES;
				CLANG_ENABLE_OBJC_ARC = YES;
				CLANG_WARN_BLOCK_CAPTURE_AUTORELEASING = YES;
				CLANG_WARN_BOOL_CONVERSION = YES;
				CLANG_WARN_COMMA = YES;
				CLANG_WARN_CONSTANT_CONVERSION = YES;
				CLANG_WARN_DEPRECATED_OBJC_IMPLEMENTATIONS = YES;
				CLANG_WARN_DIRECT_OBJC_ISA_USAGE = YES_ERROR;
				CLANG_WARN_EMPTY_BODY = YES;
				CLANG_WARN_ENUM_CONVERSION = YES;
				CLANG_WARN_INFINITE_RECURSION = YES;
				CLANG_WARN_INT_CONVERSION = YES;
				CLANG_WARN_NON_LITERAL_NULL_CONVERSION = YES;
				CLANG_WARN_OBJC_IMPLICIT_RETAIN_SELF = YES;
				CLANG_WARN_OBJC_LITERAL_CONVERSION = YES;
				CLANG_WARN_OBJC_ROOT_CLASS = YES_ERROR;
				CLANG_WARN_QUOTED_INCLUDE_IN_FRAMEWORK_HEADER = YES;
				CLANG_WARN_RANGE_LOOP_ANALYSIS = YES;
				CLANG_WARN_STRICT_PROTOTYPES = YES;
				CLANG_WARN_SUSPICIOUS_MOVE = YES;
				CLANG_WARN_UNREACHABLE_CODE = YES;
				CLANG_WARN__DUPLICATE_METHOD_MATCH = YES;
				COPY_PHASE_STRIP = NO;
				DEBUG_INFORMATION_FORMAT = dwarf;
				ENABLE_BITCODE = NO;
				ENABLE_STRICT_OBJC_MSGSEND = YES;
				ENABLE_TESTABILITY = YES;
				GCC_C_LANGUAGE_STANDARD = gnu99;
				GCC_DYNAMIC_NO_PIC = NO;
				GCC_NO_COMMON_BLOCKS = YES;
				GCC_OPTIMIZATION_LEVEL = 0;
				GCC_PREPROCESSOR_DEFINITIONS = (
					"DEBUG=1",
					"$(inherited)",
				);
				GCC_SYMBOLS_PRIVATE_EXTERN = NO;
				GCC_WARN_64_TO_32_BIT_CONVERSION = YES;
				GCC_WARN_ABOUT_RETURN_TYPE = YES_ERROR;
				GCC_WARN_UNDECLARED_SELECTOR = YES;
				GCC_WARN_UNINITIALIZED_AUTOS = YES_AGGRESSIVE;
				GCC_WARN_UNUSED_FUNCTION = YES;
				GCC_WARN_UNUSED_VARIABLE = YES;
<<<<<<< HEAD
				IPHONEOS_DEPLOYMENT_TARGET = 13.0;
=======
				HEADER_SEARCH_PATHS = (
					/Users/matt/repos/sdk/include/,
					/Users/matt/repos/sdk/include/mega/,
					"/Users/matt/repos/3rdParty_inplace/vcpkg/installed/arm64-ios-mega/include/",
				);
				IPHONEOS_DEPLOYMENT_TARGET = 12.0;
>>>>>>> 316a36c7
				MTL_ENABLE_DEBUG_INFO = YES;
				ONLY_ACTIVE_ARCH = YES;
				SDKROOT = iphoneos;
			};
			name = Debug;
		};
		9472045319ED916F00F6805F /* Release */ = {
			isa = XCBuildConfiguration;
			buildSettings = {
				ALWAYS_SEARCH_USER_PATHS = NO;
				CLANG_CXX_LANGUAGE_STANDARD = "gnu++0x";
				CLANG_CXX_LIBRARY = "libc++";
				CLANG_ENABLE_MODULES = YES;
				CLANG_ENABLE_OBJC_ARC = YES;
				CLANG_WARN_BLOCK_CAPTURE_AUTORELEASING = YES;
				CLANG_WARN_BOOL_CONVERSION = YES;
				CLANG_WARN_COMMA = YES;
				CLANG_WARN_CONSTANT_CONVERSION = YES;
				CLANG_WARN_DEPRECATED_OBJC_IMPLEMENTATIONS = YES;
				CLANG_WARN_DIRECT_OBJC_ISA_USAGE = YES_ERROR;
				CLANG_WARN_EMPTY_BODY = YES;
				CLANG_WARN_ENUM_CONVERSION = YES;
				CLANG_WARN_INFINITE_RECURSION = YES;
				CLANG_WARN_INT_CONVERSION = YES;
				CLANG_WARN_NON_LITERAL_NULL_CONVERSION = YES;
				CLANG_WARN_OBJC_IMPLICIT_RETAIN_SELF = YES;
				CLANG_WARN_OBJC_LITERAL_CONVERSION = YES;
				CLANG_WARN_OBJC_ROOT_CLASS = YES_ERROR;
				CLANG_WARN_QUOTED_INCLUDE_IN_FRAMEWORK_HEADER = YES;
				CLANG_WARN_RANGE_LOOP_ANALYSIS = YES;
				CLANG_WARN_STRICT_PROTOTYPES = YES;
				CLANG_WARN_SUSPICIOUS_MOVE = YES;
				CLANG_WARN_UNREACHABLE_CODE = YES;
				CLANG_WARN__DUPLICATE_METHOD_MATCH = YES;
				COPY_PHASE_STRIP = YES;
				ENABLE_BITCODE = NO;
				ENABLE_NS_ASSERTIONS = NO;
				ENABLE_STRICT_OBJC_MSGSEND = YES;
				GCC_C_LANGUAGE_STANDARD = gnu99;
				GCC_NO_COMMON_BLOCKS = YES;
				GCC_WARN_64_TO_32_BIT_CONVERSION = YES;
				GCC_WARN_ABOUT_RETURN_TYPE = YES_ERROR;
				GCC_WARN_UNDECLARED_SELECTOR = YES;
				GCC_WARN_UNINITIALIZED_AUTOS = YES_AGGRESSIVE;
				GCC_WARN_UNUSED_FUNCTION = YES;
				GCC_WARN_UNUSED_VARIABLE = YES;
<<<<<<< HEAD
				IPHONEOS_DEPLOYMENT_TARGET = 13.0;
=======
				HEADER_SEARCH_PATHS = (
					/Users/matt/repos/sdk/include/,
					/Users/matt/repos/sdk/include/mega/,
					"/Users/matt/repos/3rdParty_inplace/vcpkg/installed/arm64-ios-mega/include/",
				);
				IPHONEOS_DEPLOYMENT_TARGET = 12.0;
>>>>>>> 316a36c7
				MTL_ENABLE_DEBUG_INFO = NO;
				SDKROOT = iphoneos;
				VALIDATE_PRODUCT = YES;
			};
			name = Release;
		};
		9472045519ED916F00F6805F /* Debug */ = {
			isa = XCBuildConfiguration;
			buildSettings = {
				ENABLE_BITCODE = NO;
				GCC_PREPROCESSOR_DEFINITIONS = (
					"$(inherited)",
					_DARWIN_C_SOURCE,
					HAVE_LIBUV,
					ENABLE_CHAT,
				);
				HEADER_SEARCH_PATHS = (
					"$(inherited)",
					/Applications/Xcode.app/Contents/Developer/Toolchains/XcodeDefault.xctoolchain/usr/include,
					3rdparty/include,
					../../third_party/utf8proc,
					3rdparty/webrtc/third_party/boringssl/src/include,
				);
				LIBRARY_SEARCH_PATHS = "$(inherited)";
				OTHER_LDFLAGS = "-ObjC";
				PRODUCT_NAME = MEGASDK;
				SKIP_INSTALL = YES;
				USER_HEADER_SEARCH_PATHS = ". ../../include/** Private";
			};
			name = Debug;
		};
		9472045619ED916F00F6805F /* Release */ = {
			isa = XCBuildConfiguration;
			buildSettings = {
				ENABLE_BITCODE = NO;
				GCC_PREPROCESSOR_DEFINITIONS = (
					_DARWIN_C_SOURCE,
					HAVE_LIBUV,
					ENABLE_CHAT,
				);
				HEADER_SEARCH_PATHS = (
					"$(inherited)",
					/Applications/Xcode.app/Contents/Developer/Toolchains/XcodeDefault.xctoolchain/usr/include,
					3rdparty/include,
					../../third_party/utf8proc,
					3rdparty/webrtc/third_party/boringssl/src/include,
				);
				LIBRARY_SEARCH_PATHS = "$(inherited)";
				OTHER_CFLAGS = "-DNDEBUG";
				OTHER_LDFLAGS = "-ObjC";
				PRODUCT_NAME = MEGASDK;
				SKIP_INSTALL = YES;
				USER_HEADER_SEARCH_PATHS = ". ../../include/** Private";
			};
			name = Release;
		};
/* End XCBuildConfiguration section */

/* Begin XCConfigurationList section */
		9472043E19ED916F00F6805F /* Build configuration list for PBXProject "MEGASDK" */ = {
			isa = XCConfigurationList;
			buildConfigurations = (
				9472045219ED916F00F6805F /* Debug */,
				9472045319ED916F00F6805F /* Release */,
			);
			defaultConfigurationIsVisible = 0;
			defaultConfigurationName = Release;
		};
		9472045419ED916F00F6805F /* Build configuration list for PBXNativeTarget "MEGASDK" */ = {
			isa = XCConfigurationList;
			buildConfigurations = (
				9472045519ED916F00F6805F /* Debug */,
				9472045619ED916F00F6805F /* Release */,
			);
			defaultConfigurationIsVisible = 0;
			defaultConfigurationName = Release;
		};
/* End XCConfigurationList section */
	};
	rootObject = 9472043B19ED916F00F6805F /* Project object */;
}<|MERGE_RESOLUTION|>--- conflicted
+++ resolved
@@ -954,16 +954,13 @@
 				GCC_WARN_UNINITIALIZED_AUTOS = YES_AGGRESSIVE;
 				GCC_WARN_UNUSED_FUNCTION = YES;
 				GCC_WARN_UNUSED_VARIABLE = YES;
-<<<<<<< HEAD
 				IPHONEOS_DEPLOYMENT_TARGET = 13.0;
-=======
 				HEADER_SEARCH_PATHS = (
 					/Users/matt/repos/sdk/include/,
 					/Users/matt/repos/sdk/include/mega/,
 					"/Users/matt/repos/3rdParty_inplace/vcpkg/installed/arm64-ios-mega/include/",
 				);
 				IPHONEOS_DEPLOYMENT_TARGET = 12.0;
->>>>>>> 316a36c7
 				MTL_ENABLE_DEBUG_INFO = YES;
 				ONLY_ACTIVE_ARCH = YES;
 				SDKROOT = iphoneos;
@@ -1010,16 +1007,13 @@
 				GCC_WARN_UNINITIALIZED_AUTOS = YES_AGGRESSIVE;
 				GCC_WARN_UNUSED_FUNCTION = YES;
 				GCC_WARN_UNUSED_VARIABLE = YES;
-<<<<<<< HEAD
 				IPHONEOS_DEPLOYMENT_TARGET = 13.0;
-=======
 				HEADER_SEARCH_PATHS = (
 					/Users/matt/repos/sdk/include/,
 					/Users/matt/repos/sdk/include/mega/,
 					"/Users/matt/repos/3rdParty_inplace/vcpkg/installed/arm64-ios-mega/include/",
 				);
 				IPHONEOS_DEPLOYMENT_TARGET = 12.0;
->>>>>>> 316a36c7
 				MTL_ENABLE_DEBUG_INFO = NO;
 				SDKROOT = iphoneos;
 				VALIDATE_PRODUCT = YES;
