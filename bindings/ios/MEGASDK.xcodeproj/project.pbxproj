// !$*UTF8*$!
{
	archiveVersion = 1;
	classes = {
	};
	objectVersion = 46;
	objects = {

/* Begin PBXBuildFile section */
		4148209A1C561CB500552E76 /* mega_http_parser.cpp in Sources */ = {isa = PBXBuildFile; fileRef = 414820991C561CB500552E76 /* mega_http_parser.cpp */; };
		418412731BA1A06600D94E72 /* MEGADataInputStream.mm in Sources */ = {isa = PBXBuildFile; fileRef = 418412721BA1A06600D94E72 /* MEGADataInputStream.mm */; };
		41A990731A5D305700B2094A /* mega_utf8proc.cpp in Sources */ = {isa = PBXBuildFile; fileRef = 41A990721A5D305700B2094A /* mega_utf8proc.cpp */; };
		41AB68F21A094194003FE608 /* GfxProcCG.mm in Sources */ = {isa = PBXBuildFile; fileRef = 41AB68F11A094194003FE608 /* GfxProcCG.mm */; };
		41AD7A7E1A1E10F900D66856 /* DelegateMEGALoggerListener.mm in Sources */ = {isa = PBXBuildFile; fileRef = 41AD7A7C1A1E10F900D66856 /* DelegateMEGALoggerListener.mm */; };
		41B2AED91A0A859C006C40FB /* DelegateMEGAGlobalListener.mm in Sources */ = {isa = PBXBuildFile; fileRef = 41B2AED21A0A859C006C40FB /* DelegateMEGAGlobalListener.mm */; };
		41B2AEDA1A0A859C006C40FB /* DelegateMEGAListener.mm in Sources */ = {isa = PBXBuildFile; fileRef = 41B2AED41A0A859C006C40FB /* DelegateMEGAListener.mm */; };
		41B2AEDB1A0A859C006C40FB /* DelegateMEGARequestListener.mm in Sources */ = {isa = PBXBuildFile; fileRef = 41B2AED61A0A859C006C40FB /* DelegateMEGARequestListener.mm */; };
		41B2AEDC1A0A859C006C40FB /* DelegateMEGATransferListener.mm in Sources */ = {isa = PBXBuildFile; fileRef = 41B2AED81A0A859C006C40FB /* DelegateMEGATransferListener.mm */; };
		41B538CC1A0284CB00EABDC9 /* MEGAPricing.mm in Sources */ = {isa = PBXBuildFile; fileRef = 41B538CB1A0284CB00EABDC9 /* MEGAPricing.mm */; };
		41D143DA1B5FC053000CA86F /* pendingcontactrequest.cpp in Sources */ = {isa = PBXBuildFile; fileRef = 41D143D91B5FC053000CA86F /* pendingcontactrequest.cpp */; };
		41D98D011BD54B5200764370 /* MEGAContactRequest.mm in Sources */ = {isa = PBXBuildFile; fileRef = 41D98D001BD54B5200764370 /* MEGAContactRequest.mm */; };
		41D98D071BD562AD00764370 /* MEGAContactRequestList.mm in Sources */ = {isa = PBXBuildFile; fileRef = 41D98D061BD562AD00764370 /* MEGAContactRequestList.mm */; };
		5B1D7CE221F1E07200B0215E /* MEGARecentActionBucket.mm in Sources */ = {isa = PBXBuildFile; fileRef = 5B1D7CE121F1E07200B0215E /* MEGARecentActionBucket.mm */; };
		5B23B77C2164FC7C00600733 /* MEGAUserAlert.mm in Sources */ = {isa = PBXBuildFile; fileRef = 5B23B77A2164FC7C00600733 /* MEGAUserAlert.mm */; };
		5B23B77D2164FC7C00600733 /* MEGAUserAlertList.mm in Sources */ = {isa = PBXBuildFile; fileRef = 5B23B77B2164FC7C00600733 /* MEGAUserAlertList.mm */; };
		5B72A14D20D3B3FB007FE4FD /* mega_ccronexpr.cpp in Sources */ = {isa = PBXBuildFile; fileRef = 5B72A14C20D3B3FB007FE4FD /* mega_ccronexpr.cpp */; };
		5D830393256232A00082CA18 /* MEGABannerList.mm in Sources */ = {isa = PBXBuildFile; fileRef = 5D830392256232A00082CA18 /* MEGABannerList.mm */; };
		5D830397256240320082CA18 /* MEGABanner.mm in Sources */ = {isa = PBXBuildFile; fileRef = 5D830396256240320082CA18 /* MEGABanner.mm */; };
		6D6390D128DA7C2C0083F2AF /* MEGASet.mm in Sources */ = {isa = PBXBuildFile; fileRef = 6D6390D028DA7C2C0083F2AF /* MEGASet.mm */; };
		6D6390D428DA7C460083F2AF /* MEGASetElement.mm in Sources */ = {isa = PBXBuildFile; fileRef = 6D6390D328DA7C460083F2AF /* MEGASetElement.mm */; };
		7765A76720528445004C2FEB /* mega_evt_tls.cpp in Sources */ = {isa = PBXBuildFile; fileRef = 7765A76620528445004C2FEB /* mega_evt_tls.cpp */; };
		940BEFB719ED92C2007E7FA2 /* attrmap.cpp in Sources */ = {isa = PBXBuildFile; fileRef = 940BEF9819ED92C2007E7FA2 /* attrmap.cpp */; };
		940BEFB819ED92C2007E7FA2 /* backofftimer.cpp in Sources */ = {isa = PBXBuildFile; fileRef = 940BEF9919ED92C2007E7FA2 /* backofftimer.cpp */; };
		940BEFB919ED92C2007E7FA2 /* base64.cpp in Sources */ = {isa = PBXBuildFile; fileRef = 940BEF9A19ED92C2007E7FA2 /* base64.cpp */; };
		940BEFBA19ED92C2007E7FA2 /* command.cpp in Sources */ = {isa = PBXBuildFile; fileRef = 940BEF9B19ED92C2007E7FA2 /* command.cpp */; };
		940BEFBB19ED92C2007E7FA2 /* commands.cpp in Sources */ = {isa = PBXBuildFile; fileRef = 940BEF9C19ED92C2007E7FA2 /* commands.cpp */; };
		940BEFBC19ED92C2007E7FA2 /* db.cpp in Sources */ = {isa = PBXBuildFile; fileRef = 940BEF9D19ED92C2007E7FA2 /* db.cpp */; };
		940BEFBD19ED92C2007E7FA2 /* file.cpp in Sources */ = {isa = PBXBuildFile; fileRef = 940BEF9E19ED92C2007E7FA2 /* file.cpp */; };
		940BEFBE19ED92C2007E7FA2 /* fileattributefetch.cpp in Sources */ = {isa = PBXBuildFile; fileRef = 940BEF9F19ED92C2007E7FA2 /* fileattributefetch.cpp */; };
		940BEFBF19ED92C2007E7FA2 /* filefingerprint.cpp in Sources */ = {isa = PBXBuildFile; fileRef = 940BEFA019ED92C2007E7FA2 /* filefingerprint.cpp */; };
		940BEFC019ED92C2007E7FA2 /* filesystem.cpp in Sources */ = {isa = PBXBuildFile; fileRef = 940BEFA119ED92C2007E7FA2 /* filesystem.cpp */; };
		940BEFC119ED92C2007E7FA2 /* gfx.cpp in Sources */ = {isa = PBXBuildFile; fileRef = 940BEFA219ED92C2007E7FA2 /* gfx.cpp */; };
		940BEFC219ED92C2007E7FA2 /* http.cpp in Sources */ = {isa = PBXBuildFile; fileRef = 940BEFA319ED92C2007E7FA2 /* http.cpp */; };
		940BEFC319ED92C2007E7FA2 /* json.cpp in Sources */ = {isa = PBXBuildFile; fileRef = 940BEFA419ED92C2007E7FA2 /* json.cpp */; };
		940BEFC419ED92C2007E7FA2 /* logging.cpp in Sources */ = {isa = PBXBuildFile; fileRef = 940BEFA519ED92C2007E7FA2 /* logging.cpp */; };
		940BEFC519ED92C2007E7FA2 /* megaapi_impl.cpp in Sources */ = {isa = PBXBuildFile; fileRef = 940BEFA619ED92C2007E7FA2 /* megaapi_impl.cpp */; };
		940BEFC619ED92C2007E7FA2 /* megaapi.cpp in Sources */ = {isa = PBXBuildFile; fileRef = 940BEFA719ED92C2007E7FA2 /* megaapi.cpp */; };
		940BEFC719ED92C2007E7FA2 /* megaclient.cpp in Sources */ = {isa = PBXBuildFile; fileRef = 940BEFA819ED92C2007E7FA2 /* megaclient.cpp */; };
		940BEFC819ED92C2007E7FA2 /* node.cpp in Sources */ = {isa = PBXBuildFile; fileRef = 940BEFA919ED92C2007E7FA2 /* node.cpp */; };
		940BEFC919ED92C2007E7FA2 /* proxy.cpp in Sources */ = {isa = PBXBuildFile; fileRef = 940BEFAA19ED92C2007E7FA2 /* proxy.cpp */; };
		940BEFCA19ED92C2007E7FA2 /* pubkeyaction.cpp in Sources */ = {isa = PBXBuildFile; fileRef = 940BEFAB19ED92C2007E7FA2 /* pubkeyaction.cpp */; };
		940BEFCB19ED92C2007E7FA2 /* request.cpp in Sources */ = {isa = PBXBuildFile; fileRef = 940BEFAC19ED92C2007E7FA2 /* request.cpp */; };
		940BEFCC19ED92C2007E7FA2 /* serialize64.cpp in Sources */ = {isa = PBXBuildFile; fileRef = 940BEFAD19ED92C2007E7FA2 /* serialize64.cpp */; };
		940BEFCD19ED92C2007E7FA2 /* share.cpp in Sources */ = {isa = PBXBuildFile; fileRef = 940BEFAE19ED92C2007E7FA2 /* share.cpp */; };
		940BEFCE19ED92C2007E7FA2 /* sharenodekeys.cpp in Sources */ = {isa = PBXBuildFile; fileRef = 940BEFAF19ED92C2007E7FA2 /* sharenodekeys.cpp */; };
		940BEFCF19ED92C2007E7FA2 /* sync.cpp in Sources */ = {isa = PBXBuildFile; fileRef = 940BEFB019ED92C2007E7FA2 /* sync.cpp */; };
		940BEFD019ED92C2007E7FA2 /* transfer.cpp in Sources */ = {isa = PBXBuildFile; fileRef = 940BEFB119ED92C2007E7FA2 /* transfer.cpp */; };
		940BEFD119ED92C2007E7FA2 /* transferslot.cpp in Sources */ = {isa = PBXBuildFile; fileRef = 940BEFB219ED92C2007E7FA2 /* transferslot.cpp */; };
		940BEFD219ED92C2007E7FA2 /* treeproc.cpp in Sources */ = {isa = PBXBuildFile; fileRef = 940BEFB319ED92C2007E7FA2 /* treeproc.cpp */; };
		940BEFD319ED92C2007E7FA2 /* user.cpp in Sources */ = {isa = PBXBuildFile; fileRef = 940BEFB419ED92C2007E7FA2 /* user.cpp */; };
		940BEFD419ED92C2007E7FA2 /* utils.cpp in Sources */ = {isa = PBXBuildFile; fileRef = 940BEFB519ED92C2007E7FA2 /* utils.cpp */; };
		940BEFD519ED92C2007E7FA2 /* waiterbase.cpp in Sources */ = {isa = PBXBuildFile; fileRef = 940BEFB619ED92C2007E7FA2 /* waiterbase.cpp */; };
		940BEFEA19ED9351007E7FA2 /* cryptopp.cpp in Sources */ = {isa = PBXBuildFile; fileRef = 940BEFD719ED9351007E7FA2 /* cryptopp.cpp */; };
		940BEFEB19ED9351007E7FA2 /* sodium.cpp in Sources */ = {isa = PBXBuildFile; fileRef = 940BEFD819ED9351007E7FA2 /* sodium.cpp */; };
		940BEFED19ED9351007E7FA2 /* sqlite.cpp in Sources */ = {isa = PBXBuildFile; fileRef = 940BEFDB19ED9351007E7FA2 /* sqlite.cpp */; };
		940BEFEE19ED9351007E7FA2 /* external.cpp in Sources */ = {isa = PBXBuildFile; fileRef = 940BEFDD19ED9351007E7FA2 /* external.cpp */; };
		940BEFF119ED9351007E7FA2 /* console.cpp in Sources */ = {isa = PBXBuildFile; fileRef = 940BEFE119ED9351007E7FA2 /* console.cpp */; };
		940BEFF219ED9351007E7FA2 /* consolewaiter.cpp in Sources */ = {isa = PBXBuildFile; fileRef = 940BEFE219ED9351007E7FA2 /* consolewaiter.cpp */; };
		940BEFF319ED9351007E7FA2 /* fs.cpp in Sources */ = {isa = PBXBuildFile; fileRef = 940BEFE319ED9351007E7FA2 /* fs.cpp */; };
		940BEFF419ED9351007E7FA2 /* net.cpp in Sources */ = {isa = PBXBuildFile; fileRef = 940BEFE419ED9351007E7FA2 /* net.cpp */; };
		940BEFF519ED9351007E7FA2 /* waiter.cpp in Sources */ = {isa = PBXBuildFile; fileRef = 940BEFE519ED9351007E7FA2 /* waiter.cpp */; };
		940BEFF719ED9351007E7FA2 /* posixthread.cpp in Sources */ = {isa = PBXBuildFile; fileRef = 940BEFE819ED9351007E7FA2 /* posixthread.cpp */; };
		940BF00E19ED97B9007E7FA2 /* MEGAAccountDetails.mm in Sources */ = {isa = PBXBuildFile; fileRef = 940BEFFE19ED97B9007E7FA2 /* MEGAAccountDetails.mm */; };
		940BF00F19ED97B9007E7FA2 /* MEGASdk.mm in Sources */ = {isa = PBXBuildFile; fileRef = 940BEFFF19ED97B9007E7FA2 /* MEGASdk.mm */; };
		940BF01019ED97B9007E7FA2 /* MEGAError.mm in Sources */ = {isa = PBXBuildFile; fileRef = 940BF00019ED97B9007E7FA2 /* MEGAError.mm */; };
		940BF01119ED97B9007E7FA2 /* MEGANode.mm in Sources */ = {isa = PBXBuildFile; fileRef = 940BF00119ED97B9007E7FA2 /* MEGANode.mm */; };
		940BF01219ED97B9007E7FA2 /* MEGANodeList.mm in Sources */ = {isa = PBXBuildFile; fileRef = 940BF00219ED97B9007E7FA2 /* MEGANodeList.mm */; };
		940BF01319ED97B9007E7FA2 /* MEGARequest.mm in Sources */ = {isa = PBXBuildFile; fileRef = 940BF00319ED97B9007E7FA2 /* MEGARequest.mm */; };
		940BF01419ED97B9007E7FA2 /* MEGAShare.mm in Sources */ = {isa = PBXBuildFile; fileRef = 940BF00419ED97B9007E7FA2 /* MEGAShare.mm */; };
		940BF01519ED97B9007E7FA2 /* MEGAShareList.mm in Sources */ = {isa = PBXBuildFile; fileRef = 940BF00519ED97B9007E7FA2 /* MEGAShareList.mm */; };
		940BF01619ED97B9007E7FA2 /* MEGATransfer.mm in Sources */ = {isa = PBXBuildFile; fileRef = 940BF00619ED97B9007E7FA2 /* MEGATransfer.mm */; };
		940BF01719ED97B9007E7FA2 /* MEGATransferList.mm in Sources */ = {isa = PBXBuildFile; fileRef = 940BF00719ED97B9007E7FA2 /* MEGATransferList.mm */; };
		940BF01819ED97B9007E7FA2 /* MEGAUser.mm in Sources */ = {isa = PBXBuildFile; fileRef = 940BF00819ED97B9007E7FA2 /* MEGAUser.mm */; };
		940BF01919ED97B9007E7FA2 /* MEGAUserList.mm in Sources */ = {isa = PBXBuildFile; fileRef = 940BF00919ED97B9007E7FA2 /* MEGAUserList.mm */; };
		A81790101EFACE6400110E91 /* MEGAHandleList.mm in Sources */ = {isa = PBXBuildFile; fileRef = A817900F1EFACE6400110E91 /* MEGAHandleList.mm */; };
		A81790151EFADDDE00110E91 /* MEGAEvent.mm in Sources */ = {isa = PBXBuildFile; fileRef = A81790141EFADDDE00110E91 /* MEGAEvent.mm */; };
		A820A30A2155111C00C8B6A5 /* MEGATimeZoneDetails.mm in Sources */ = {isa = PBXBuildFile; fileRef = A820A3092155111C00C8B6A5 /* MEGATimeZoneDetails.mm */; };
		A827F4DD204D3D14006A1962 /* MEGAFolderInfo.mm in Sources */ = {isa = PBXBuildFile; fileRef = A827F4DC204D3D14006A1962 /* MEGAFolderInfo.mm */; };
<<<<<<< HEAD
=======
		A8464B201F25F53A00102C75 /* MEGAChildrenLists.mm in Sources */ = {isa = PBXBuildFile; fileRef = A8464B1F1F25F53A00102C75 /* MEGAChildrenLists.mm */; };
		A84CE7FA28CF37C30044CCCD /* setandelement.cpp in Sources */ = {isa = PBXBuildFile; fileRef = A84CE7F928CF37C30044CCCD /* setandelement.cpp */; };
>>>>>>> 0230f94e
		A873E86626E23AF000CBB174 /* MEGACurrency.mm in Sources */ = {isa = PBXBuildFile; fileRef = A873E86526E23AF000CBB174 /* MEGACurrency.mm */; };
		A87843F5215D078700E809EB /* useralerts.cpp in Sources */ = {isa = PBXBuildFile; fileRef = A87843F4215D078700E809EB /* useralerts.cpp */; };
		A87D979F1F4ACF5100A98C0E /* MEGAAchievementsDetails.mm in Sources */ = {isa = PBXBuildFile; fileRef = A87D979E1F4ACF5100A98C0E /* MEGAAchievementsDetails.mm */; };
		A87D97A21F4AD49B00A98C0E /* MEGAStringList.mm in Sources */ = {isa = PBXBuildFile; fileRef = A87D97A11F4AD49B00A98C0E /* MEGAStringList.mm */; };
		A8827A5C1F178A0D0097B5DE /* DelegateMEGATreeProcessorListener.mm in Sources */ = {isa = PBXBuildFile; fileRef = A8827A5B1F178A0D0097B5DE /* DelegateMEGATreeProcessorListener.mm */; };
		A88722DC1FFE6A8B00E3F443 /* mediafileattribute.cpp in Sources */ = {isa = PBXBuildFile; fileRef = A88722DB1FFE6A8A00E3F443 /* mediafileattribute.cpp */; };
		A8A86BD51F559EDA00C214DA /* mega_zxcvbn.cpp in Sources */ = {isa = PBXBuildFile; fileRef = A8A86BD41F559EDA00C214DA /* mega_zxcvbn.cpp */; };
		A8C45FD7237AB61A00342F36 /* testhooks.cpp in Sources */ = {isa = PBXBuildFile; fileRef = A8C45FD6237AB61A00342F36 /* testhooks.cpp */; };
		A8FD7334230ABA400070A5E8 /* MEGACancelToken.mm in Sources */ = {isa = PBXBuildFile; fileRef = A8FD7333230ABA400070A5E8 /* MEGACancelToken.mm */; };
		A8FD7B641E93B40E0031FC50 /* osxutils.mm in Sources */ = {isa = PBXBuildFile; fileRef = A8FD7B631E93B40E0031FC50 /* osxutils.mm */; };
		B6657E9C225C2B6200EF8D91 /* raid.cpp in Sources */ = {isa = PBXBuildFile; fileRef = B6657E9B225C2B6200EF8D91 /* raid.cpp */; };
		B698890D2198CCE300D0EE89 /* MEGAFileInputStream.mm in Sources */ = {isa = PBXBuildFile; fileRef = B698890B2198CCE300D0EE89 /* MEGAFileInputStream.mm */; };
		B6A6CB662170125A009032C9 /* MEGABackgroundMediaUpload.mm in Sources */ = {isa = PBXBuildFile; fileRef = B6A6CB652170125A009032C9 /* MEGABackgroundMediaUpload.mm */; };
		B6DAED3728AB1B6000703E28 /* textchat.cpp in Sources */ = {isa = PBXBuildFile; fileRef = B6DAED3628AB1B6000703E28 /* textchat.cpp */; };
		B6DBB54925BE9A89005F46A5 /* ListenerDispatch.mm in Sources */ = {isa = PBXBuildFile; fileRef = B6DBB54825BE9A76005F46A5 /* ListenerDispatch.mm */; };
		BF9CF0D12541737500A3EBBB /* heartbeats.cpp in Sources */ = {isa = PBXBuildFile; fileRef = BF9CF0D02541737500A3EBBB /* heartbeats.cpp */; };
		BFD7F5172341B3A60039A6EE /* MEGAPushNotificationSettings.mm in Sources */ = {isa = PBXBuildFile; fileRef = BFD7F5162341B3A60039A6EE /* MEGAPushNotificationSettings.mm */; };
/* End PBXBuildFile section */

/* Begin PBXCopyFilesBuildPhase section */
		9472044119ED916F00F6805F /* CopyFiles */ = {
			isa = PBXCopyFilesBuildPhase;
			buildActionMask = 2147483647;
			dstPath = "include/$(PRODUCT_NAME)";
			dstSubfolderSpec = 16;
			files = (
			);
			runOnlyForDeploymentPostprocessing = 0;
		};
/* End PBXCopyFilesBuildPhase section */

/* Begin PBXFileReference section */
		414820951C523B2D00552E76 /* mega_http_parser.h */ = {isa = PBXFileReference; fileEncoding = 4; lastKnownFileType = sourcecode.c.h; path = mega_http_parser.h; sourceTree = "<group>"; };
		414820961C523B2D00552E76 /* pendingcontactrequest.h */ = {isa = PBXFileReference; fileEncoding = 4; lastKnownFileType = sourcecode.c.h; path = pendingcontactrequest.h; sourceTree = "<group>"; };
		414820991C561CB500552E76 /* mega_http_parser.cpp */ = {isa = PBXFileReference; fileEncoding = 4; lastKnownFileType = sourcecode.cpp.cpp; name = mega_http_parser.cpp; path = ../../src/mega_http_parser.cpp; sourceTree = "<group>"; };
		418412711BA1A06600D94E72 /* MEGADataInputStream.h */ = {isa = PBXFileReference; fileEncoding = 4; lastKnownFileType = sourcecode.c.h; path = MEGADataInputStream.h; sourceTree = "<group>"; };
		418412721BA1A06600D94E72 /* MEGADataInputStream.mm */ = {isa = PBXFileReference; fileEncoding = 4; lastKnownFileType = sourcecode.cpp.objcpp; path = MEGADataInputStream.mm; sourceTree = "<group>"; };
		41A990721A5D305700B2094A /* mega_utf8proc.cpp */ = {isa = PBXFileReference; fileEncoding = 4; lastKnownFileType = sourcecode.cpp.cpp; name = mega_utf8proc.cpp; path = ../../src/mega_utf8proc.cpp; sourceTree = "<group>"; };
		41AA739B1A56B246008601DD /* MEGAAccountDetails+init.h */ = {isa = PBXFileReference; fileEncoding = 4; lastKnownFileType = sourcecode.c.h; path = "MEGAAccountDetails+init.h"; sourceTree = "<group>"; };
		41AB68ED1A093C3D003FE608 /* MEGASdk+init.h */ = {isa = PBXFileReference; fileEncoding = 4; lastKnownFileType = sourcecode.c.h; path = "MEGASdk+init.h"; sourceTree = "<group>"; };
		41AB68F11A094194003FE608 /* GfxProcCG.mm */ = {isa = PBXFileReference; fileEncoding = 4; lastKnownFileType = sourcecode.cpp.objcpp; path = GfxProcCG.mm; sourceTree = "<group>"; };
		41AD7A7B1A1E0F1B00D66856 /* MEGALoggerDelegate.h */ = {isa = PBXFileReference; fileEncoding = 4; lastKnownFileType = sourcecode.c.h; path = MEGALoggerDelegate.h; sourceTree = "<group>"; };
		41AD7A7C1A1E10F900D66856 /* DelegateMEGALoggerListener.mm */ = {isa = PBXFileReference; fileEncoding = 4; lastKnownFileType = sourcecode.cpp.objcpp; path = DelegateMEGALoggerListener.mm; sourceTree = "<group>"; };
		41AD7A7D1A1E10F900D66856 /* DelegateMEGALoggerListener.h */ = {isa = PBXFileReference; fileEncoding = 4; lastKnownFileType = sourcecode.c.h; path = DelegateMEGALoggerListener.h; sourceTree = "<group>"; };
		41B0CE781A038EB9008D6044 /* MEGAPricing+init.h */ = {isa = PBXFileReference; fileEncoding = 4; lastKnownFileType = sourcecode.c.h; path = "MEGAPricing+init.h"; sourceTree = "<group>"; };
		41B2AED11A0A859C006C40FB /* DelegateMEGAGlobalListener.h */ = {isa = PBXFileReference; fileEncoding = 4; lastKnownFileType = sourcecode.c.h; lineEnding = 0; path = DelegateMEGAGlobalListener.h; sourceTree = "<group>"; xcLanguageSpecificationIdentifier = xcode.lang.objcpp; };
		41B2AED21A0A859C006C40FB /* DelegateMEGAGlobalListener.mm */ = {isa = PBXFileReference; fileEncoding = 4; lastKnownFileType = sourcecode.cpp.objcpp; lineEnding = 0; path = DelegateMEGAGlobalListener.mm; sourceTree = "<group>"; xcLanguageSpecificationIdentifier = xcode.lang.objcpp; };
		41B2AED31A0A859C006C40FB /* DelegateMEGAListener.h */ = {isa = PBXFileReference; fileEncoding = 4; lastKnownFileType = sourcecode.c.h; lineEnding = 0; path = DelegateMEGAListener.h; sourceTree = "<group>"; xcLanguageSpecificationIdentifier = xcode.lang.objcpp; };
		41B2AED41A0A859C006C40FB /* DelegateMEGAListener.mm */ = {isa = PBXFileReference; fileEncoding = 4; lastKnownFileType = sourcecode.cpp.objcpp; lineEnding = 0; path = DelegateMEGAListener.mm; sourceTree = "<group>"; xcLanguageSpecificationIdentifier = xcode.lang.objcpp; };
		41B2AED51A0A859C006C40FB /* DelegateMEGARequestListener.h */ = {isa = PBXFileReference; fileEncoding = 4; lastKnownFileType = sourcecode.c.h; lineEnding = 0; path = DelegateMEGARequestListener.h; sourceTree = "<group>"; xcLanguageSpecificationIdentifier = xcode.lang.objcpp; };
		41B2AED61A0A859C006C40FB /* DelegateMEGARequestListener.mm */ = {isa = PBXFileReference; fileEncoding = 4; lastKnownFileType = sourcecode.cpp.objcpp; lineEnding = 0; path = DelegateMEGARequestListener.mm; sourceTree = "<group>"; xcLanguageSpecificationIdentifier = xcode.lang.objcpp; };
		41B2AED71A0A859C006C40FB /* DelegateMEGATransferListener.h */ = {isa = PBXFileReference; fileEncoding = 4; lastKnownFileType = sourcecode.c.h; lineEnding = 0; path = DelegateMEGATransferListener.h; sourceTree = "<group>"; xcLanguageSpecificationIdentifier = xcode.lang.objcpp; };
		41B2AED81A0A859C006C40FB /* DelegateMEGATransferListener.mm */ = {isa = PBXFileReference; fileEncoding = 4; lastKnownFileType = sourcecode.cpp.objcpp; lineEnding = 0; path = DelegateMEGATransferListener.mm; sourceTree = "<group>"; xcLanguageSpecificationIdentifier = xcode.lang.objcpp; };
		41B538CA1A0284CB00EABDC9 /* MEGAPricing.h */ = {isa = PBXFileReference; fileEncoding = 4; lastKnownFileType = sourcecode.c.h; lineEnding = 0; path = MEGAPricing.h; sourceTree = "<group>"; xcLanguageSpecificationIdentifier = xcode.lang.objcpp; };
		41B538CB1A0284CB00EABDC9 /* MEGAPricing.mm */ = {isa = PBXFileReference; fileEncoding = 4; lastKnownFileType = sourcecode.cpp.objcpp; lineEnding = 0; path = MEGAPricing.mm; sourceTree = "<group>"; xcLanguageSpecificationIdentifier = xcode.lang.objcpp; };
		41D143D91B5FC053000CA86F /* pendingcontactrequest.cpp */ = {isa = PBXFileReference; fileEncoding = 4; lastKnownFileType = sourcecode.cpp.cpp; name = pendingcontactrequest.cpp; path = ../../src/pendingcontactrequest.cpp; sourceTree = "<group>"; };
		41D98CFF1BD54B5200764370 /* MEGAContactRequest.h */ = {isa = PBXFileReference; fileEncoding = 4; lastKnownFileType = sourcecode.c.h; path = MEGAContactRequest.h; sourceTree = "<group>"; };
		41D98D001BD54B5200764370 /* MEGAContactRequest.mm */ = {isa = PBXFileReference; fileEncoding = 4; lastKnownFileType = sourcecode.cpp.objcpp; path = MEGAContactRequest.mm; sourceTree = "<group>"; };
		41D98D021BD5504700764370 /* MEGAContactRequest+init.h */ = {isa = PBXFileReference; fileEncoding = 4; lastKnownFileType = sourcecode.c.h; path = "MEGAContactRequest+init.h"; sourceTree = "<group>"; };
		41D98D051BD562AD00764370 /* MEGAContactRequestList.h */ = {isa = PBXFileReference; fileEncoding = 4; lastKnownFileType = sourcecode.c.h; path = MEGAContactRequestList.h; sourceTree = "<group>"; };
		41D98D061BD562AD00764370 /* MEGAContactRequestList.mm */ = {isa = PBXFileReference; fileEncoding = 4; lastKnownFileType = sourcecode.cpp.objcpp; path = MEGAContactRequestList.mm; sourceTree = "<group>"; };
		41D98D081BD5679C00764370 /* MEGAContactRequestList+init.h */ = {isa = PBXFileReference; fileEncoding = 4; lastKnownFileType = sourcecode.c.h; path = "MEGAContactRequestList+init.h"; sourceTree = "<group>"; };
		41F01E301C087D4C001E18E6 /* GfxProcCG.h */ = {isa = PBXFileReference; fileEncoding = 4; lastKnownFileType = sourcecode.c.h; path = GfxProcCG.h; sourceTree = "<group>"; };
		5B0670CD21F5BABD00AD9F99 /* MEGARecentActionBucket+init.h */ = {isa = PBXFileReference; fileEncoding = 4; lastKnownFileType = sourcecode.c.h; path = "MEGARecentActionBucket+init.h"; sourceTree = "<group>"; };
		5B1D7CDD21F1E01E00B0215E /* MEGARecentActionBucket.h */ = {isa = PBXFileReference; lastKnownFileType = sourcecode.c.h; path = MEGARecentActionBucket.h; sourceTree = "<group>"; };
		5B1D7CE121F1E07200B0215E /* MEGARecentActionBucket.mm */ = {isa = PBXFileReference; lastKnownFileType = sourcecode.cpp.objcpp; path = MEGARecentActionBucket.mm; sourceTree = "<group>"; };
		5B23B7782164FC7C00600733 /* MEGAUserAlert.h */ = {isa = PBXFileReference; fileEncoding = 4; lastKnownFileType = sourcecode.c.h; path = MEGAUserAlert.h; sourceTree = "<group>"; };
		5B23B7792164FC7C00600733 /* MEGAUserAlertList.h */ = {isa = PBXFileReference; fileEncoding = 4; lastKnownFileType = sourcecode.c.h; path = MEGAUserAlertList.h; sourceTree = "<group>"; };
		5B23B77A2164FC7C00600733 /* MEGAUserAlert.mm */ = {isa = PBXFileReference; fileEncoding = 4; lastKnownFileType = sourcecode.cpp.objcpp; path = MEGAUserAlert.mm; sourceTree = "<group>"; };
		5B23B77B2164FC7C00600733 /* MEGAUserAlertList.mm */ = {isa = PBXFileReference; fileEncoding = 4; lastKnownFileType = sourcecode.cpp.objcpp; path = MEGAUserAlertList.mm; sourceTree = "<group>"; };
		5B23B77E2164FCE500600733 /* MEGAUserAlertList+init.h */ = {isa = PBXFileReference; fileEncoding = 4; lastKnownFileType = sourcecode.c.h; path = "MEGAUserAlertList+init.h"; sourceTree = "<group>"; };
		5B23B77F2164FCE500600733 /* MEGAUserAlert+init.h */ = {isa = PBXFileReference; fileEncoding = 4; lastKnownFileType = sourcecode.c.h; path = "MEGAUserAlert+init.h"; sourceTree = "<group>"; };
		5B72A14C20D3B3FB007FE4FD /* mega_ccronexpr.cpp */ = {isa = PBXFileReference; fileEncoding = 4; lastKnownFileType = sourcecode.cpp.cpp; name = mega_ccronexpr.cpp; path = ../../src/mega_ccronexpr.cpp; sourceTree = "<group>"; };
		5D830387256224C20082CA18 /* MEGABanner.h */ = {isa = PBXFileReference; lastKnownFileType = sourcecode.c.h; path = MEGABanner.h; sourceTree = "<group>"; };
		5D83038D256231850082CA18 /* MEGABannerList.h */ = {isa = PBXFileReference; lastKnownFileType = sourcecode.c.h; path = MEGABannerList.h; sourceTree = "<group>"; };
		5D830392256232A00082CA18 /* MEGABannerList.mm */ = {isa = PBXFileReference; fileEncoding = 4; lastKnownFileType = sourcecode.cpp.objcpp; path = MEGABannerList.mm; sourceTree = "<group>"; };
		5D830396256240320082CA18 /* MEGABanner.mm */ = {isa = PBXFileReference; fileEncoding = 4; lastKnownFileType = sourcecode.cpp.objcpp; path = MEGABanner.mm; sourceTree = "<group>"; };
		5D830399256240A70082CA18 /* MEGABanner+init.h */ = {isa = PBXFileReference; lastKnownFileType = sourcecode.c.h; path = "MEGABanner+init.h"; sourceTree = "<group>"; };
		5D83039B256244230082CA18 /* MEGABannerList+init.h */ = {isa = PBXFileReference; lastKnownFileType = sourcecode.c.h; path = "MEGABannerList+init.h"; sourceTree = "<group>"; };
		6D6390CF28DA7C2C0083F2AF /* MEGASet.h */ = {isa = PBXFileReference; lastKnownFileType = sourcecode.c.h; path = MEGASet.h; sourceTree = "<group>"; };
		6D6390D028DA7C2C0083F2AF /* MEGASet.mm */ = {isa = PBXFileReference; lastKnownFileType = sourcecode.cpp.objcpp; path = MEGASet.mm; sourceTree = "<group>"; };
		6D6390D228DA7C460083F2AF /* MEGASetElement.h */ = {isa = PBXFileReference; lastKnownFileType = sourcecode.c.h; path = MEGASetElement.h; sourceTree = "<group>"; };
		6D6390D328DA7C460083F2AF /* MEGASetElement.mm */ = {isa = PBXFileReference; lastKnownFileType = sourcecode.cpp.objcpp; path = MEGASetElement.mm; sourceTree = "<group>"; };
		6D6390D528DAAECE0083F2AF /* MEGASet+init.h */ = {isa = PBXFileReference; lastKnownFileType = sourcecode.c.h; path = "MEGASet+init.h"; sourceTree = "<group>"; };
		6D6390D628DAAEEA0083F2AF /* MEGASetElement+init.h */ = {isa = PBXFileReference; lastKnownFileType = sourcecode.c.h; path = "MEGASetElement+init.h"; sourceTree = "<group>"; };
		7765A76620528445004C2FEB /* mega_evt_tls.cpp */ = {isa = PBXFileReference; lastKnownFileType = sourcecode.cpp.cpp; name = mega_evt_tls.cpp; path = ../../src/mega_evt_tls.cpp; sourceTree = "<group>"; };
		940BEF9819ED92C2007E7FA2 /* attrmap.cpp */ = {isa = PBXFileReference; fileEncoding = 4; lastKnownFileType = sourcecode.cpp.cpp; name = attrmap.cpp; path = ../../src/attrmap.cpp; sourceTree = "<group>"; };
		940BEF9919ED92C2007E7FA2 /* backofftimer.cpp */ = {isa = PBXFileReference; fileEncoding = 4; lastKnownFileType = sourcecode.cpp.cpp; name = backofftimer.cpp; path = ../../src/backofftimer.cpp; sourceTree = "<group>"; };
		940BEF9A19ED92C2007E7FA2 /* base64.cpp */ = {isa = PBXFileReference; fileEncoding = 4; lastKnownFileType = sourcecode.cpp.cpp; name = base64.cpp; path = ../../src/base64.cpp; sourceTree = "<group>"; };
		940BEF9B19ED92C2007E7FA2 /* command.cpp */ = {isa = PBXFileReference; fileEncoding = 4; lastKnownFileType = sourcecode.cpp.cpp; name = command.cpp; path = ../../src/command.cpp; sourceTree = "<group>"; };
		940BEF9C19ED92C2007E7FA2 /* commands.cpp */ = {isa = PBXFileReference; fileEncoding = 4; lastKnownFileType = sourcecode.cpp.cpp; name = commands.cpp; path = ../../src/commands.cpp; sourceTree = "<group>"; };
		940BEF9D19ED92C2007E7FA2 /* db.cpp */ = {isa = PBXFileReference; fileEncoding = 4; lastKnownFileType = sourcecode.cpp.cpp; name = db.cpp; path = ../../src/db.cpp; sourceTree = "<group>"; };
		940BEF9E19ED92C2007E7FA2 /* file.cpp */ = {isa = PBXFileReference; fileEncoding = 4; lastKnownFileType = sourcecode.cpp.cpp; name = file.cpp; path = ../../src/file.cpp; sourceTree = "<group>"; };
		940BEF9F19ED92C2007E7FA2 /* fileattributefetch.cpp */ = {isa = PBXFileReference; fileEncoding = 4; lastKnownFileType = sourcecode.cpp.cpp; name = fileattributefetch.cpp; path = ../../src/fileattributefetch.cpp; sourceTree = "<group>"; };
		940BEFA019ED92C2007E7FA2 /* filefingerprint.cpp */ = {isa = PBXFileReference; fileEncoding = 4; lastKnownFileType = sourcecode.cpp.cpp; name = filefingerprint.cpp; path = ../../src/filefingerprint.cpp; sourceTree = "<group>"; };
		940BEFA119ED92C2007E7FA2 /* filesystem.cpp */ = {isa = PBXFileReference; fileEncoding = 4; lastKnownFileType = sourcecode.cpp.cpp; name = filesystem.cpp; path = ../../src/filesystem.cpp; sourceTree = "<group>"; };
		940BEFA219ED92C2007E7FA2 /* gfx.cpp */ = {isa = PBXFileReference; fileEncoding = 4; lastKnownFileType = sourcecode.cpp.cpp; name = gfx.cpp; path = ../../src/gfx.cpp; sourceTree = "<group>"; };
		940BEFA319ED92C2007E7FA2 /* http.cpp */ = {isa = PBXFileReference; fileEncoding = 4; lastKnownFileType = sourcecode.cpp.cpp; name = http.cpp; path = ../../src/http.cpp; sourceTree = "<group>"; };
		940BEFA419ED92C2007E7FA2 /* json.cpp */ = {isa = PBXFileReference; fileEncoding = 4; lastKnownFileType = sourcecode.cpp.cpp; name = json.cpp; path = ../../src/json.cpp; sourceTree = "<group>"; };
		940BEFA519ED92C2007E7FA2 /* logging.cpp */ = {isa = PBXFileReference; fileEncoding = 4; lastKnownFileType = sourcecode.cpp.cpp; lineEnding = 0; name = logging.cpp; path = ../../src/logging.cpp; sourceTree = "<group>"; xcLanguageSpecificationIdentifier = xcode.lang.cpp; };
		940BEFA619ED92C2007E7FA2 /* megaapi_impl.cpp */ = {isa = PBXFileReference; fileEncoding = 4; lastKnownFileType = sourcecode.cpp.cpp; lineEnding = 0; name = megaapi_impl.cpp; path = ../../src/megaapi_impl.cpp; sourceTree = "<group>"; xcLanguageSpecificationIdentifier = xcode.lang.cpp; };
		940BEFA719ED92C2007E7FA2 /* megaapi.cpp */ = {isa = PBXFileReference; fileEncoding = 4; lastKnownFileType = sourcecode.cpp.cpp; lineEnding = 0; name = megaapi.cpp; path = ../../src/megaapi.cpp; sourceTree = "<group>"; xcLanguageSpecificationIdentifier = xcode.lang.cpp; };
		940BEFA819ED92C2007E7FA2 /* megaclient.cpp */ = {isa = PBXFileReference; fileEncoding = 4; lastKnownFileType = sourcecode.cpp.cpp; lineEnding = 0; name = megaclient.cpp; path = ../../src/megaclient.cpp; sourceTree = "<group>"; xcLanguageSpecificationIdentifier = xcode.lang.cpp; };
		940BEFA919ED92C2007E7FA2 /* node.cpp */ = {isa = PBXFileReference; fileEncoding = 4; lastKnownFileType = sourcecode.cpp.cpp; name = node.cpp; path = ../../src/node.cpp; sourceTree = "<group>"; };
		940BEFAA19ED92C2007E7FA2 /* proxy.cpp */ = {isa = PBXFileReference; fileEncoding = 4; lastKnownFileType = sourcecode.cpp.cpp; lineEnding = 0; name = proxy.cpp; path = ../../src/proxy.cpp; sourceTree = "<group>"; xcLanguageSpecificationIdentifier = xcode.lang.cpp; };
		940BEFAB19ED92C2007E7FA2 /* pubkeyaction.cpp */ = {isa = PBXFileReference; fileEncoding = 4; lastKnownFileType = sourcecode.cpp.cpp; name = pubkeyaction.cpp; path = ../../src/pubkeyaction.cpp; sourceTree = "<group>"; };
		940BEFAC19ED92C2007E7FA2 /* request.cpp */ = {isa = PBXFileReference; fileEncoding = 4; lastKnownFileType = sourcecode.cpp.cpp; name = request.cpp; path = ../../src/request.cpp; sourceTree = "<group>"; };
		940BEFAD19ED92C2007E7FA2 /* serialize64.cpp */ = {isa = PBXFileReference; fileEncoding = 4; lastKnownFileType = sourcecode.cpp.cpp; name = serialize64.cpp; path = ../../src/serialize64.cpp; sourceTree = "<group>"; };
		940BEFAE19ED92C2007E7FA2 /* share.cpp */ = {isa = PBXFileReference; fileEncoding = 4; lastKnownFileType = sourcecode.cpp.cpp; name = share.cpp; path = ../../src/share.cpp; sourceTree = "<group>"; };
		940BEFAF19ED92C2007E7FA2 /* sharenodekeys.cpp */ = {isa = PBXFileReference; fileEncoding = 4; lastKnownFileType = sourcecode.cpp.cpp; name = sharenodekeys.cpp; path = ../../src/sharenodekeys.cpp; sourceTree = "<group>"; };
		940BEFB019ED92C2007E7FA2 /* sync.cpp */ = {isa = PBXFileReference; fileEncoding = 4; lastKnownFileType = sourcecode.cpp.cpp; name = sync.cpp; path = ../../src/sync.cpp; sourceTree = "<group>"; };
		940BEFB119ED92C2007E7FA2 /* transfer.cpp */ = {isa = PBXFileReference; fileEncoding = 4; lastKnownFileType = sourcecode.cpp.cpp; name = transfer.cpp; path = ../../src/transfer.cpp; sourceTree = "<group>"; };
		940BEFB219ED92C2007E7FA2 /* transferslot.cpp */ = {isa = PBXFileReference; fileEncoding = 4; lastKnownFileType = sourcecode.cpp.cpp; lineEnding = 0; name = transferslot.cpp; path = ../../src/transferslot.cpp; sourceTree = "<group>"; xcLanguageSpecificationIdentifier = xcode.lang.cpp; };
		940BEFB319ED92C2007E7FA2 /* treeproc.cpp */ = {isa = PBXFileReference; fileEncoding = 4; lastKnownFileType = sourcecode.cpp.cpp; name = treeproc.cpp; path = ../../src/treeproc.cpp; sourceTree = "<group>"; };
		940BEFB419ED92C2007E7FA2 /* user.cpp */ = {isa = PBXFileReference; fileEncoding = 4; lastKnownFileType = sourcecode.cpp.cpp; name = user.cpp; path = ../../src/user.cpp; sourceTree = "<group>"; };
		940BEFB519ED92C2007E7FA2 /* utils.cpp */ = {isa = PBXFileReference; fileEncoding = 4; lastKnownFileType = sourcecode.cpp.cpp; name = utils.cpp; path = ../../src/utils.cpp; sourceTree = "<group>"; };
		940BEFB619ED92C2007E7FA2 /* waiterbase.cpp */ = {isa = PBXFileReference; fileEncoding = 4; lastKnownFileType = sourcecode.cpp.cpp; name = waiterbase.cpp; path = ../../src/waiterbase.cpp; sourceTree = "<group>"; };
		940BEFD719ED9351007E7FA2 /* cryptopp.cpp */ = {isa = PBXFileReference; fileEncoding = 4; lastKnownFileType = sourcecode.cpp.cpp; path = cryptopp.cpp; sourceTree = "<group>"; };
		940BEFD819ED9351007E7FA2 /* sodium.cpp */ = {isa = PBXFileReference; fileEncoding = 4; lastKnownFileType = sourcecode.cpp.cpp; path = sodium.cpp; sourceTree = "<group>"; };
		940BEFDB19ED9351007E7FA2 /* sqlite.cpp */ = {isa = PBXFileReference; fileEncoding = 4; lastKnownFileType = sourcecode.cpp.cpp; path = sqlite.cpp; sourceTree = "<group>"; };
		940BEFDD19ED9351007E7FA2 /* external.cpp */ = {isa = PBXFileReference; fileEncoding = 4; lastKnownFileType = sourcecode.cpp.cpp; path = external.cpp; sourceTree = "<group>"; };
		940BEFE119ED9351007E7FA2 /* console.cpp */ = {isa = PBXFileReference; fileEncoding = 4; lastKnownFileType = sourcecode.cpp.cpp; path = console.cpp; sourceTree = "<group>"; };
		940BEFE219ED9351007E7FA2 /* consolewaiter.cpp */ = {isa = PBXFileReference; fileEncoding = 4; lastKnownFileType = sourcecode.cpp.cpp; path = consolewaiter.cpp; sourceTree = "<group>"; };
		940BEFE319ED9351007E7FA2 /* fs.cpp */ = {isa = PBXFileReference; fileEncoding = 4; lastKnownFileType = sourcecode.cpp.cpp; path = fs.cpp; sourceTree = "<group>"; };
		940BEFE419ED9351007E7FA2 /* net.cpp */ = {isa = PBXFileReference; fileEncoding = 4; lastKnownFileType = sourcecode.cpp.cpp; lineEnding = 0; path = net.cpp; sourceTree = "<group>"; xcLanguageSpecificationIdentifier = xcode.lang.cpp; };
		940BEFE519ED9351007E7FA2 /* waiter.cpp */ = {isa = PBXFileReference; fileEncoding = 4; lastKnownFileType = sourcecode.cpp.cpp; path = waiter.cpp; sourceTree = "<group>"; };
		940BEFE819ED9351007E7FA2 /* posixthread.cpp */ = {isa = PBXFileReference; fileEncoding = 4; lastKnownFileType = sourcecode.cpp.cpp; path = posixthread.cpp; sourceTree = "<group>"; };
		940BEFFE19ED97B9007E7FA2 /* MEGAAccountDetails.mm */ = {isa = PBXFileReference; fileEncoding = 4; lastKnownFileType = sourcecode.cpp.objcpp; lineEnding = 0; path = MEGAAccountDetails.mm; sourceTree = "<group>"; xcLanguageSpecificationIdentifier = xcode.lang.objcpp; };
		940BEFFF19ED97B9007E7FA2 /* MEGASdk.mm */ = {isa = PBXFileReference; fileEncoding = 4; lastKnownFileType = sourcecode.cpp.objcpp; lineEnding = 0; path = MEGASdk.mm; sourceTree = "<group>"; xcLanguageSpecificationIdentifier = xcode.lang.objcpp; };
		940BF00019ED97B9007E7FA2 /* MEGAError.mm */ = {isa = PBXFileReference; fileEncoding = 4; lastKnownFileType = sourcecode.cpp.objcpp; lineEnding = 0; path = MEGAError.mm; sourceTree = "<group>"; xcLanguageSpecificationIdentifier = xcode.lang.objcpp; };
		940BF00119ED97B9007E7FA2 /* MEGANode.mm */ = {isa = PBXFileReference; fileEncoding = 4; lastKnownFileType = sourcecode.cpp.objcpp; lineEnding = 0; path = MEGANode.mm; sourceTree = "<group>"; xcLanguageSpecificationIdentifier = xcode.lang.objcpp; };
		940BF00219ED97B9007E7FA2 /* MEGANodeList.mm */ = {isa = PBXFileReference; fileEncoding = 4; lastKnownFileType = sourcecode.cpp.objcpp; path = MEGANodeList.mm; sourceTree = "<group>"; };
		940BF00319ED97B9007E7FA2 /* MEGARequest.mm */ = {isa = PBXFileReference; fileEncoding = 4; lastKnownFileType = sourcecode.cpp.objcpp; lineEnding = 0; path = MEGARequest.mm; sourceTree = "<group>"; xcLanguageSpecificationIdentifier = xcode.lang.objcpp; };
		940BF00419ED97B9007E7FA2 /* MEGAShare.mm */ = {isa = PBXFileReference; fileEncoding = 4; lastKnownFileType = sourcecode.cpp.objcpp; lineEnding = 0; path = MEGAShare.mm; sourceTree = "<group>"; xcLanguageSpecificationIdentifier = xcode.lang.objcpp; };
		940BF00519ED97B9007E7FA2 /* MEGAShareList.mm */ = {isa = PBXFileReference; fileEncoding = 4; lastKnownFileType = sourcecode.cpp.objcpp; path = MEGAShareList.mm; sourceTree = "<group>"; };
		940BF00619ED97B9007E7FA2 /* MEGATransfer.mm */ = {isa = PBXFileReference; fileEncoding = 4; lastKnownFileType = sourcecode.cpp.objcpp; lineEnding = 0; path = MEGATransfer.mm; sourceTree = "<group>"; xcLanguageSpecificationIdentifier = xcode.lang.objcpp; };
		940BF00719ED97B9007E7FA2 /* MEGATransferList.mm */ = {isa = PBXFileReference; fileEncoding = 4; lastKnownFileType = sourcecode.cpp.objcpp; path = MEGATransferList.mm; sourceTree = "<group>"; };
		940BF00819ED97B9007E7FA2 /* MEGAUser.mm */ = {isa = PBXFileReference; fileEncoding = 4; lastKnownFileType = sourcecode.cpp.objcpp; lineEnding = 0; path = MEGAUser.mm; sourceTree = "<group>"; xcLanguageSpecificationIdentifier = xcode.lang.objcpp; };
		940BF00919ED97B9007E7FA2 /* MEGAUserList.mm */ = {isa = PBXFileReference; fileEncoding = 4; lastKnownFileType = sourcecode.cpp.objcpp; lineEnding = 0; path = MEGAUserList.mm; sourceTree = "<group>"; xcLanguageSpecificationIdentifier = xcode.lang.objcpp; };
		940BF03D19EDBCAD007E7FA2 /* account.h */ = {isa = PBXFileReference; fileEncoding = 4; lastKnownFileType = sourcecode.c.h; path = account.h; sourceTree = "<group>"; };
		940BF03E19EDBCAD007E7FA2 /* attrmap.h */ = {isa = PBXFileReference; fileEncoding = 4; lastKnownFileType = sourcecode.c.h; path = attrmap.h; sourceTree = "<group>"; };
		940BF03F19EDBCAD007E7FA2 /* backofftimer.h */ = {isa = PBXFileReference; fileEncoding = 4; lastKnownFileType = sourcecode.c.h; path = backofftimer.h; sourceTree = "<group>"; };
		940BF04019EDBCAD007E7FA2 /* base64.h */ = {isa = PBXFileReference; fileEncoding = 4; lastKnownFileType = sourcecode.c.h; path = base64.h; sourceTree = "<group>"; };
		940BF04119EDBCAD007E7FA2 /* command.h */ = {isa = PBXFileReference; fileEncoding = 4; lastKnownFileType = sourcecode.c.h; path = command.h; sourceTree = "<group>"; };
		940BF04419EDBCAD007E7FA2 /* console.h */ = {isa = PBXFileReference; fileEncoding = 4; lastKnownFileType = sourcecode.c.h; path = console.h; sourceTree = "<group>"; };
		940BF04619EDBCAD007E7FA2 /* cryptopp.h */ = {isa = PBXFileReference; fileEncoding = 4; lastKnownFileType = sourcecode.c.h; path = cryptopp.h; sourceTree = "<group>"; };
		940BF04A19EDBCAD007E7FA2 /* sqlite.h */ = {isa = PBXFileReference; fileEncoding = 4; lastKnownFileType = sourcecode.c.h; path = sqlite.h; sourceTree = "<group>"; };
		940BF04B19EDBCAD007E7FA2 /* db.h */ = {isa = PBXFileReference; fileEncoding = 4; lastKnownFileType = sourcecode.c.h; path = db.h; sourceTree = "<group>"; };
		940BF04C19EDBCAD007E7FA2 /* file.h */ = {isa = PBXFileReference; fileEncoding = 4; lastKnownFileType = sourcecode.c.h; path = file.h; sourceTree = "<group>"; };
		940BF04D19EDBCAD007E7FA2 /* fileattributefetch.h */ = {isa = PBXFileReference; fileEncoding = 4; lastKnownFileType = sourcecode.c.h; path = fileattributefetch.h; sourceTree = "<group>"; };
		940BF04E19EDBCAD007E7FA2 /* filefingerprint.h */ = {isa = PBXFileReference; fileEncoding = 4; lastKnownFileType = sourcecode.c.h; path = filefingerprint.h; sourceTree = "<group>"; };
		940BF04F19EDBCAD007E7FA2 /* filesystem.h */ = {isa = PBXFileReference; fileEncoding = 4; lastKnownFileType = sourcecode.c.h; path = filesystem.h; sourceTree = "<group>"; };
		940BF05119EDBCAD007E7FA2 /* external.h */ = {isa = PBXFileReference; fileEncoding = 4; lastKnownFileType = sourcecode.c.h; path = external.h; sourceTree = "<group>"; };
		940BF05419EDBCAD007E7FA2 /* gfx.h */ = {isa = PBXFileReference; fileEncoding = 4; lastKnownFileType = sourcecode.c.h; path = gfx.h; sourceTree = "<group>"; };
		940BF05519EDBCAD007E7FA2 /* http.h */ = {isa = PBXFileReference; fileEncoding = 4; lastKnownFileType = sourcecode.c.h; lineEnding = 0; path = http.h; sourceTree = "<group>"; xcLanguageSpecificationIdentifier = xcode.lang.objcpp; };
		940BF05619EDBCAD007E7FA2 /* json.h */ = {isa = PBXFileReference; fileEncoding = 4; lastKnownFileType = sourcecode.c.h; path = json.h; sourceTree = "<group>"; };
		940BF05719EDBCAD007E7FA2 /* logging.h */ = {isa = PBXFileReference; fileEncoding = 4; lastKnownFileType = sourcecode.c.h; lineEnding = 0; path = logging.h; sourceTree = "<group>"; xcLanguageSpecificationIdentifier = xcode.lang.objcpp; };
		940BF05819EDBCAD007E7FA2 /* megaapp.h */ = {isa = PBXFileReference; fileEncoding = 4; lastKnownFileType = sourcecode.c.h; path = megaapp.h; sourceTree = "<group>"; };
		940BF05919EDBCAD007E7FA2 /* megaclient.h */ = {isa = PBXFileReference; fileEncoding = 4; lastKnownFileType = sourcecode.c.h; lineEnding = 0; path = megaclient.h; sourceTree = "<group>"; xcLanguageSpecificationIdentifier = xcode.lang.objcpp; };
		940BF05A19EDBCAD007E7FA2 /* node.h */ = {isa = PBXFileReference; fileEncoding = 4; lastKnownFileType = sourcecode.c.h; path = node.h; sourceTree = "<group>"; };
		940BF05C19EDBCAD007E7FA2 /* megaconsole.h */ = {isa = PBXFileReference; fileEncoding = 4; lastKnownFileType = sourcecode.c.h; path = megaconsole.h; sourceTree = "<group>"; };
		940BF05D19EDBCAD007E7FA2 /* megaconsolewaiter.h */ = {isa = PBXFileReference; fileEncoding = 4; lastKnownFileType = sourcecode.c.h; path = megaconsolewaiter.h; sourceTree = "<group>"; };
		940BF05E19EDBCAD007E7FA2 /* megafs.h */ = {isa = PBXFileReference; fileEncoding = 4; lastKnownFileType = sourcecode.c.h; path = megafs.h; sourceTree = "<group>"; };
		940BF05F19EDBCAD007E7FA2 /* meganet.h */ = {isa = PBXFileReference; fileEncoding = 4; lastKnownFileType = sourcecode.c.h; path = meganet.h; sourceTree = "<group>"; };
		940BF06019EDBCAD007E7FA2 /* megasys.h */ = {isa = PBXFileReference; fileEncoding = 4; lastKnownFileType = sourcecode.c.h; path = megasys.h; sourceTree = "<group>"; };
		940BF06119EDBCAD007E7FA2 /* megawaiter.h */ = {isa = PBXFileReference; fileEncoding = 4; lastKnownFileType = sourcecode.c.h; path = megawaiter.h; sourceTree = "<group>"; };
		940BF06219EDBCAD007E7FA2 /* proxy.h */ = {isa = PBXFileReference; fileEncoding = 4; lastKnownFileType = sourcecode.c.h; lineEnding = 0; path = proxy.h; sourceTree = "<group>"; xcLanguageSpecificationIdentifier = xcode.lang.objcpp; };
		940BF06319EDBCAD007E7FA2 /* pubkeyaction.h */ = {isa = PBXFileReference; fileEncoding = 4; lastKnownFileType = sourcecode.c.h; path = pubkeyaction.h; sourceTree = "<group>"; };
		940BF06419EDBCAD007E7FA2 /* request.h */ = {isa = PBXFileReference; fileEncoding = 4; lastKnownFileType = sourcecode.c.h; path = request.h; sourceTree = "<group>"; };
		940BF06519EDBCAD007E7FA2 /* serialize64.h */ = {isa = PBXFileReference; fileEncoding = 4; lastKnownFileType = sourcecode.c.h; path = serialize64.h; sourceTree = "<group>"; };
		940BF06619EDBCAD007E7FA2 /* share.h */ = {isa = PBXFileReference; fileEncoding = 4; lastKnownFileType = sourcecode.c.h; path = share.h; sourceTree = "<group>"; };
		940BF06719EDBCAD007E7FA2 /* sharenodekeys.h */ = {isa = PBXFileReference; fileEncoding = 4; lastKnownFileType = sourcecode.c.h; path = sharenodekeys.h; sourceTree = "<group>"; };
		940BF06819EDBCAD007E7FA2 /* sync.h */ = {isa = PBXFileReference; fileEncoding = 4; lastKnownFileType = sourcecode.c.h; path = sync.h; sourceTree = "<group>"; };
		940BF06B19EDBCAD007E7FA2 /* posixthread.h */ = {isa = PBXFileReference; fileEncoding = 4; lastKnownFileType = sourcecode.c.h; path = posixthread.h; sourceTree = "<group>"; };
		940BF06D19EDBCAD007E7FA2 /* thread.h */ = {isa = PBXFileReference; fileEncoding = 4; lastKnownFileType = sourcecode.c.h; path = thread.h; sourceTree = "<group>"; };
		940BF06E19EDBCAD007E7FA2 /* transfer.h */ = {isa = PBXFileReference; fileEncoding = 4; lastKnownFileType = sourcecode.c.h; path = transfer.h; sourceTree = "<group>"; };
		940BF06F19EDBCAD007E7FA2 /* transferslot.h */ = {isa = PBXFileReference; fileEncoding = 4; lastKnownFileType = sourcecode.c.h; lineEnding = 0; path = transferslot.h; sourceTree = "<group>"; xcLanguageSpecificationIdentifier = xcode.lang.objcpp; };
		940BF07019EDBCAD007E7FA2 /* treeproc.h */ = {isa = PBXFileReference; fileEncoding = 4; lastKnownFileType = sourcecode.c.h; path = treeproc.h; sourceTree = "<group>"; };
		940BF07119EDBCAD007E7FA2 /* types.h */ = {isa = PBXFileReference; fileEncoding = 4; lastKnownFileType = sourcecode.c.h; lineEnding = 0; path = types.h; sourceTree = "<group>"; xcLanguageSpecificationIdentifier = xcode.lang.objcpp; };
		940BF07219EDBCAD007E7FA2 /* user.h */ = {isa = PBXFileReference; fileEncoding = 4; lastKnownFileType = sourcecode.c.h; path = user.h; sourceTree = "<group>"; };
		940BF07319EDBCAD007E7FA2 /* utils.h */ = {isa = PBXFileReference; fileEncoding = 4; lastKnownFileType = sourcecode.c.h; path = utils.h; sourceTree = "<group>"; };
		940BF07419EDBCAD007E7FA2 /* waiter.h */ = {isa = PBXFileReference; fileEncoding = 4; lastKnownFileType = sourcecode.c.h; path = waiter.h; sourceTree = "<group>"; };
		940BF08319EDBCAD007E7FA2 /* mega.h */ = {isa = PBXFileReference; fileEncoding = 4; lastKnownFileType = sourcecode.c.h; path = mega.h; sourceTree = "<group>"; };
		940BF08419EDBCAD007E7FA2 /* megaapi.h */ = {isa = PBXFileReference; fileEncoding = 4; lastKnownFileType = sourcecode.c.h; lineEnding = 0; path = megaapi.h; sourceTree = "<group>"; xcLanguageSpecificationIdentifier = xcode.lang.objcpp; };
		940BF08519EDBCAD007E7FA2 /* megaapi_impl.h */ = {isa = PBXFileReference; fileEncoding = 4; lastKnownFileType = sourcecode.c.h; lineEnding = 0; path = megaapi_impl.h; sourceTree = "<group>"; xcLanguageSpecificationIdentifier = xcode.lang.objcpp; };
		940BF08A19EDBD62007E7FA2 /* MEGAAccountDetails.h */ = {isa = PBXFileReference; fileEncoding = 4; lastKnownFileType = sourcecode.c.h; lineEnding = 0; path = MEGAAccountDetails.h; sourceTree = "<group>"; xcLanguageSpecificationIdentifier = xcode.lang.objcpp; };
		940BF08B19EDBD62007E7FA2 /* MEGASdk.h */ = {isa = PBXFileReference; fileEncoding = 4; lastKnownFileType = sourcecode.c.h; lineEnding = 0; path = MEGASdk.h; sourceTree = "<group>"; xcLanguageSpecificationIdentifier = xcode.lang.objcpp; };
		940BF08C19EDBD62007E7FA2 /* MEGAError.h */ = {isa = PBXFileReference; fileEncoding = 4; lastKnownFileType = sourcecode.c.h; lineEnding = 0; path = MEGAError.h; sourceTree = "<group>"; xcLanguageSpecificationIdentifier = xcode.lang.objcpp; };
		940BF08D19EDBD62007E7FA2 /* MEGAGlobalDelegate.h */ = {isa = PBXFileReference; fileEncoding = 4; lastKnownFileType = sourcecode.c.h; path = MEGAGlobalDelegate.h; sourceTree = "<group>"; };
		940BF08E19EDBD62007E7FA2 /* MEGADelegate.h */ = {isa = PBXFileReference; fileEncoding = 4; lastKnownFileType = sourcecode.c.h; lineEnding = 0; path = MEGADelegate.h; sourceTree = "<group>"; xcLanguageSpecificationIdentifier = xcode.lang.objcpp; };
		940BF08F19EDBD62007E7FA2 /* MEGANode.h */ = {isa = PBXFileReference; fileEncoding = 4; lastKnownFileType = sourcecode.c.h; path = MEGANode.h; sourceTree = "<group>"; };
		940BF09019EDBD62007E7FA2 /* MEGANodeList.h */ = {isa = PBXFileReference; fileEncoding = 4; lastKnownFileType = sourcecode.c.h; path = MEGANodeList.h; sourceTree = "<group>"; };
		940BF09119EDBD62007E7FA2 /* MEGARequest.h */ = {isa = PBXFileReference; fileEncoding = 4; lastKnownFileType = sourcecode.c.h; lineEnding = 0; path = MEGARequest.h; sourceTree = "<group>"; xcLanguageSpecificationIdentifier = xcode.lang.objcpp; };
		940BF09219EDBD62007E7FA2 /* MEGARequestDelegate.h */ = {isa = PBXFileReference; fileEncoding = 4; lastKnownFileType = sourcecode.c.h; lineEnding = 0; path = MEGARequestDelegate.h; sourceTree = "<group>"; xcLanguageSpecificationIdentifier = xcode.lang.objcpp; };
		940BF09319EDBD62007E7FA2 /* MEGAShare.h */ = {isa = PBXFileReference; fileEncoding = 4; lastKnownFileType = sourcecode.c.h; lineEnding = 0; path = MEGAShare.h; sourceTree = "<group>"; xcLanguageSpecificationIdentifier = xcode.lang.objcpp; };
		940BF09419EDBD62007E7FA2 /* MEGAShareList.h */ = {isa = PBXFileReference; fileEncoding = 4; lastKnownFileType = sourcecode.c.h; path = MEGAShareList.h; sourceTree = "<group>"; };
		940BF09519EDBD62007E7FA2 /* MEGATransfer.h */ = {isa = PBXFileReference; fileEncoding = 4; lastKnownFileType = sourcecode.c.h; lineEnding = 0; path = MEGATransfer.h; sourceTree = "<group>"; xcLanguageSpecificationIdentifier = xcode.lang.objcpp; };
		940BF09619EDBD62007E7FA2 /* MEGATransferDelegate.h */ = {isa = PBXFileReference; fileEncoding = 4; lastKnownFileType = sourcecode.c.h; lineEnding = 0; path = MEGATransferDelegate.h; sourceTree = "<group>"; xcLanguageSpecificationIdentifier = xcode.lang.objcpp; };
		940BF09719EDBD62007E7FA2 /* MEGATransferList.h */ = {isa = PBXFileReference; fileEncoding = 4; lastKnownFileType = sourcecode.c.h; path = MEGATransferList.h; sourceTree = "<group>"; };
		940BF09919EDBD62007E7FA2 /* MEGAUser.h */ = {isa = PBXFileReference; fileEncoding = 4; lastKnownFileType = sourcecode.c.h; lineEnding = 0; path = MEGAUser.h; sourceTree = "<group>"; xcLanguageSpecificationIdentifier = xcode.lang.objcpp; };
		940BF09A19EDBD62007E7FA2 /* MEGAUserList.h */ = {isa = PBXFileReference; fileEncoding = 4; lastKnownFileType = sourcecode.c.h; lineEnding = 0; path = MEGAUserList.h; sourceTree = "<group>"; xcLanguageSpecificationIdentifier = xcode.lang.objcpp; };
		940BF09C19EDBD62007E7FA2 /* MEGAError+init.h */ = {isa = PBXFileReference; fileEncoding = 4; lastKnownFileType = sourcecode.c.h; lineEnding = 0; path = "MEGAError+init.h"; sourceTree = "<group>"; xcLanguageSpecificationIdentifier = xcode.lang.objcpp; };
		940BF09E19EDBD62007E7FA2 /* MEGANode+init.h */ = {isa = PBXFileReference; fileEncoding = 4; lastKnownFileType = sourcecode.c.h; path = "MEGANode+init.h"; sourceTree = "<group>"; };
		940BF0A019EDBD62007E7FA2 /* MEGANodeList+init.h */ = {isa = PBXFileReference; fileEncoding = 4; lastKnownFileType = sourcecode.c.h; path = "MEGANodeList+init.h"; sourceTree = "<group>"; };
		940BF0A219EDBD62007E7FA2 /* MEGARequest+init.h */ = {isa = PBXFileReference; fileEncoding = 4; lastKnownFileType = sourcecode.c.h; path = "MEGARequest+init.h"; sourceTree = "<group>"; };
		940BF0A419EDBD62007E7FA2 /* MEGAShare+init.h */ = {isa = PBXFileReference; fileEncoding = 4; lastKnownFileType = sourcecode.c.h; path = "MEGAShare+init.h"; sourceTree = "<group>"; };
		940BF0A619EDBD62007E7FA2 /* MEGAShareList+init.h */ = {isa = PBXFileReference; fileEncoding = 4; lastKnownFileType = sourcecode.c.h; path = "MEGAShareList+init.h"; sourceTree = "<group>"; };
		940BF0A819EDBD62007E7FA2 /* MEGATransfer+init.h */ = {isa = PBXFileReference; fileEncoding = 4; lastKnownFileType = sourcecode.c.h; path = "MEGATransfer+init.h"; sourceTree = "<group>"; };
		940BF0AA19EDBD62007E7FA2 /* MEGATransferList+init.h */ = {isa = PBXFileReference; fileEncoding = 4; lastKnownFileType = sourcecode.c.h; path = "MEGATransferList+init.h"; sourceTree = "<group>"; };
		940BF0AC19EDBD62007E7FA2 /* MEGAUser+init.h */ = {isa = PBXFileReference; fileEncoding = 4; lastKnownFileType = sourcecode.c.h; path = "MEGAUser+init.h"; sourceTree = "<group>"; };
		940BF0AE19EDBD62007E7FA2 /* MEGAUserList+init.h */ = {isa = PBXFileReference; fileEncoding = 4; lastKnownFileType = sourcecode.c.h; path = "MEGAUserList+init.h"; sourceTree = "<group>"; };
		9472044319ED916F00F6805F /* libMEGASDK.a */ = {isa = PBXFileReference; explicitFileType = archive.ar; includeInIndex = 0; path = libMEGASDK.a; sourceTree = BUILT_PRODUCTS_DIR; };
		A808E4862158DAC400BDCE82 /* MEGATimeZoneDetails+init.h */ = {isa = PBXFileReference; lastKnownFileType = sourcecode.c.h; path = "MEGATimeZoneDetails+init.h"; sourceTree = "<group>"; };
		A817900E1EFACE6400110E91 /* MEGAHandleList.h */ = {isa = PBXFileReference; fileEncoding = 4; lastKnownFileType = sourcecode.c.h; path = MEGAHandleList.h; sourceTree = "<group>"; };
		A817900F1EFACE6400110E91 /* MEGAHandleList.mm */ = {isa = PBXFileReference; fileEncoding = 4; lastKnownFileType = sourcecode.cpp.objcpp; path = MEGAHandleList.mm; sourceTree = "<group>"; };
		A81790121EFAD24F00110E91 /* MEGAHandleList+init.h */ = {isa = PBXFileReference; lastKnownFileType = sourcecode.c.h; path = "MEGAHandleList+init.h"; sourceTree = "<group>"; };
		A81790131EFADDDE00110E91 /* MEGAEvent.h */ = {isa = PBXFileReference; fileEncoding = 4; lastKnownFileType = sourcecode.c.h; path = MEGAEvent.h; sourceTree = "<group>"; };
		A81790141EFADDDE00110E91 /* MEGAEvent.mm */ = {isa = PBXFileReference; fileEncoding = 4; lastKnownFileType = sourcecode.cpp.objcpp; path = MEGAEvent.mm; sourceTree = "<group>"; };
		A820A3082155111C00C8B6A5 /* MEGATimeZoneDetails.h */ = {isa = PBXFileReference; lastKnownFileType = sourcecode.c.h; path = MEGATimeZoneDetails.h; sourceTree = "<group>"; };
		A820A3092155111C00C8B6A5 /* MEGATimeZoneDetails.mm */ = {isa = PBXFileReference; lastKnownFileType = sourcecode.cpp.objcpp; path = MEGATimeZoneDetails.mm; sourceTree = "<group>"; };
		A827F4DB204D3D14006A1962 /* MEGAFolderInfo.h */ = {isa = PBXFileReference; lastKnownFileType = sourcecode.c.h; path = MEGAFolderInfo.h; sourceTree = "<group>"; };
		A827F4DC204D3D14006A1962 /* MEGAFolderInfo.mm */ = {isa = PBXFileReference; lastKnownFileType = sourcecode.cpp.objcpp; path = MEGAFolderInfo.mm; sourceTree = "<group>"; };
		A827F4DE204D450E006A1962 /* MEGAFolderInfo+init.h */ = {isa = PBXFileReference; lastKnownFileType = sourcecode.c.h; path = "MEGAFolderInfo+init.h"; sourceTree = "<group>"; };
<<<<<<< HEAD
=======
		A8464B1E1F25F53A00102C75 /* MEGAChildrenLists.h */ = {isa = PBXFileReference; fileEncoding = 4; lastKnownFileType = sourcecode.c.h; path = MEGAChildrenLists.h; sourceTree = "<group>"; };
		A8464B1F1F25F53A00102C75 /* MEGAChildrenLists.mm */ = {isa = PBXFileReference; fileEncoding = 4; lastKnownFileType = sourcecode.cpp.objcpp; path = MEGAChildrenLists.mm; sourceTree = "<group>"; };
		A8464B211F25F68C00102C75 /* MEGAChildrenLists+init.h */ = {isa = PBXFileReference; fileEncoding = 4; lastKnownFileType = sourcecode.c.h; path = "MEGAChildrenLists+init.h"; sourceTree = "<group>"; };
		A84CE7F928CF37C30044CCCD /* setandelement.cpp */ = {isa = PBXFileReference; fileEncoding = 4; lastKnownFileType = sourcecode.cpp.cpp; name = setandelement.cpp; path = ../../src/setandelement.cpp; sourceTree = "<group>"; };
		A84CE7FB28CF37DD0044CCCD /* setandelement.h */ = {isa = PBXFileReference; fileEncoding = 4; lastKnownFileType = sourcecode.c.h; path = setandelement.h; sourceTree = "<group>"; };
>>>>>>> 0230f94e
		A873E86426E23AF000CBB174 /* MEGACurrency.h */ = {isa = PBXFileReference; lastKnownFileType = sourcecode.c.h; path = MEGACurrency.h; sourceTree = "<group>"; };
		A873E86526E23AF000CBB174 /* MEGACurrency.mm */ = {isa = PBXFileReference; lastKnownFileType = sourcecode.cpp.objcpp; path = MEGACurrency.mm; sourceTree = "<group>"; };
		A873E86726E23CB800CBB174 /* MEGACurrency+init.h */ = {isa = PBXFileReference; lastKnownFileType = sourcecode.c.h; path = "MEGACurrency+init.h"; sourceTree = "<group>"; };
		A87843F4215D078700E809EB /* useralerts.cpp */ = {isa = PBXFileReference; fileEncoding = 4; lastKnownFileType = sourcecode.cpp.cpp; name = useralerts.cpp; path = ../../src/useralerts.cpp; sourceTree = "<group>"; };
		A87D979D1F4ACF5100A98C0E /* MEGAAchievementsDetails.h */ = {isa = PBXFileReference; fileEncoding = 4; lastKnownFileType = sourcecode.c.h; path = MEGAAchievementsDetails.h; sourceTree = "<group>"; };
		A87D979E1F4ACF5100A98C0E /* MEGAAchievementsDetails.mm */ = {isa = PBXFileReference; fileEncoding = 4; lastKnownFileType = sourcecode.cpp.objcpp; path = MEGAAchievementsDetails.mm; sourceTree = "<group>"; };
		A87D97A01F4AD49B00A98C0E /* MEGAStringList.h */ = {isa = PBXFileReference; fileEncoding = 4; lastKnownFileType = sourcecode.c.h; path = MEGAStringList.h; sourceTree = "<group>"; };
		A87D97A11F4AD49B00A98C0E /* MEGAStringList.mm */ = {isa = PBXFileReference; fileEncoding = 4; lastKnownFileType = sourcecode.cpp.objcpp; path = MEGAStringList.mm; sourceTree = "<group>"; };
		A87D97A31F4AD5FD00A98C0E /* MEGAStringList+init.h */ = {isa = PBXFileReference; fileEncoding = 4; lastKnownFileType = sourcecode.c.h; path = "MEGAStringList+init.h"; sourceTree = "<group>"; };
		A87D97A61F4AD9C300A98C0E /* MEGAAchievementsDetails+init.h */ = {isa = PBXFileReference; fileEncoding = 4; lastKnownFileType = sourcecode.c.h; path = "MEGAAchievementsDetails+init.h"; sourceTree = "<group>"; };
		A88120A32742B2500079B31B /* MEGAPaymentMethod.h */ = {isa = PBXFileReference; lastKnownFileType = sourcecode.c.h; path = MEGAPaymentMethod.h; sourceTree = "<group>"; };
		A8827A591F176BCA0097B5DE /* MEGATreeProcessorDelegate.h */ = {isa = PBXFileReference; fileEncoding = 4; lastKnownFileType = sourcecode.c.h; path = MEGATreeProcessorDelegate.h; sourceTree = "<group>"; };
		A8827A5A1F178A0D0097B5DE /* DelegateMEGATreeProcessorListener.h */ = {isa = PBXFileReference; fileEncoding = 4; lastKnownFileType = sourcecode.c.h; path = DelegateMEGATreeProcessorListener.h; sourceTree = "<group>"; };
		A8827A5B1F178A0D0097B5DE /* DelegateMEGATreeProcessorListener.mm */ = {isa = PBXFileReference; fileEncoding = 4; lastKnownFileType = sourcecode.cpp.objcpp; path = DelegateMEGATreeProcessorListener.mm; sourceTree = "<group>"; };
		A88722DA1FFE6A7100E3F443 /* mediafileattribute.h */ = {isa = PBXFileReference; fileEncoding = 4; lastKnownFileType = sourcecode.c.h; path = mediafileattribute.h; sourceTree = "<group>"; };
		A88722DB1FFE6A8A00E3F443 /* mediafileattribute.cpp */ = {isa = PBXFileReference; fileEncoding = 4; lastKnownFileType = sourcecode.cpp.cpp; name = mediafileattribute.cpp; path = ../../src/mediafileattribute.cpp; sourceTree = "<group>"; };
		A8A86BD21F559C0100C214DA /* mega_utf8proc.h */ = {isa = PBXFileReference; fileEncoding = 4; lastKnownFileType = sourcecode.c.h; path = mega_utf8proc.h; sourceTree = "<group>"; };
		A8A86BD31F559C0100C214DA /* mega_zxcvbn.h */ = {isa = PBXFileReference; fileEncoding = 4; lastKnownFileType = sourcecode.c.h; path = mega_zxcvbn.h; sourceTree = "<group>"; };
		A8A86BD41F559EDA00C214DA /* mega_zxcvbn.cpp */ = {isa = PBXFileReference; fileEncoding = 4; lastKnownFileType = sourcecode.cpp.cpp; name = mega_zxcvbn.cpp; path = ../../src/mega_zxcvbn.cpp; sourceTree = "<group>"; };
		A8C45FD5237AB5FE00342F36 /* testhooks.h */ = {isa = PBXFileReference; fileEncoding = 4; lastKnownFileType = sourcecode.c.h; path = testhooks.h; sourceTree = "<group>"; };
		A8C45FD6237AB61A00342F36 /* testhooks.cpp */ = {isa = PBXFileReference; fileEncoding = 4; lastKnownFileType = sourcecode.cpp.cpp; name = testhooks.cpp; path = ../../src/testhooks.cpp; sourceTree = "<group>"; };
		A8E1D8EE277F3466009093C5 /* MEGALogLevel.h */ = {isa = PBXFileReference; lastKnownFileType = sourcecode.c.h; path = MEGALogLevel.h; sourceTree = "<group>"; };
		A8EBFDD21EFAE14C00DF89DA /* MEGAEvent+init.h */ = {isa = PBXFileReference; fileEncoding = 4; lastKnownFileType = sourcecode.c.h; path = "MEGAEvent+init.h"; sourceTree = "<group>"; };
		A8FD7332230ABA400070A5E8 /* MEGACancelToken.h */ = {isa = PBXFileReference; lastKnownFileType = sourcecode.c.h; path = MEGACancelToken.h; sourceTree = "<group>"; };
		A8FD7333230ABA400070A5E8 /* MEGACancelToken.mm */ = {isa = PBXFileReference; lastKnownFileType = sourcecode.cpp.objcpp; path = MEGACancelToken.mm; sourceTree = "<group>"; };
		A8FD7335230AC42B0070A5E8 /* MEGACancelToken+init.h */ = {isa = PBXFileReference; lastKnownFileType = sourcecode.c.h; path = "MEGACancelToken+init.h"; sourceTree = "<group>"; };
		A8FD7B611E93B3ED0031FC50 /* osxutils.h */ = {isa = PBXFileReference; fileEncoding = 4; lastKnownFileType = sourcecode.c.h; name = osxutils.h; path = osx/osxutils.h; sourceTree = "<group>"; };
		A8FD7B631E93B40E0031FC50 /* osxutils.mm */ = {isa = PBXFileReference; fileEncoding = 4; lastKnownFileType = sourcecode.cpp.objcpp; name = osxutils.mm; path = ../../src/osx/osxutils.mm; sourceTree = "<group>"; };
		B622FC762174261F00CF707C /* MEGABackgroundMediaUpload+init.h */ = {isa = PBXFileReference; lastKnownFileType = sourcecode.c.h; path = "MEGABackgroundMediaUpload+init.h"; sourceTree = "<group>"; };
		B6657E9B225C2B6200EF8D91 /* raid.cpp */ = {isa = PBXFileReference; fileEncoding = 4; lastKnownFileType = sourcecode.cpp.cpp; name = raid.cpp; path = ../../src/raid.cpp; sourceTree = "<group>"; };
		B6657E9D225C2BE600EF8D91 /* raid.h */ = {isa = PBXFileReference; fileEncoding = 4; lastKnownFileType = sourcecode.c.h; path = raid.h; sourceTree = "<group>"; };
		B698890B2198CCE300D0EE89 /* MEGAFileInputStream.mm */ = {isa = PBXFileReference; fileEncoding = 4; lastKnownFileType = sourcecode.cpp.objcpp; path = MEGAFileInputStream.mm; sourceTree = "<group>"; };
		B698890C2198CCE300D0EE89 /* MEGAFileInputStream.h */ = {isa = PBXFileReference; fileEncoding = 4; lastKnownFileType = sourcecode.c.h; path = MEGAFileInputStream.h; sourceTree = "<group>"; };
		B6A6CB642170125A009032C9 /* MEGABackgroundMediaUpload.h */ = {isa = PBXFileReference; lastKnownFileType = sourcecode.c.h; path = MEGABackgroundMediaUpload.h; sourceTree = "<group>"; };
		B6A6CB652170125A009032C9 /* MEGABackgroundMediaUpload.mm */ = {isa = PBXFileReference; lastKnownFileType = sourcecode.cpp.objcpp; path = MEGABackgroundMediaUpload.mm; sourceTree = "<group>"; };
		B6DAED3528AB1B2100703E28 /* textchat.h */ = {isa = PBXFileReference; lastKnownFileType = sourcecode.c.h; path = textchat.h; sourceTree = "<group>"; };
		B6DAED3628AB1B6000703E28 /* textchat.cpp */ = {isa = PBXFileReference; fileEncoding = 4; lastKnownFileType = sourcecode.cpp.cpp; name = textchat.cpp; path = ../../src/textchat.cpp; sourceTree = "<group>"; };
		B6DBB54725BE99AB005F46A5 /* ListenerDispatch.h */ = {isa = PBXFileReference; lastKnownFileType = sourcecode.c.h; path = ListenerDispatch.h; sourceTree = "<group>"; };
		B6DBB54825BE9A76005F46A5 /* ListenerDispatch.mm */ = {isa = PBXFileReference; lastKnownFileType = sourcecode.cpp.objcpp; path = ListenerDispatch.mm; sourceTree = "<group>"; };
		BF9CF0CF2541734200A3EBBB /* heartbeats.h */ = {isa = PBXFileReference; lastKnownFileType = sourcecode.c.h; path = heartbeats.h; sourceTree = "<group>"; };
		BF9CF0D02541737500A3EBBB /* heartbeats.cpp */ = {isa = PBXFileReference; fileEncoding = 4; lastKnownFileType = sourcecode.cpp.cpp; name = heartbeats.cpp; path = ../../src/heartbeats.cpp; sourceTree = "<group>"; };
		BFD7F5152341B3A60039A6EE /* MEGAPushNotificationSettings.h */ = {isa = PBXFileReference; fileEncoding = 4; lastKnownFileType = sourcecode.c.h; path = MEGAPushNotificationSettings.h; sourceTree = "<group>"; };
		BFD7F5162341B3A60039A6EE /* MEGAPushNotificationSettings.mm */ = {isa = PBXFileReference; fileEncoding = 4; lastKnownFileType = sourcecode.cpp.objcpp; path = MEGAPushNotificationSettings.mm; sourceTree = "<group>"; };
		BFD7F5182341B3B50039A6EE /* MEGAPushNotificationSettings+init.h */ = {isa = PBXFileReference; lastKnownFileType = sourcecode.c.h; path = "MEGAPushNotificationSettings+init.h"; sourceTree = "<group>"; };
/* End PBXFileReference section */

/* Begin PBXFrameworksBuildPhase section */
		9472044019ED916F00F6805F /* Frameworks */ = {
			isa = PBXFrameworksBuildPhase;
			buildActionMask = 2147483647;
			files = (
			);
			runOnlyForDeploymentPostprocessing = 0;
		};
/* End PBXFrameworksBuildPhase section */

/* Begin PBXGroup section */
		940BEF9719ED9259007E7FA2 /* sdk */ = {
			isa = PBXGroup;
			children = (
				A8FD7B651E93B4100031FC50 /* osx */,
				940BF03919EDBCAD007E7FA2 /* include */,
				940BEFD619ED9351007E7FA2 /* crypto */,
				940BEFD919ED9351007E7FA2 /* db */,
				940BEFDC19ED9351007E7FA2 /* gfx */,
				940BEFE019ED9351007E7FA2 /* posix */,
				940BEFE619ED9351007E7FA2 /* thread */,
				B6DAED3628AB1B6000703E28 /* textchat.cpp */,
				940BEF9819ED92C2007E7FA2 /* attrmap.cpp */,
				940BEF9919ED92C2007E7FA2 /* backofftimer.cpp */,
				940BEF9A19ED92C2007E7FA2 /* base64.cpp */,
				940BEF9B19ED92C2007E7FA2 /* command.cpp */,
				940BEF9C19ED92C2007E7FA2 /* commands.cpp */,
				BF9CF0D02541737500A3EBBB /* heartbeats.cpp */,
				940BEF9D19ED92C2007E7FA2 /* db.cpp */,
				940BEF9E19ED92C2007E7FA2 /* file.cpp */,
				940BEF9F19ED92C2007E7FA2 /* fileattributefetch.cpp */,
				940BEFA019ED92C2007E7FA2 /* filefingerprint.cpp */,
				940BEFA119ED92C2007E7FA2 /* filesystem.cpp */,
				940BEFA219ED92C2007E7FA2 /* gfx.cpp */,
				940BEFA319ED92C2007E7FA2 /* http.cpp */,
				940BEFA419ED92C2007E7FA2 /* json.cpp */,
				940BEFA519ED92C2007E7FA2 /* logging.cpp */,
				A88722DB1FFE6A8A00E3F443 /* mediafileattribute.cpp */,
				5B72A14C20D3B3FB007FE4FD /* mega_ccronexpr.cpp */,
				7765A76620528445004C2FEB /* mega_evt_tls.cpp */,
				414820991C561CB500552E76 /* mega_http_parser.cpp */,
				41A990721A5D305700B2094A /* mega_utf8proc.cpp */,
				A8A86BD41F559EDA00C214DA /* mega_zxcvbn.cpp */,
				940BEFA619ED92C2007E7FA2 /* megaapi_impl.cpp */,
				940BEFA719ED92C2007E7FA2 /* megaapi.cpp */,
				940BEFA819ED92C2007E7FA2 /* megaclient.cpp */,
				940BEFA919ED92C2007E7FA2 /* node.cpp */,
				A87843F4215D078700E809EB /* useralerts.cpp */,
				41D143D91B5FC053000CA86F /* pendingcontactrequest.cpp */,
				940BEFAA19ED92C2007E7FA2 /* proxy.cpp */,
				940BEFAB19ED92C2007E7FA2 /* pubkeyaction.cpp */,
				B6657E9B225C2B6200EF8D91 /* raid.cpp */,
				940BEFAC19ED92C2007E7FA2 /* request.cpp */,
				940BEFAD19ED92C2007E7FA2 /* serialize64.cpp */,
				A84CE7F928CF37C30044CCCD /* setandelement.cpp */,
				940BEFAE19ED92C2007E7FA2 /* share.cpp */,
				940BEFAF19ED92C2007E7FA2 /* sharenodekeys.cpp */,
				940BEFB019ED92C2007E7FA2 /* sync.cpp */,
				A8C45FD6237AB61A00342F36 /* testhooks.cpp */,
				940BEFB119ED92C2007E7FA2 /* transfer.cpp */,
				940BEFB219ED92C2007E7FA2 /* transferslot.cpp */,
				940BEFB319ED92C2007E7FA2 /* treeproc.cpp */,
				940BEFB419ED92C2007E7FA2 /* user.cpp */,
				940BEFB519ED92C2007E7FA2 /* utils.cpp */,
				940BEFB619ED92C2007E7FA2 /* waiterbase.cpp */,
			);
			name = sdk;
			sourceTree = "<group>";
		};
		940BEFD619ED9351007E7FA2 /* crypto */ = {
			isa = PBXGroup;
			children = (
				940BEFD719ED9351007E7FA2 /* cryptopp.cpp */,
				940BEFD819ED9351007E7FA2 /* sodium.cpp */,
			);
			name = crypto;
			path = ../../src/crypto;
			sourceTree = "<group>";
		};
		940BEFD919ED9351007E7FA2 /* db */ = {
			isa = PBXGroup;
			children = (
				940BEFDB19ED9351007E7FA2 /* sqlite.cpp */,
			);
			name = db;
			path = ../../src/db;
			sourceTree = "<group>";
		};
		940BEFDC19ED9351007E7FA2 /* gfx */ = {
			isa = PBXGroup;
			children = (
				41AB68F11A094194003FE608 /* GfxProcCG.mm */,
				940BEFDD19ED9351007E7FA2 /* external.cpp */,
			);
			name = gfx;
			path = ../../src/gfx;
			sourceTree = "<group>";
		};
		940BEFE019ED9351007E7FA2 /* posix */ = {
			isa = PBXGroup;
			children = (
				940BEFE119ED9351007E7FA2 /* console.cpp */,
				940BEFE219ED9351007E7FA2 /* consolewaiter.cpp */,
				940BEFE319ED9351007E7FA2 /* fs.cpp */,
				940BEFE419ED9351007E7FA2 /* net.cpp */,
				940BEFE519ED9351007E7FA2 /* waiter.cpp */,
			);
			name = posix;
			path = ../../src/posix;
			sourceTree = "<group>";
		};
		940BEFE619ED9351007E7FA2 /* thread */ = {
			isa = PBXGroup;
			children = (
				940BEFE819ED9351007E7FA2 /* posixthread.cpp */,
			);
			name = thread;
			path = ../../src/thread;
			sourceTree = "<group>";
		};
		940BEFF919ED9723007E7FA2 /* bindings */ = {
			isa = PBXGroup;
			children = (
				940BF09B19EDBD62007E7FA2 /* Private */,
				940BF08A19EDBD62007E7FA2 /* MEGAAccountDetails.h */,
				940BEFFE19ED97B9007E7FA2 /* MEGAAccountDetails.mm */,
				940BF08B19EDBD62007E7FA2 /* MEGASdk.h */,
				940BEFFF19ED97B9007E7FA2 /* MEGASdk.mm */,
				940BF08C19EDBD62007E7FA2 /* MEGAError.h */,
				940BF00019ED97B9007E7FA2 /* MEGAError.mm */,
				940BF08D19EDBD62007E7FA2 /* MEGAGlobalDelegate.h */,
				940BF08E19EDBD62007E7FA2 /* MEGADelegate.h */,
				940BF09219EDBD62007E7FA2 /* MEGARequestDelegate.h */,
				940BF09619EDBD62007E7FA2 /* MEGATransferDelegate.h */,
				41AD7A7B1A1E0F1B00D66856 /* MEGALoggerDelegate.h */,
				A8827A591F176BCA0097B5DE /* MEGATreeProcessorDelegate.h */,
				940BF08F19EDBD62007E7FA2 /* MEGANode.h */,
				940BF00119ED97B9007E7FA2 /* MEGANode.mm */,
				6D6390CF28DA7C2C0083F2AF /* MEGASet.h */,
				6D6390D028DA7C2C0083F2AF /* MEGASet.mm */,
				6D6390D228DA7C460083F2AF /* MEGASetElement.h */,
				6D6390D328DA7C460083F2AF /* MEGASetElement.mm */,
				940BF09019EDBD62007E7FA2 /* MEGANodeList.h */,
				940BF00219ED97B9007E7FA2 /* MEGANodeList.mm */,
				940BF09119EDBD62007E7FA2 /* MEGARequest.h */,
				940BF00319ED97B9007E7FA2 /* MEGARequest.mm */,
				940BF09319EDBD62007E7FA2 /* MEGAShare.h */,
				940BF00419ED97B9007E7FA2 /* MEGAShare.mm */,
				940BF09419EDBD62007E7FA2 /* MEGAShareList.h */,
				940BF00519ED97B9007E7FA2 /* MEGAShareList.mm */,
				940BF09519EDBD62007E7FA2 /* MEGATransfer.h */,
				940BF00619ED97B9007E7FA2 /* MEGATransfer.mm */,
				940BF09719EDBD62007E7FA2 /* MEGATransferList.h */,
				940BF00719ED97B9007E7FA2 /* MEGATransferList.mm */,
				940BF09919EDBD62007E7FA2 /* MEGAUser.h */,
				940BF00819ED97B9007E7FA2 /* MEGAUser.mm */,
				5B23B7782164FC7C00600733 /* MEGAUserAlert.h */,
				5B23B77A2164FC7C00600733 /* MEGAUserAlert.mm */,
				5B23B7792164FC7C00600733 /* MEGAUserAlertList.h */,
				5B23B77B2164FC7C00600733 /* MEGAUserAlertList.mm */,
				940BF09A19EDBD62007E7FA2 /* MEGAUserList.h */,
				940BF00919ED97B9007E7FA2 /* MEGAUserList.mm */,
				41B538CA1A0284CB00EABDC9 /* MEGAPricing.h */,
				41B538CB1A0284CB00EABDC9 /* MEGAPricing.mm */,
				41D98CFF1BD54B5200764370 /* MEGAContactRequest.h */,
				41D98D001BD54B5200764370 /* MEGAContactRequest.mm */,
				41D98D051BD562AD00764370 /* MEGAContactRequestList.h */,
				41D98D061BD562AD00764370 /* MEGAContactRequestList.mm */,
				A817900E1EFACE6400110E91 /* MEGAHandleList.h */,
				A817900F1EFACE6400110E91 /* MEGAHandleList.mm */,
				A81790131EFADDDE00110E91 /* MEGAEvent.h */,
				A81790141EFADDDE00110E91 /* MEGAEvent.mm */,
				A87D979D1F4ACF5100A98C0E /* MEGAAchievementsDetails.h */,
				A87D979E1F4ACF5100A98C0E /* MEGAAchievementsDetails.mm */,
				A87D97A01F4AD49B00A98C0E /* MEGAStringList.h */,
				A87D97A11F4AD49B00A98C0E /* MEGAStringList.mm */,
				A827F4DB204D3D14006A1962 /* MEGAFolderInfo.h */,
				A827F4DC204D3D14006A1962 /* MEGAFolderInfo.mm */,
				A820A3082155111C00C8B6A5 /* MEGATimeZoneDetails.h */,
				A820A3092155111C00C8B6A5 /* MEGATimeZoneDetails.mm */,
				5B1D7CDD21F1E01E00B0215E /* MEGARecentActionBucket.h */,
				5B1D7CE121F1E07200B0215E /* MEGARecentActionBucket.mm */,
				B6A6CB642170125A009032C9 /* MEGABackgroundMediaUpload.h */,
				B6A6CB652170125A009032C9 /* MEGABackgroundMediaUpload.mm */,
				A8FD7332230ABA400070A5E8 /* MEGACancelToken.h */,
				A8FD7333230ABA400070A5E8 /* MEGACancelToken.mm */,
				BFD7F5152341B3A60039A6EE /* MEGAPushNotificationSettings.h */,
				BFD7F5162341B3A60039A6EE /* MEGAPushNotificationSettings.mm */,
				5D830387256224C20082CA18 /* MEGABanner.h */,
				5D830396256240320082CA18 /* MEGABanner.mm */,
				5D83038D256231850082CA18 /* MEGABannerList.h */,
				5D830392256232A00082CA18 /* MEGABannerList.mm */,
				A873E86426E23AF000CBB174 /* MEGACurrency.h */,
				A873E86526E23AF000CBB174 /* MEGACurrency.mm */,
				A88120A32742B2500079B31B /* MEGAPaymentMethod.h */,
				A8E1D8EE277F3466009093C5 /* MEGALogLevel.h */,
				B6DBB54725BE99AB005F46A5 /* ListenerDispatch.h */,
				B6DBB54825BE9A76005F46A5 /* ListenerDispatch.mm */,
			);
			name = bindings;
			sourceTree = "<group>";
		};
		940BF03919EDBCAD007E7FA2 /* include */ = {
			isa = PBXGroup;
			children = (
				940BF03C19EDBCAD007E7FA2 /* mega */,
				940BF08319EDBCAD007E7FA2 /* mega.h */,
				940BF08419EDBCAD007E7FA2 /* megaapi.h */,
				940BF08519EDBCAD007E7FA2 /* megaapi_impl.h */,
			);
			name = include;
			path = ../../include;
			sourceTree = "<group>";
		};
		940BF03C19EDBCAD007E7FA2 /* mega */ = {
			isa = PBXGroup;
			children = (
				A84CE7FB28CF37DD0044CCCD /* setandelement.h */,
				B6DAED3528AB1B2100703E28 /* textchat.h */,
				A8FD7B621E93B3FB0031FC50 /* osx */,
				940BF03D19EDBCAD007E7FA2 /* account.h */,
				940BF03E19EDBCAD007E7FA2 /* attrmap.h */,
				BF9CF0CF2541734200A3EBBB /* heartbeats.h */,
				940BF03F19EDBCAD007E7FA2 /* backofftimer.h */,
				940BF04019EDBCAD007E7FA2 /* base64.h */,
				940BF04119EDBCAD007E7FA2 /* command.h */,
				940BF04419EDBCAD007E7FA2 /* console.h */,
				940BF04519EDBCAD007E7FA2 /* crypto */,
				940BF04819EDBCAD007E7FA2 /* db */,
				940BF04B19EDBCAD007E7FA2 /* db.h */,
				940BF04C19EDBCAD007E7FA2 /* file.h */,
				940BF04D19EDBCAD007E7FA2 /* fileattributefetch.h */,
				940BF04E19EDBCAD007E7FA2 /* filefingerprint.h */,
				940BF04F19EDBCAD007E7FA2 /* filesystem.h */,
				940BF05019EDBCAD007E7FA2 /* gfx */,
				940BF05419EDBCAD007E7FA2 /* gfx.h */,
				940BF05519EDBCAD007E7FA2 /* http.h */,
				940BF05619EDBCAD007E7FA2 /* json.h */,
				940BF05719EDBCAD007E7FA2 /* logging.h */,
				A88722DA1FFE6A7100E3F443 /* mediafileattribute.h */,
				940BF05819EDBCAD007E7FA2 /* megaapp.h */,
				940BF05919EDBCAD007E7FA2 /* megaclient.h */,
				414820951C523B2D00552E76 /* mega_http_parser.h */,
				A8A86BD21F559C0100C214DA /* mega_utf8proc.h */,
				A8A86BD31F559C0100C214DA /* mega_zxcvbn.h */,
				940BF05A19EDBCAD007E7FA2 /* node.h */,
				940BF05B19EDBCAD007E7FA2 /* posix */,
				940BF06219EDBCAD007E7FA2 /* proxy.h */,
				414820961C523B2D00552E76 /* pendingcontactrequest.h */,
				940BF06319EDBCAD007E7FA2 /* pubkeyaction.h */,
				B6657E9D225C2BE600EF8D91 /* raid.h */,
				940BF06419EDBCAD007E7FA2 /* request.h */,
				940BF06519EDBCAD007E7FA2 /* serialize64.h */,
				940BF06619EDBCAD007E7FA2 /* share.h */,
				940BF06719EDBCAD007E7FA2 /* sharenodekeys.h */,
				940BF06819EDBCAD007E7FA2 /* sync.h */,
				A8C45FD5237AB5FE00342F36 /* testhooks.h */,
				940BF06919EDBCAD007E7FA2 /* thread */,
				940BF06D19EDBCAD007E7FA2 /* thread.h */,
				940BF06E19EDBCAD007E7FA2 /* transfer.h */,
				940BF06F19EDBCAD007E7FA2 /* transferslot.h */,
				940BF07019EDBCAD007E7FA2 /* treeproc.h */,
				940BF07119EDBCAD007E7FA2 /* types.h */,
				940BF07219EDBCAD007E7FA2 /* user.h */,
				940BF07319EDBCAD007E7FA2 /* utils.h */,
				940BF07419EDBCAD007E7FA2 /* waiter.h */,
			);
			path = mega;
			sourceTree = "<group>";
		};
		940BF04519EDBCAD007E7FA2 /* crypto */ = {
			isa = PBXGroup;
			children = (
				940BF04619EDBCAD007E7FA2 /* cryptopp.h */,
			);
			path = crypto;
			sourceTree = "<group>";
		};
		940BF04819EDBCAD007E7FA2 /* db */ = {
			isa = PBXGroup;
			children = (
				940BF04A19EDBCAD007E7FA2 /* sqlite.h */,
			);
			path = db;
			sourceTree = "<group>";
		};
		940BF05019EDBCAD007E7FA2 /* gfx */ = {
			isa = PBXGroup;
			children = (
				41F01E301C087D4C001E18E6 /* GfxProcCG.h */,
				940BF05119EDBCAD007E7FA2 /* external.h */,
			);
			path = gfx;
			sourceTree = "<group>";
		};
		940BF05B19EDBCAD007E7FA2 /* posix */ = {
			isa = PBXGroup;
			children = (
				940BF05C19EDBCAD007E7FA2 /* megaconsole.h */,
				940BF05D19EDBCAD007E7FA2 /* megaconsolewaiter.h */,
				940BF05E19EDBCAD007E7FA2 /* megafs.h */,
				940BF05F19EDBCAD007E7FA2 /* meganet.h */,
				940BF06019EDBCAD007E7FA2 /* megasys.h */,
				940BF06119EDBCAD007E7FA2 /* megawaiter.h */,
			);
			path = posix;
			sourceTree = "<group>";
		};
		940BF06919EDBCAD007E7FA2 /* thread */ = {
			isa = PBXGroup;
			children = (
				940BF06B19EDBCAD007E7FA2 /* posixthread.h */,
			);
			path = thread;
			sourceTree = "<group>";
		};
		940BF09B19EDBD62007E7FA2 /* Private */ = {
			isa = PBXGroup;
			children = (
				A8827A5A1F178A0D0097B5DE /* DelegateMEGATreeProcessorListener.h */,
				A8827A5B1F178A0D0097B5DE /* DelegateMEGATreeProcessorListener.mm */,
				41AD7A7D1A1E10F900D66856 /* DelegateMEGALoggerListener.h */,
				41AD7A7C1A1E10F900D66856 /* DelegateMEGALoggerListener.mm */,
				41B2AED11A0A859C006C40FB /* DelegateMEGAGlobalListener.h */,
				41B2AED21A0A859C006C40FB /* DelegateMEGAGlobalListener.mm */,
				41B2AED31A0A859C006C40FB /* DelegateMEGAListener.h */,
				41B2AED41A0A859C006C40FB /* DelegateMEGAListener.mm */,
				41B2AED51A0A859C006C40FB /* DelegateMEGARequestListener.h */,
				41B2AED61A0A859C006C40FB /* DelegateMEGARequestListener.mm */,
				41B2AED71A0A859C006C40FB /* DelegateMEGATransferListener.h */,
				41B2AED81A0A859C006C40FB /* DelegateMEGATransferListener.mm */,
				940BF09C19EDBD62007E7FA2 /* MEGAError+init.h */,
				6D6390D528DAAECE0083F2AF /* MEGASet+init.h */,
				6D6390D628DAAEEA0083F2AF /* MEGASetElement+init.h */,
				940BF09E19EDBD62007E7FA2 /* MEGANode+init.h */,
				940BF0A019EDBD62007E7FA2 /* MEGANodeList+init.h */,
				940BF0A219EDBD62007E7FA2 /* MEGARequest+init.h */,
				940BF0A419EDBD62007E7FA2 /* MEGAShare+init.h */,
				940BF0A619EDBD62007E7FA2 /* MEGAShareList+init.h */,
				940BF0A819EDBD62007E7FA2 /* MEGATransfer+init.h */,
				940BF0AA19EDBD62007E7FA2 /* MEGATransferList+init.h */,
				940BF0AC19EDBD62007E7FA2 /* MEGAUser+init.h */,
				940BF0AE19EDBD62007E7FA2 /* MEGAUserList+init.h */,
				5B23B77F2164FCE500600733 /* MEGAUserAlert+init.h */,
				5D830399256240A70082CA18 /* MEGABanner+init.h */,
				5D83039B256244230082CA18 /* MEGABannerList+init.h */,
				5B23B77E2164FCE500600733 /* MEGAUserAlertList+init.h */,
				41B0CE781A038EB9008D6044 /* MEGAPricing+init.h */,
				41AB68ED1A093C3D003FE608 /* MEGASdk+init.h */,
				41AA739B1A56B246008601DD /* MEGAAccountDetails+init.h */,
				418412711BA1A06600D94E72 /* MEGADataInputStream.h */,
				418412721BA1A06600D94E72 /* MEGADataInputStream.mm */,
				B698890C2198CCE300D0EE89 /* MEGAFileInputStream.h */,
				B698890B2198CCE300D0EE89 /* MEGAFileInputStream.mm */,
				41D98D021BD5504700764370 /* MEGAContactRequest+init.h */,
				41D98D081BD5679C00764370 /* MEGAContactRequestList+init.h */,
				A81790121EFAD24F00110E91 /* MEGAHandleList+init.h */,
				A8EBFDD21EFAE14C00DF89DA /* MEGAEvent+init.h */,
				A87D97A31F4AD5FD00A98C0E /* MEGAStringList+init.h */,
				A87D97A61F4AD9C300A98C0E /* MEGAAchievementsDetails+init.h */,
				A827F4DE204D450E006A1962 /* MEGAFolderInfo+init.h */,
				A808E4862158DAC400BDCE82 /* MEGATimeZoneDetails+init.h */,
				5B0670CD21F5BABD00AD9F99 /* MEGARecentActionBucket+init.h */,
				B622FC762174261F00CF707C /* MEGABackgroundMediaUpload+init.h */,
				A8FD7335230AC42B0070A5E8 /* MEGACancelToken+init.h */,
				BFD7F5182341B3B50039A6EE /* MEGAPushNotificationSettings+init.h */,
				A873E86726E23CB800CBB174 /* MEGACurrency+init.h */,
			);
			path = Private;
			sourceTree = "<group>";
		};
		9472043A19ED916F00F6805F = {
			isa = PBXGroup;
			children = (
				940BEFF919ED9723007E7FA2 /* bindings */,
				940BEF9719ED9259007E7FA2 /* sdk */,
				9472044419ED916F00F6805F /* Products */,
				A82751021E97A929007CD9E2 /* Frameworks */,
			);
			sourceTree = "<group>";
		};
		9472044419ED916F00F6805F /* Products */ = {
			isa = PBXGroup;
			children = (
				9472044319ED916F00F6805F /* libMEGASDK.a */,
			);
			name = Products;
			sourceTree = "<group>";
		};
		A82751021E97A929007CD9E2 /* Frameworks */ = {
			isa = PBXGroup;
			children = (
			);
			name = Frameworks;
			sourceTree = "<group>";
		};
		A8FD7B621E93B3FB0031FC50 /* osx */ = {
			isa = PBXGroup;
			children = (
				A8FD7B611E93B3ED0031FC50 /* osxutils.h */,
			);
			name = osx;
			sourceTree = "<group>";
		};
		A8FD7B651E93B4100031FC50 /* osx */ = {
			isa = PBXGroup;
			children = (
				A8FD7B631E93B40E0031FC50 /* osxutils.mm */,
			);
			name = osx;
			sourceTree = "<group>";
		};
/* End PBXGroup section */

/* Begin PBXNativeTarget section */
		9472044219ED916F00F6805F /* MEGASDK */ = {
			isa = PBXNativeTarget;
			buildConfigurationList = 9472045419ED916F00F6805F /* Build configuration list for PBXNativeTarget "MEGASDK" */;
			buildPhases = (
				9472043F19ED916F00F6805F /* Sources */,
				9472044019ED916F00F6805F /* Frameworks */,
				9472044119ED916F00F6805F /* CopyFiles */,
			);
			buildRules = (
			);
			dependencies = (
			);
			name = MEGASDK;
			productName = mega;
			productReference = 9472044319ED916F00F6805F /* libMEGASDK.a */;
			productType = "com.apple.product-type.library.static";
		};
/* End PBXNativeTarget section */

/* Begin PBXProject section */
		9472043B19ED916F00F6805F /* Project object */ = {
			isa = PBXProject;
			attributes = {
				LastUpgradeCheck = 1240;
				ORGANIZATIONNAME = MEGA;
				TargetAttributes = {
					9472044219ED916F00F6805F = {
						CreatedOnToolsVersion = 6.0.1;
					};
				};
			};
			buildConfigurationList = 9472043E19ED916F00F6805F /* Build configuration list for PBXProject "MEGASDK" */;
			compatibilityVersion = "Xcode 3.2";
			developmentRegion = en;
			hasScannedForEncodings = 0;
			knownRegions = (
				en,
			);
			mainGroup = 9472043A19ED916F00F6805F;
			productRefGroup = 9472044419ED916F00F6805F /* Products */;
			projectDirPath = "";
			projectRoot = "";
			targets = (
				9472044219ED916F00F6805F /* MEGASDK */,
			);
		};
/* End PBXProject section */

/* Begin PBXSourcesBuildPhase section */
		9472043F19ED916F00F6805F /* Sources */ = {
			isa = PBXSourcesBuildPhase;
			buildActionMask = 2147483647;
			files = (
				7765A76720528445004C2FEB /* mega_evt_tls.cpp in Sources */,
				940BEFC619ED92C2007E7FA2 /* megaapi.cpp in Sources */,
				940BEFF219ED9351007E7FA2 /* consolewaiter.cpp in Sources */,
				A87D97A21F4AD49B00A98C0E /* MEGAStringList.mm in Sources */,
				940BF01519ED97B9007E7FA2 /* MEGAShareList.mm in Sources */,
				5D830393256232A00082CA18 /* MEGABannerList.mm in Sources */,
				B6DBB54925BE9A89005F46A5 /* ListenerDispatch.mm in Sources */,
				41B2AEDA1A0A859C006C40FB /* DelegateMEGAListener.mm in Sources */,
				A8A86BD51F559EDA00C214DA /* mega_zxcvbn.cpp in Sources */,
				A8FD7B641E93B40E0031FC50 /* osxutils.mm in Sources */,
				940BEFB819ED92C2007E7FA2 /* backofftimer.cpp in Sources */,
				A8C45FD7237AB61A00342F36 /* testhooks.cpp in Sources */,
				BFD7F5172341B3A60039A6EE /* MEGAPushNotificationSettings.mm in Sources */,
				940BEFF419ED9351007E7FA2 /* net.cpp in Sources */,
				5D830397256240320082CA18 /* MEGABanner.mm in Sources */,
				940BF01119ED97B9007E7FA2 /* MEGANode.mm in Sources */,
				940BF01419ED97B9007E7FA2 /* MEGAShare.mm in Sources */,
				41D143DA1B5FC053000CA86F /* pendingcontactrequest.cpp in Sources */,
				940BF01219ED97B9007E7FA2 /* MEGANodeList.mm in Sources */,
				418412731BA1A06600D94E72 /* MEGADataInputStream.mm in Sources */,
				940BEFC419ED92C2007E7FA2 /* logging.cpp in Sources */,
				940BEFF519ED9351007E7FA2 /* waiter.cpp in Sources */,
				A81790151EFADDDE00110E91 /* MEGAEvent.mm in Sources */,
				940BEFB719ED92C2007E7FA2 /* attrmap.cpp in Sources */,
				A87D979F1F4ACF5100A98C0E /* MEGAAchievementsDetails.mm in Sources */,
				940BEFC119ED92C2007E7FA2 /* gfx.cpp in Sources */,
				41B2AED91A0A859C006C40FB /* DelegateMEGAGlobalListener.mm in Sources */,
				940BF01019ED97B9007E7FA2 /* MEGAError.mm in Sources */,
				940BEFBD19ED92C2007E7FA2 /* file.cpp in Sources */,
				940BF00E19ED97B9007E7FA2 /* MEGAAccountDetails.mm in Sources */,
				940BEFF119ED9351007E7FA2 /* console.cpp in Sources */,
				940BF01719ED97B9007E7FA2 /* MEGATransferList.mm in Sources */,
				A873E86626E23AF000CBB174 /* MEGACurrency.mm in Sources */,
				940BEFC319ED92C2007E7FA2 /* json.cpp in Sources */,
				940BEFD519ED92C2007E7FA2 /* waiterbase.cpp in Sources */,
				940BEFCB19ED92C2007E7FA2 /* request.cpp in Sources */,
				BF9CF0D12541737500A3EBBB /* heartbeats.cpp in Sources */,
				940BEFBF19ED92C2007E7FA2 /* filefingerprint.cpp in Sources */,
				940BEFC219ED92C2007E7FA2 /* http.cpp in Sources */,
				41D98D071BD562AD00764370 /* MEGAContactRequestList.mm in Sources */,
				4148209A1C561CB500552E76 /* mega_http_parser.cpp in Sources */,
				940BEFF719ED9351007E7FA2 /* posixthread.cpp in Sources */,
				940BEFCD19ED92C2007E7FA2 /* share.cpp in Sources */,
				A84CE7FA28CF37C30044CCCD /* setandelement.cpp in Sources */,
				940BEFC019ED92C2007E7FA2 /* filesystem.cpp in Sources */,
				940BEFB919ED92C2007E7FA2 /* base64.cpp in Sources */,
				B6657E9C225C2B6200EF8D91 /* raid.cpp in Sources */,
				940BEFC819ED92C2007E7FA2 /* node.cpp in Sources */,
				940BF00F19ED97B9007E7FA2 /* MEGASdk.mm in Sources */,
				940BEFBC19ED92C2007E7FA2 /* db.cpp in Sources */,
				940BEFCE19ED92C2007E7FA2 /* sharenodekeys.cpp in Sources */,
				940BF01319ED97B9007E7FA2 /* MEGARequest.mm in Sources */,
				940BEFCC19ED92C2007E7FA2 /* serialize64.cpp in Sources */,
				940BEFC919ED92C2007E7FA2 /* proxy.cpp in Sources */,
				940BEFBE19ED92C2007E7FA2 /* fileattributefetch.cpp in Sources */,
				940BEFBA19ED92C2007E7FA2 /* command.cpp in Sources */,
				940BEFD019ED92C2007E7FA2 /* transfer.cpp in Sources */,
				5B72A14D20D3B3FB007FE4FD /* mega_ccronexpr.cpp in Sources */,
				A8FD7334230ABA400070A5E8 /* MEGACancelToken.mm in Sources */,
				41AD7A7E1A1E10F900D66856 /* DelegateMEGALoggerListener.mm in Sources */,
				41A990731A5D305700B2094A /* mega_utf8proc.cpp in Sources */,
				A81790101EFACE6400110E91 /* MEGAHandleList.mm in Sources */,
				A8827A5C1F178A0D0097B5DE /* DelegateMEGATreeProcessorListener.mm in Sources */,
				41B2AEDC1A0A859C006C40FB /* DelegateMEGATransferListener.mm in Sources */,
				41B538CC1A0284CB00EABDC9 /* MEGAPricing.mm in Sources */,
				940BEFD419ED92C2007E7FA2 /* utils.cpp in Sources */,
				A87843F5215D078700E809EB /* useralerts.cpp in Sources */,
				B698890D2198CCE300D0EE89 /* MEGAFileInputStream.mm in Sources */,
				6D6390D428DA7C460083F2AF /* MEGASetElement.mm in Sources */,
				940BEFF319ED9351007E7FA2 /* fs.cpp in Sources */,
				A88722DC1FFE6A8B00E3F443 /* mediafileattribute.cpp in Sources */,
				A827F4DD204D3D14006A1962 /* MEGAFolderInfo.mm in Sources */,
				B6A6CB662170125A009032C9 /* MEGABackgroundMediaUpload.mm in Sources */,
				940BEFC719ED92C2007E7FA2 /* megaclient.cpp in Sources */,
				B6DAED3728AB1B6000703E28 /* textchat.cpp in Sources */,
				940BEFEB19ED9351007E7FA2 /* sodium.cpp in Sources */,
				6D6390D128DA7C2C0083F2AF /* MEGASet.mm in Sources */,
				41B2AEDB1A0A859C006C40FB /* DelegateMEGARequestListener.mm in Sources */,
				940BEFBB19ED92C2007E7FA2 /* commands.cpp in Sources */,
				5B23B77C2164FC7C00600733 /* MEGAUserAlert.mm in Sources */,
				940BF01819ED97B9007E7FA2 /* MEGAUser.mm in Sources */,
				940BEFC519ED92C2007E7FA2 /* megaapi_impl.cpp in Sources */,
				940BF01619ED97B9007E7FA2 /* MEGATransfer.mm in Sources */,
				940BEFED19ED9351007E7FA2 /* sqlite.cpp in Sources */,
				940BEFCF19ED92C2007E7FA2 /* sync.cpp in Sources */,
				940BEFD219ED92C2007E7FA2 /* treeproc.cpp in Sources */,
				940BEFCA19ED92C2007E7FA2 /* pubkeyaction.cpp in Sources */,
				41AB68F21A094194003FE608 /* GfxProcCG.mm in Sources */,
				940BEFEE19ED9351007E7FA2 /* external.cpp in Sources */,
				5B1D7CE221F1E07200B0215E /* MEGARecentActionBucket.mm in Sources */,
				940BEFD319ED92C2007E7FA2 /* user.cpp in Sources */,
				940BEFEA19ED9351007E7FA2 /* cryptopp.cpp in Sources */,
				940BF01919ED97B9007E7FA2 /* MEGAUserList.mm in Sources */,
				A820A30A2155111C00C8B6A5 /* MEGATimeZoneDetails.mm in Sources */,
				41D98D011BD54B5200764370 /* MEGAContactRequest.mm in Sources */,
				940BEFD119ED92C2007E7FA2 /* transferslot.cpp in Sources */,
				5B23B77D2164FC7C00600733 /* MEGAUserAlertList.mm in Sources */,
			);
			runOnlyForDeploymentPostprocessing = 0;
		};
/* End PBXSourcesBuildPhase section */

/* Begin XCBuildConfiguration section */
		9472045219ED916F00F6805F /* Debug */ = {
			isa = XCBuildConfiguration;
			buildSettings = {
				ALWAYS_SEARCH_USER_PATHS = NO;
				CLANG_CXX_LANGUAGE_STANDARD = "gnu++0x";
				CLANG_CXX_LIBRARY = "libc++";
				CLANG_ENABLE_MODULES = YES;
				CLANG_ENABLE_OBJC_ARC = YES;
				CLANG_WARN_BLOCK_CAPTURE_AUTORELEASING = YES;
				CLANG_WARN_BOOL_CONVERSION = YES;
				CLANG_WARN_COMMA = YES;
				CLANG_WARN_CONSTANT_CONVERSION = YES;
				CLANG_WARN_DEPRECATED_OBJC_IMPLEMENTATIONS = YES;
				CLANG_WARN_DIRECT_OBJC_ISA_USAGE = YES_ERROR;
				CLANG_WARN_EMPTY_BODY = YES;
				CLANG_WARN_ENUM_CONVERSION = YES;
				CLANG_WARN_INFINITE_RECURSION = YES;
				CLANG_WARN_INT_CONVERSION = YES;
				CLANG_WARN_NON_LITERAL_NULL_CONVERSION = YES;
				CLANG_WARN_OBJC_IMPLICIT_RETAIN_SELF = YES;
				CLANG_WARN_OBJC_LITERAL_CONVERSION = YES;
				CLANG_WARN_OBJC_ROOT_CLASS = YES_ERROR;
				CLANG_WARN_QUOTED_INCLUDE_IN_FRAMEWORK_HEADER = YES;
				CLANG_WARN_RANGE_LOOP_ANALYSIS = YES;
				CLANG_WARN_STRICT_PROTOTYPES = YES;
				CLANG_WARN_SUSPICIOUS_MOVE = YES;
				CLANG_WARN_UNREACHABLE_CODE = YES;
				CLANG_WARN__DUPLICATE_METHOD_MATCH = YES;
				COPY_PHASE_STRIP = NO;
				DEBUG_INFORMATION_FORMAT = dwarf;
				ENABLE_BITCODE = NO;
				ENABLE_STRICT_OBJC_MSGSEND = YES;
				ENABLE_TESTABILITY = YES;
				GCC_C_LANGUAGE_STANDARD = gnu99;
				GCC_DYNAMIC_NO_PIC = NO;
				GCC_NO_COMMON_BLOCKS = YES;
				GCC_OPTIMIZATION_LEVEL = 0;
				GCC_PREPROCESSOR_DEFINITIONS = (
					"DEBUG=1",
					"$(inherited)",
				);
				GCC_SYMBOLS_PRIVATE_EXTERN = NO;
				GCC_WARN_64_TO_32_BIT_CONVERSION = YES;
				GCC_WARN_ABOUT_RETURN_TYPE = YES_ERROR;
				GCC_WARN_UNDECLARED_SELECTOR = YES;
				GCC_WARN_UNINITIALIZED_AUTOS = YES_AGGRESSIVE;
				GCC_WARN_UNUSED_FUNCTION = YES;
				GCC_WARN_UNUSED_VARIABLE = YES;
				IPHONEOS_DEPLOYMENT_TARGET = 13.0;
				MTL_ENABLE_DEBUG_INFO = YES;
				ONLY_ACTIVE_ARCH = YES;
				SDKROOT = iphoneos;
			};
			name = Debug;
		};
		9472045319ED916F00F6805F /* Release */ = {
			isa = XCBuildConfiguration;
			buildSettings = {
				ALWAYS_SEARCH_USER_PATHS = NO;
				CLANG_CXX_LANGUAGE_STANDARD = "gnu++0x";
				CLANG_CXX_LIBRARY = "libc++";
				CLANG_ENABLE_MODULES = YES;
				CLANG_ENABLE_OBJC_ARC = YES;
				CLANG_WARN_BLOCK_CAPTURE_AUTORELEASING = YES;
				CLANG_WARN_BOOL_CONVERSION = YES;
				CLANG_WARN_COMMA = YES;
				CLANG_WARN_CONSTANT_CONVERSION = YES;
				CLANG_WARN_DEPRECATED_OBJC_IMPLEMENTATIONS = YES;
				CLANG_WARN_DIRECT_OBJC_ISA_USAGE = YES_ERROR;
				CLANG_WARN_EMPTY_BODY = YES;
				CLANG_WARN_ENUM_CONVERSION = YES;
				CLANG_WARN_INFINITE_RECURSION = YES;
				CLANG_WARN_INT_CONVERSION = YES;
				CLANG_WARN_NON_LITERAL_NULL_CONVERSION = YES;
				CLANG_WARN_OBJC_IMPLICIT_RETAIN_SELF = YES;
				CLANG_WARN_OBJC_LITERAL_CONVERSION = YES;
				CLANG_WARN_OBJC_ROOT_CLASS = YES_ERROR;
				CLANG_WARN_QUOTED_INCLUDE_IN_FRAMEWORK_HEADER = YES;
				CLANG_WARN_RANGE_LOOP_ANALYSIS = YES;
				CLANG_WARN_STRICT_PROTOTYPES = YES;
				CLANG_WARN_SUSPICIOUS_MOVE = YES;
				CLANG_WARN_UNREACHABLE_CODE = YES;
				CLANG_WARN__DUPLICATE_METHOD_MATCH = YES;
				COPY_PHASE_STRIP = YES;
				ENABLE_BITCODE = NO;
				ENABLE_NS_ASSERTIONS = NO;
				ENABLE_STRICT_OBJC_MSGSEND = YES;
				GCC_C_LANGUAGE_STANDARD = gnu99;
				GCC_NO_COMMON_BLOCKS = YES;
				GCC_WARN_64_TO_32_BIT_CONVERSION = YES;
				GCC_WARN_ABOUT_RETURN_TYPE = YES_ERROR;
				GCC_WARN_UNDECLARED_SELECTOR = YES;
				GCC_WARN_UNINITIALIZED_AUTOS = YES_AGGRESSIVE;
				GCC_WARN_UNUSED_FUNCTION = YES;
				GCC_WARN_UNUSED_VARIABLE = YES;
				IPHONEOS_DEPLOYMENT_TARGET = 13.0;
				MTL_ENABLE_DEBUG_INFO = NO;
				SDKROOT = iphoneos;
				VALIDATE_PRODUCT = YES;
			};
			name = Release;
		};
		9472045519ED916F00F6805F /* Debug */ = {
			isa = XCBuildConfiguration;
			buildSettings = {
				ENABLE_BITCODE = NO;
				GCC_INLINES_ARE_PRIVATE_EXTERN = YES;
				GCC_PREPROCESSOR_DEFINITIONS = (
					"$(inherited)",
					_DARWIN_C_SOURCE,
					HAVE_LIBUV,
					ENABLE_CHAT,
				);
				GCC_WARN_INHIBIT_ALL_WARNINGS = YES;
				HEADER_SEARCH_PATHS = (
					"$(inherited)",
					/Applications/Xcode.app/Contents/Developer/Toolchains/XcodeDefault.xctoolchain/usr/include,
					3rdparty/include,
					../../third_party/utf8proc,
					3rdparty/webrtc/third_party/boringssl/src/include,
				);
				LIBRARY_SEARCH_PATHS = "$(inherited)";
				OTHER_LDFLAGS = "-ObjC";
				PRODUCT_NAME = MEGASDK;
				SKIP_INSTALL = YES;
				USER_HEADER_SEARCH_PATHS = ". ../../include/** Private";
			};
			name = Debug;
		};
		9472045619ED916F00F6805F /* Release */ = {
			isa = XCBuildConfiguration;
			buildSettings = {
				ENABLE_BITCODE = NO;
				GCC_PREPROCESSOR_DEFINITIONS = (
					_DARWIN_C_SOURCE,
					HAVE_LIBUV,
					ENABLE_CHAT,
				);
				HEADER_SEARCH_PATHS = (
					"$(inherited)",
					/Applications/Xcode.app/Contents/Developer/Toolchains/XcodeDefault.xctoolchain/usr/include,
					3rdparty/include,
					../../third_party/utf8proc,
					3rdparty/webrtc/third_party/boringssl/src/include,
				);
				LIBRARY_SEARCH_PATHS = "$(inherited)";
				OTHER_CFLAGS = "-DNDEBUG";
				OTHER_LDFLAGS = "-ObjC";
				PRODUCT_NAME = MEGASDK;
				SKIP_INSTALL = YES;
				USER_HEADER_SEARCH_PATHS = ". ../../include/** Private";
			};
			name = Release;
		};
		BF8A1E18287D29AB0088E373 /* QA */ = {
			isa = XCBuildConfiguration;
			buildSettings = {
				ALWAYS_SEARCH_USER_PATHS = NO;
				CLANG_CXX_LANGUAGE_STANDARD = "gnu++0x";
				CLANG_CXX_LIBRARY = "libc++";
				CLANG_ENABLE_MODULES = YES;
				CLANG_ENABLE_OBJC_ARC = YES;
				CLANG_WARN_BLOCK_CAPTURE_AUTORELEASING = YES;
				CLANG_WARN_BOOL_CONVERSION = YES;
				CLANG_WARN_COMMA = YES;
				CLANG_WARN_CONSTANT_CONVERSION = YES;
				CLANG_WARN_DEPRECATED_OBJC_IMPLEMENTATIONS = YES;
				CLANG_WARN_DIRECT_OBJC_ISA_USAGE = YES_ERROR;
				CLANG_WARN_EMPTY_BODY = YES;
				CLANG_WARN_ENUM_CONVERSION = YES;
				CLANG_WARN_INFINITE_RECURSION = YES;
				CLANG_WARN_INT_CONVERSION = YES;
				CLANG_WARN_NON_LITERAL_NULL_CONVERSION = YES;
				CLANG_WARN_OBJC_IMPLICIT_RETAIN_SELF = YES;
				CLANG_WARN_OBJC_LITERAL_CONVERSION = YES;
				CLANG_WARN_OBJC_ROOT_CLASS = YES_ERROR;
				CLANG_WARN_QUOTED_INCLUDE_IN_FRAMEWORK_HEADER = YES;
				CLANG_WARN_RANGE_LOOP_ANALYSIS = YES;
				CLANG_WARN_STRICT_PROTOTYPES = YES;
				CLANG_WARN_SUSPICIOUS_MOVE = YES;
				CLANG_WARN_UNREACHABLE_CODE = YES;
				CLANG_WARN__DUPLICATE_METHOD_MATCH = YES;
				COPY_PHASE_STRIP = YES;
				ENABLE_BITCODE = NO;
				ENABLE_NS_ASSERTIONS = NO;
				ENABLE_STRICT_OBJC_MSGSEND = YES;
				GCC_C_LANGUAGE_STANDARD = gnu99;
				GCC_NO_COMMON_BLOCKS = YES;
				GCC_WARN_64_TO_32_BIT_CONVERSION = YES;
				GCC_WARN_ABOUT_RETURN_TYPE = YES_ERROR;
				GCC_WARN_UNDECLARED_SELECTOR = YES;
				GCC_WARN_UNINITIALIZED_AUTOS = YES_AGGRESSIVE;
				GCC_WARN_UNUSED_FUNCTION = YES;
				GCC_WARN_UNUSED_VARIABLE = YES;
				IPHONEOS_DEPLOYMENT_TARGET = 13.0;
				MTL_ENABLE_DEBUG_INFO = NO;
				SDKROOT = iphoneos;
				VALIDATE_PRODUCT = YES;
			};
			name = QA;
		};
		BF8A1E19287D29AB0088E373 /* QA */ = {
			isa = XCBuildConfiguration;
			buildSettings = {
				ENABLE_BITCODE = NO;
				GCC_PREPROCESSOR_DEFINITIONS = (
					_DARWIN_C_SOURCE,
					HAVE_LIBUV,
					ENABLE_CHAT,
				);
				HEADER_SEARCH_PATHS = (
					"$(inherited)",
					/Applications/Xcode.app/Contents/Developer/Toolchains/XcodeDefault.xctoolchain/usr/include,
					3rdparty/include,
					../../third_party/utf8proc,
					3rdparty/webrtc/third_party/boringssl/src/include,
				);
				LIBRARY_SEARCH_PATHS = "$(inherited)";
				OTHER_CFLAGS = "-DNDEBUG";
				OTHER_LDFLAGS = "-ObjC";
				PRODUCT_NAME = MEGASDK;
				SKIP_INSTALL = YES;
				USER_HEADER_SEARCH_PATHS = ". ../../include/** Private";
			};
			name = QA;
		};
/* End XCBuildConfiguration section */

/* Begin XCConfigurationList section */
		9472043E19ED916F00F6805F /* Build configuration list for PBXProject "MEGASDK" */ = {
			isa = XCConfigurationList;
			buildConfigurations = (
				9472045219ED916F00F6805F /* Debug */,
				9472045319ED916F00F6805F /* Release */,
				BF8A1E18287D29AB0088E373 /* QA */,
			);
			defaultConfigurationIsVisible = 0;
			defaultConfigurationName = Release;
		};
		9472045419ED916F00F6805F /* Build configuration list for PBXNativeTarget "MEGASDK" */ = {
			isa = XCConfigurationList;
			buildConfigurations = (
				9472045519ED916F00F6805F /* Debug */,
				9472045619ED916F00F6805F /* Release */,
				BF8A1E19287D29AB0088E373 /* QA */,
			);
			defaultConfigurationIsVisible = 0;
			defaultConfigurationName = Release;
		};
/* End XCConfigurationList section */
	};
	rootObject = 9472043B19ED916F00F6805F /* Project object */;
}<|MERGE_RESOLUTION|>--- conflicted
+++ resolved
@@ -86,11 +86,8 @@
 		A81790151EFADDDE00110E91 /* MEGAEvent.mm in Sources */ = {isa = PBXBuildFile; fileRef = A81790141EFADDDE00110E91 /* MEGAEvent.mm */; };
 		A820A30A2155111C00C8B6A5 /* MEGATimeZoneDetails.mm in Sources */ = {isa = PBXBuildFile; fileRef = A820A3092155111C00C8B6A5 /* MEGATimeZoneDetails.mm */; };
 		A827F4DD204D3D14006A1962 /* MEGAFolderInfo.mm in Sources */ = {isa = PBXBuildFile; fileRef = A827F4DC204D3D14006A1962 /* MEGAFolderInfo.mm */; };
-<<<<<<< HEAD
-=======
 		A8464B201F25F53A00102C75 /* MEGAChildrenLists.mm in Sources */ = {isa = PBXBuildFile; fileRef = A8464B1F1F25F53A00102C75 /* MEGAChildrenLists.mm */; };
 		A84CE7FA28CF37C30044CCCD /* setandelement.cpp in Sources */ = {isa = PBXBuildFile; fileRef = A84CE7F928CF37C30044CCCD /* setandelement.cpp */; };
->>>>>>> 0230f94e
 		A873E86626E23AF000CBB174 /* MEGACurrency.mm in Sources */ = {isa = PBXBuildFile; fileRef = A873E86526E23AF000CBB174 /* MEGACurrency.mm */; };
 		A87843F5215D078700E809EB /* useralerts.cpp in Sources */ = {isa = PBXBuildFile; fileRef = A87843F4215D078700E809EB /* useralerts.cpp */; };
 		A87D979F1F4ACF5100A98C0E /* MEGAAchievementsDetails.mm in Sources */ = {isa = PBXBuildFile; fileRef = A87D979E1F4ACF5100A98C0E /* MEGAAchievementsDetails.mm */; };
@@ -314,14 +311,11 @@
 		A827F4DB204D3D14006A1962 /* MEGAFolderInfo.h */ = {isa = PBXFileReference; lastKnownFileType = sourcecode.c.h; path = MEGAFolderInfo.h; sourceTree = "<group>"; };
 		A827F4DC204D3D14006A1962 /* MEGAFolderInfo.mm */ = {isa = PBXFileReference; lastKnownFileType = sourcecode.cpp.objcpp; path = MEGAFolderInfo.mm; sourceTree = "<group>"; };
 		A827F4DE204D450E006A1962 /* MEGAFolderInfo+init.h */ = {isa = PBXFileReference; lastKnownFileType = sourcecode.c.h; path = "MEGAFolderInfo+init.h"; sourceTree = "<group>"; };
-<<<<<<< HEAD
-=======
 		A8464B1E1F25F53A00102C75 /* MEGAChildrenLists.h */ = {isa = PBXFileReference; fileEncoding = 4; lastKnownFileType = sourcecode.c.h; path = MEGAChildrenLists.h; sourceTree = "<group>"; };
 		A8464B1F1F25F53A00102C75 /* MEGAChildrenLists.mm */ = {isa = PBXFileReference; fileEncoding = 4; lastKnownFileType = sourcecode.cpp.objcpp; path = MEGAChildrenLists.mm; sourceTree = "<group>"; };
 		A8464B211F25F68C00102C75 /* MEGAChildrenLists+init.h */ = {isa = PBXFileReference; fileEncoding = 4; lastKnownFileType = sourcecode.c.h; path = "MEGAChildrenLists+init.h"; sourceTree = "<group>"; };
 		A84CE7F928CF37C30044CCCD /* setandelement.cpp */ = {isa = PBXFileReference; fileEncoding = 4; lastKnownFileType = sourcecode.cpp.cpp; name = setandelement.cpp; path = ../../src/setandelement.cpp; sourceTree = "<group>"; };
 		A84CE7FB28CF37DD0044CCCD /* setandelement.h */ = {isa = PBXFileReference; fileEncoding = 4; lastKnownFileType = sourcecode.c.h; path = setandelement.h; sourceTree = "<group>"; };
->>>>>>> 0230f94e
 		A873E86426E23AF000CBB174 /* MEGACurrency.h */ = {isa = PBXFileReference; lastKnownFileType = sourcecode.c.h; path = MEGACurrency.h; sourceTree = "<group>"; };
 		A873E86526E23AF000CBB174 /* MEGACurrency.mm */ = {isa = PBXFileReference; lastKnownFileType = sourcecode.cpp.objcpp; path = MEGACurrency.mm; sourceTree = "<group>"; };
 		A873E86726E23CB800CBB174 /* MEGACurrency+init.h */ = {isa = PBXFileReference; lastKnownFileType = sourcecode.c.h; path = "MEGACurrency+init.h"; sourceTree = "<group>"; };
