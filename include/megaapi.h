/**
 * @file megaapi.h
 * @brief Public header file of the intermediate layer for the MEGA C++ SDK.
 *
 * (c) 2013-2014 by Mega Limited, Auckland, New Zealand
 *
 * This file is part of the MEGA SDK - Client Access Engine.
 *
 * Applications using the MEGA API must present a valid application key
 * and comply with the the rules set forth in the Terms of Service.
 *
 * The MEGA SDK is distributed in the hope that it will be useful,
 * but WITHOUT ANY WARRANTY; without even the implied warranty of
 * MERCHANTABILITY or FITNESS FOR A PARTICULAR PURPOSE.
 *
 * @copyright Simplified (2-clause) BSD License.
 *
 * You should have received a copy of the license along with this
 * program.
 */

#ifndef MEGAAPI_H
#define MEGAAPI_H

#include <string>
#include <vector>
#include <inttypes.h>

#ifdef __APPLE__
#include <TargetConditionals.h>
#endif

namespace mega
{   		
typedef uint64_t MegaHandle;
#ifdef WIN32
    const char MEGA_DEBRIS_FOLDER[] = "Rubbish";
#else
    const char MEGA_DEBRIS_FOLDER[] = ".debris";
#endif

    /**
     * @brief INVALID_HANDLE Invalid value for a handle
     *
     * This value is used to represent an invalid handle. Several MEGA objects can have
     * a handle but it will never be mega::INVALID_HANDLE
     *
     */
    const MegaHandle INVALID_HANDLE = ~(MegaHandle)0;

class MegaListener;
class MegaRequestListener;
class MegaTransferListener;
class MegaGlobalListener;
class MegaTreeProcessor;
class MegaAccountDetails;
class MegaAchievementsDetails;
class MegaPricing;
class MegaNode;
class MegaUser;
class MegaContactRequest;
class MegaShare;
class MegaError;
class MegaRequest;
class MegaEvent;
class MegaTransfer;
class MegaSync;
class MegaStringList;
class MegaNodeList;
class MegaUserList;
class MegaContactRequestList;
class MegaShareList;
class MegaTransferList;
class MegaFolderInfo;
class MegaApi;

class MegaSemaphore;

/**
 * @brief Interface to provide an external GFX processor
 *
 * You can implement this interface to provide a graphics processor to the SDK
 * in the MegaApi::MegaApi constructor. That way, SDK will use your implementation to generate
 * thumbnails/previews when needed.
 *
 * The implementation will receive callbacks from an internal worker thread.
 *
 * Images will be sequentially processed. At first, the SDK will call MegaGfxProcessor::readBitmap
 * with the path of the file. Then, it will call MegaGfxProcessor::getWidth and MegaGfxProcessor::getHeight
 * to get the dimensions of the file (in pixels). After that, the SDK will call
 * MegaGfxProcessor::getBitmapDataSize and MegaGfxProcessor::getBitmapData in a loop
 * to get thumbnails/previews of different sizes. Finally, the SDK will call
 * MegaGfxProcessor::freeBitmap to let you free the resources required to process
 * the current file.
 *
 * If the image has EXIF data, it should be rotated/mirrored before doing any
 * other processing. MegaGfxProcessor::getWidth, MegaGfxProcessor::getHeight and all
 * other coordinates in this interface are expressed over the image after the required
 * transformation based on the EXIF data.
 *
 * Generated images must be in JPG format.
 *
 */
class MegaGfxProcessor
{
public:
    /**
     * @brief Read the image file and check if it can be processed
     *
     * This is the first function that will be called to process an image. No other
     * functions of this interface will be called before this one.
     *
     * The recommended implementation is to read the file, check if it's an image and
     * get its dimensions. If everything is OK, the function should return true. If the
     * file isn't an image or can't be processed, this function should return false.
     *
     * The SDK will call this function with all files so it's probably a good idea to
     * check the extension before trying to open them.
     *
     * @param path Path of the file that is going to be processed
     * @return True if the implementation is able to manage the file, false otherwise.
     */
    virtual bool readBitmap(const char* path);

    /**
     * @brief Returns the width of the image
     *
     * This function must return the width of the image at the path provided in MegaGfxProcessor::readBitmap
     * If a number <= 0 is returned, the image won't be processed.
     *
     * @return The width of the image
     */
    virtual int getWidth();

    /**
     * @brief Returns the height of the image
     *
     * This function must return de width of the image at the path provided in MegaGfxProcessor::readBitmap
     * If a number <= 0 is returned, the image won't be processed.
     *
     * @return The height of the image
     */
    virtual int getHeight();

    /**
     * @brief Generates a thumbnail/preview image.
     *
     * This function provides the parameters of the thumbnail/preview that the SDK wants to generate.
     * If the implementation can create it, it has to provide the size of the buffer (in bytes) that
     * it needs to store the generated JPG image. Otherwise, it should return a number <= 0.
     *
     * The implementation of this function has to scale the image to the size (width, height) and then
     * extract the rectangle starting at the point (px, py) with size (rw, rh). (px, py, rw and rh) are
     * expressed in pixels over the scaled image, being the point (0, 0) the upper-left corner of the
     * scaled image, with the X-axis growing to the right and the Y-axis growing to the bottom.
     *
     * @param width Width of the scaled image from which the thumbnail/preview image will be extracted
     * @param height Height of the scaled image from which the thumbnail/preview image will be extracted
     * @param px X coordinate of the starting point of the desired image (in pixels over the scaled image)
     * @param py Y coordinate of the starting point of the desired image (in pixels over the scaled image)
     * @param rw Width of the desired image (in pixels over the scaled image)
     * @param rh Height of the desired image (in pixels over the scaled image)
     *
     * @return Size of the buffer required to store the image (in bytes) or a number <= 0 if it's not
     * possible to generate it.
     *
     */
    virtual int getBitmapDataSize(int width, int height, int px, int py, int rw, int rh);

    /**
     * @brief Copy the thumbnail/preview data to a buffer provided by the SDK
     *
     * The SDK uses this function immediately after MegaGfxProcessor::getBitmapDataSize when that
     * fuction succeed. The implementation of this function must copy the data of the image in the
     * buffer provided by the SDK. The size of this buffer will be the same as the value returned
     * in the previous call to MegaGfxProcessor::getBitmapDataSize. That size is provided in the
     * second parameter for compatibility with SWIG and to help the implementation to prevent
     * buffer overflow errors.
     *
     * @param bitmapData Preallocated buffer in which the implementation must write the generated image
     * @param size Size of the buffer. It will be the same that the previous return value of
     * MegaGfxProcessor::getBitmapDataSize
     *
     * @return True in case of success, false otherwise.
     */
    virtual bool getBitmapData(char *bitmapData, size_t size);

    /**
     * @brief Free resources associated with the processing of the current image
     *
     * With a call of this function, the processing of the image started with a call to
     * MegaGfxProcessor::readBitmap ends. No other functions will be called to continue processing
     * the current image, so you can free all related resources.
     *
     */
    virtual void freeBitmap();

    virtual ~MegaGfxProcessor();
};

/**
 * @brief Contains the information related to a proxy server.
 *
 * Pass an object of this class to MegaApi::setProxySettings to
 * start using a proxy server.
 *
 * Currently, only HTTP proxies are allowed. The proxy server
 * should support HTTP request and tunneling for HTTPS.
 *
 */
class MegaProxy
{
public:
    enum {PROXY_NONE = 0, PROXY_AUTO = 1, PROXY_CUSTOM = 2};

    /**
     * @brief Creates a MegaProxy object with the default settings (PROXY_AUTO)
     */
    MegaProxy();
    virtual ~MegaProxy();

    /**
     * @brief Sets the type of the proxy
     *
     * The allowed values in the current version are:
     * - PROXY_NONE means no proxy
     * - PROXY_AUTO means automatic detection (default)
     * - PROXY_CUSTOM means a proxy using user-provided data
     *
     * PROXY_AUTO is currently supported on Windows only, for other platforms
     * PROXY_NONE will be used as the automatic detected value.
     *
     * @param proxyType Sets the type of the proxy
     */
    void setProxyType(int proxyType);

    /**
     * @brief Sets the URL of the proxy
     *
     * That URL must follow this format: "<scheme>://<hostname|ip>:<port>"
     *
     * This is a valid example: http://127.0.0.1:8080
     *
     * @param proxyURL URL of the proxy: "<scheme>://<hostname|ip>:<port>"
     */
    void setProxyURL(const char *proxyURL);

    /**
     * @brief Set the credentials needed to use the proxy
     *
     * If you don't need to use any credentials, do not use this function
     * or pass NULL in the first parameter.
     *
     * @param username Username to access the proxy, or NULL if credentials aren't needed
     * @param password Password to access the proxy
     */
    void setCredentials(const char *username, const char *password);

    /**
     * @brief Returns the current proxy type of the object
     *
     * The allowed values in the current version are:
     * - PROXY_NONE means no proxy
     * - PROXY_AUTO means automatic detection (default)
     * - PROXY_CUSTOM means a proxy using user-provided data
     *
    * @return Current proxy type (PROXY_NONE, PROXY_AUTO or PROXY_CUSTOM)
     */
    int getProxyType();

    /**
     * @brief Returns the URL of the proxy, previously set with MegaProxy::setProxyURL.
     *
     * The MegaProxy object retains the ownership of the returned value.
     * It will be valid until the MegaProxy::setProxyURL is called (that will delete the previous value)
     * or until the MegaProxy object is deleted.
     *
     * @return URL of the proxy
     */
    const char *getProxyURL();

    /**
     * @brief Returns true if credentials are needed to access the proxy, false otherwise.
     *
     * The default value of this function is false. It will return true after calling
     * MegaProxy::setCredentials with a non NULL username.
     *
     * @return True if credentials are needed to access the proxy, false otherwise.
     */
    bool credentialsNeeded();

    /**
     * @brief Return the username required to access the proxy
     *
     * The MegaProxy object retains the ownership of the returned value.
     * It will be valid until the MegaProxy::setCredentials is called (that will delete the previous value)
     * or until the MegaProxy object is deleted.
     *
     * @return Username required to access the proxy
     */
    const char *getUsername();

    /**
     * @brief Return the username required to access the proxy
     *
     * The MegaProxy object retains the ownership of the returned value.
     * It will be valid until the MegaProxy::setCredentials is called (that will delete the previous value)
     * or until the MegaProxy object is deleted.
     *
     * @return Password required to access the proxy
     */
    const char *getPassword();

private:
    int proxyType;
    const char *proxyURL;
    const char *username;
    const char *password;
};

/**
 * @brief Interface to receive SDK logs
 *
 * You can implement this class and pass an object of your subclass to MegaApi::setLoggerClass
 * to receive SDK logs. You will have to use also MegaApi::setLogLevel to select the level of
 * the logs that you want to receive.
 *
 */
class MegaLogger
{
public:
    /**
     * @brief This function will be called with all logs with level <= your selected
     * level of logging (by default it is MegaApi::LOG_LEVEL_INFO)
     *
     * @param time Readable string representing the current time.
     *
     * The SDK retains the ownership of this string, it won't be valid after this funtion returns.
     *
     * @param loglevel Log level of this message
     *
     * Valid values are:
     * - MegaApi::LOG_LEVEL_FATAL = 0
     * - MegaApi::LOG_LEVEL_ERROR = 1
     * - MegaApi::LOG_LEVEL_WARNING = 2
     * - MegaApi::LOG_LEVEL_INFO = 3
     * - MegaApi::LOG_LEVEL_DEBUG = 4
     * - MegaApi::LOG_LEVEL_MAX = 5
     *
     * @param source Location where this log was generated
     *
     * For logs generated inside the SDK, this will contain the source file and the line of code.
     * The SDK retains the ownership of this string, it won't be valid after this funtion returns.
     *
     * @param message Log message
     *
     * The SDK retains the ownership of this string, it won't be valid after this funtion returns.
     *
     */
    virtual void log(const char *time, int loglevel, const char *source, const char *message);
    virtual ~MegaLogger(){}
};

/**
 * @brief Represents a node (file/folder) in the MEGA account
 *
 * It allows to get all data related to a file/folder in MEGA. It can be also used
 * to start SDK requests (MegaApi::renameNode, MegaApi::moveNode, etc.)
 *
 * Objects of this class aren't live, they are snapshots of the state of a node
 * in MEGA when the object is created, they are immutable.
 *
 * Do not inherit from this class. You can inspect the MEGA filesystem and get these objects using
 * MegaApi::getChildren, MegaApi::getChildNode and other MegaApi functions.
 *
 */
class MegaNode
{
    public:
		enum {
			TYPE_UNKNOWN = -1,
			TYPE_FILE = 0,
			TYPE_FOLDER,
			TYPE_ROOT,
			TYPE_INCOMING,
            TYPE_RUBBISH
		};

        enum
        {
            CHANGE_TYPE_REMOVED         = 0x01,
            CHANGE_TYPE_ATTRIBUTES      = 0x02,
            CHANGE_TYPE_OWNER           = 0x04,
            CHANGE_TYPE_TIMESTAMP       = 0x08,
            CHANGE_TYPE_FILE_ATTRIBUTES = 0x10,
            CHANGE_TYPE_INSHARE         = 0x20,
            CHANGE_TYPE_OUTSHARE        = 0x40,
            CHANGE_TYPE_PARENT          = 0x80,
            CHANGE_TYPE_PENDINGSHARE    = 0x100,
            CHANGE_TYPE_PUBLIC_LINK     = 0x200
        };

        static const int INVALID_DURATION = -1;
        static const double INVALID_COORDINATE;

        virtual ~MegaNode();

        /**
         * @brief Creates a copy of this MegaNode object.
         *
         * The resulting object is fully independent of the source MegaNode,
         * it contains a copy of all internal attributes, so it will be valid after
         * the original object is deleted.
         *
         * You are the owner of the returned object
         *
         * @return Copy of the MegaNode object
         */
        virtual MegaNode *copy();

        /**
         * @brief Returns the type of the node
         *
         * Valid values are:
         * - TYPE_UNKNOWN = -1,
         * Unknown node type
         *
         * - TYPE_FILE = 0,
         * The MegaNode object represents a file in MEGA
         *
         * - TYPE_FOLDER = 1
         * The MegaNode object represents a folder in MEGA
         *
         * - TYPE_ROOT = 2
         * The MegaNode object represents root of the MEGA Cloud Drive
         *
         * - TYPE_INCOMING = 3
         * The MegaNode object represents root of the MEGA Inbox
         *
         * - TYPE_RUBBISH = 4
         * The MegaNode object represents root of the MEGA Rubbish Bin
         *
         * @return Type of the node
         */
        virtual int getType();

        /**
         * @brief Returns the name of the node
         *
         * The name is only valid for nodes of type TYPE_FILE or TYPE_FOLDER.
         * For other MegaNode types, the name is undefined.
         *
         * The MegaNode object retains the ownership of the returned string. It will
         * be valid until the MegaNode object is deleted.
         *
         * @return Name of the node
         */
        virtual const char* getName();

        /**
         * @brief Returns the fingerprint (Base64-encoded) of the node
         *
         * Only files have a fingerprint, and there could be files without it.
         * If the node doesn't have a fingerprint, this funtion returns NULL
         *
         * The MegaNode object retains the ownership of the returned string. It will
         * be valid until the MegaNode object is deleted.
         *
         * @return Base64-encoded fingerprint of the node, or NULL it the node doesn't have a fingerprint.
         */
        virtual const char* getFingerprint();

        /**
         * @brief Returns true if the node has custom attributes
         *
         * Custom attributes can be set using MegaApi::setCustomNodeAttribute
         *
         * @return True if the node has custom attributes, otherwise false
         * @see MegaApi::setCustomNodeAttribute
         */
        virtual bool hasCustomAttrs();

        /**
         * @brief Returns the list with the names of the custom attributes of the node
         *
         * Custom attributes can be set using MegaApi::setCustomNodeAttribute
         *
         * You take the ownership of the returned value
         *
         * @return Names of the custom attributes of the node
         * @see MegaApi::setCustomNodeAttribute
         */
        virtual MegaStringList *getCustomAttrNames();

        /**
         * @brief Get a custom attribute of the node
         *
         * Custom attributes can be set using MegaApi::setCustomNodeAttribute
         *
         * The MegaNode object retains the ownership of the returned string. It will
         * be valid until the MegaNode object is deleted.
         *
         * @param attrName Name of the custom attribute
         * @return Custom attribute of the node
         * @see MegaApi::setCustomNodeAttribute
         */
        virtual const char *getCustomAttr(const char* attrName);

        /**
         * @brief Get the attribute of the node representing its duration.
         *
         * The purpose of this attribute is to store the duration of audio/video files.
         *
         * @return The number of seconds, or -1 if this attribute is not set.
         */
        virtual int getDuration();

        /**
         * @brief Get the attribute of the node representing the latitude.
         *
         * The purpose of this attribute is to store the coordinate where a photo was taken.
         *
         * @return The latitude coordinate in its decimal degree notation, or INVALID_COORDINATE
         * if this attribute is not set.
         */
        virtual double getLatitude();

        /**
         * @brief Get the attribute of the node representing the longitude.
         *
         * The purpose of this attribute is to store the coordinate where a photo was taken.
         *
         * @return The longitude coordinate in its decimal degree notation, or INVALID_COORDINATE
         * if this attribute is not set.
         */
        virtual double getLongitude();

        /**
         * @brief Returns the handle of this MegaNode in a Base64-encoded string
         *
         * You take the ownership of the returned string.
         * Use delete [] to free it.
         *
         * @return Base64-encoded handle of the node
         */
        virtual char* getBase64Handle();

        /**
         * @brief Returns the size of the node
         *
         * The returned value is only valid for nodes of type TYPE_FILE.
         *
         * @return Size of the node
         */
        virtual int64_t getSize();

        /**
         * @brief Returns the creation time of the node in MEGA (in seconds since the epoch)
         *
         * The returned value is only valid for nodes of type TYPE_FILE or TYPE_FOLDER.
         *
         * @return Creation time of the node (in seconds since the epoch)
         */
        virtual int64_t getCreationTime();

        /**
         * @brief Returns the modification time of the file that was uploaded to MEGA (in seconds since the epoch)
         *
         * The returned value is only valid for nodes of type TYPE_FILE.
         *
         * @return Modification time of the file that was uploaded to MEGA (in seconds since the epoch)
         */
        virtual int64_t getModificationTime();

        /**
         * @brief Returns a handle to identify this MegaNode
         *
         * You can use MegaApi::getNodeByHandle to recover the node later.
         *
         * @return Handle that identifies this MegaNode
         */
        virtual MegaHandle getHandle();

        /**
         * @brief Returns the handle of the parent node
         *
         * You can use MegaApi::getNodeByHandle to recover the node later.
         *
         * @return Handle of the parent node (or INVALID_HANDLE for root nodes)
         */
        virtual MegaHandle getParentHandle();

        /**
         * @brief Returns the key of the node in a Base64-encoded string
         *
         * You take the ownership of the returned string.
         * Use delete [] to free it.
         *
         * @return Returns the key of the node.
         */
        virtual char* getBase64Key();

        /**
         * @brief Returns the tag of the operation that created/modified this node in MEGA
         *
         * Every request and every transfer has a tag that identifies it.
         * When a request creates or modifies a node, the tag is associated with the node
         * at runtime, this association is lost after a reload of the filesystem or when
         * the SDK is closed.
         *
         * This tag is specially useful to know if a node reported in MegaListener::onNodesUpdate or
         * MegaGlobalListener::onNodesUpdate was modified by a local operation (tag != 0) or by an
         * external operation, made by another MEGA client (tag == 0).
         *
         * If the node hasn't been created/modified during the current execution, this function returns 0
         *
         * @return The tag associated with the node.
         */
        virtual int getTag();

        /**
         * @brief Returns the expiration time of a public link, if any
         *
         * @return The expiration time as an Epoch timestamp. Returns 0 for non-expire
         * links, and -1 if the MegaNode is not exported.
         */
        virtual int64_t getExpirationTime();

        /**
         * @brief Returns the public handle of a node
         *
         * Only exported nodes have a public handle.
         *
         * @return The public handle of an exported node. If the MegaNode
         * has not been exported, it returns UNDEF.
         */
        virtual MegaHandle getPublicHandle();

         /**
         * @brief Returns a public node corresponding to the exported MegaNode
         *
         * @return Public node for the exported node. If the MegaNode has not been
         * exported or it has expired, then it returns NULL.
         */
        virtual MegaNode* getPublicNode();

        /**
         * @brief Returns the URL for the public link of the exported node.
         *
         * You take the ownership of the returned string.
         * Use delete [] to free it.
         *
         * @param includeKey False if you want the link without the key.
         * @return The URL for the public link of the exported node. If the MegaNode
         * has not been exported, it returns NULL.
         */
        virtual char * getPublicLink(bool includeKey = true);

        /**
         * @brief Returns true if this node represents a file (type == TYPE_FILE)
         * @return true if this node represents a file, otherwise false
         */
        virtual bool isFile();

        /**
         * @brief Returns true this node represents a folder or a root node
         *
         * @return true this node represents a folder or a root node
         */
        virtual bool isFolder();

        /**
         * @brief Returns true if this node has been removed from the MEGA account
         *
         * This value is only useful for nodes notified by MegaListener::onNodesUpdate or
         * MegaGlobalListener::onNodesUpdate that can notify about deleted nodes.
         *
         * In other cases, the return value of this function will be always false.
         *
         * @return true if this node has been removed from the MEGA account
         */
        virtual bool isRemoved();

        /**
         * @brief Returns true if this node has an specific change
         *
         * This value is only useful for nodes notified by MegaListener::onNodesUpdate or
         * MegaGlobalListener::onNodesUpdate that can notify about node modifications.
         *
         * In other cases, the return value of this function will be always false.
         *
         * @param changeType The type of change to check. It can be one of the following values:
         *
         * - MegaNode::CHANGE_TYPE_REMOVED         = 0x01
         * Check if the node is being removed
         *
         * - MegaNode::CHANGE_TYPE_ATTRIBUTES      = 0x02
         * Check if an attribute of the node has changed, usually the namespace name
         *
         * - MegaNode::CHANGE_TYPE_OWNER           = 0x04
         * Check if the owner of the node has changed
         *
         * - MegaNode::CHANGE_TYPE_TIMESTAMP       = 0x08
         * Check if the modification time of the node has changed
         *
         * - MegaNode::CHANGE_TYPE_FILE_ATTRIBUTES = 0x10
         * Check if file attributes have changed, usually the thumbnail or the preview for images
         *
         * - MegaNode::CHANGE_TYPE_INSHARE         = 0x20
         * Check if the node is a new or modified inshare
         *
         * - MegaNode:: CHANGE_TYPE_OUTSHARE       = 0x40
         * Check if the node is a new or modified outshare
         *
         * - MegaNode::CHANGE_TYPE_PARENT          = 0x80
         * Check if the parent of the node has changed
         *
         * - MegaNode::CHANGE_TYPE_PENDINGSHARE    = 0x100
         * Check if the pending share of the node has changed
         *
         * - MegaNode::CHANGE_TYPE_PUBLIC_LINK     = 0x200
         * Check if the public link of the node has changed
         *
         * @return true if this node has an specific change
         */
        virtual bool hasChanged(int changeType);

        /**
         * @brief Returns a bit field with the changes of the node
         *
         * This value is only useful for nodes notified by MegaListener::onNodesUpdate or
         * MegaGlobalListener::onNodesUpdate that can notify about node modifications.
         *
         * @return The returned value is an OR combination of these flags:
         *
         *- MegaNode::CHANGE_TYPE_REMOVED         = 0x01
         * The node is being removed
         *
         * - MegaNode::CHANGE_TYPE_ATTRIBUTES      = 0x02
         * An attribute of the node has changed, usually the namespace name
         *
         * - MegaNode::CHANGE_TYPE_OWNER           = 0x04
         * The owner of the node has changed
         *
         * - MegaNode::CHANGE_TYPE_TIMESTAMP       = 0x08
         * The modification time of the node has changed
         *
         * - MegaNode::CHANGE_TYPE_FILE_ATTRIBUTES = 0x10
         * File attributes have changed, usually the thumbnail or the preview for images
         *
         * - MegaNode::CHANGE_TYPE_INSHARE         = 0x20
         * The node is a new or modified inshare
         *
         * - MegaNode::CHANGE_TYPE_OUTSHARE       = 0x40
         * The node is a new or modified outshare
         *
         * - MegaNode::CHANGE_TYPE_PARENT          = 0x80
         * The parent of the node has changed
         *
         * - MegaNode::CHANGE_TYPE_PENDINGSHARE    = 0x100
         * Check if the pending share of the node has changed
         *
         * - MegaNode::CHANGE_TYPE_PUBLIC_LINK     = 0x200
         * Check if the public link of the node has changed
         *
         */
        virtual int getChanges();

        /**
         * @brief Returns true if the node has an associated thumbnail
         * @return true if the node has an associated thumbnail
         */
        virtual bool hasThumbnail();

        /**
         * @brief Returns true if the node has an associated preview
         * @return true if the node has an associated preview
         */
        virtual bool hasPreview();

        /**
         * @brief Returns true if this is a public node
         *
         * Only MegaNode objects generated with MegaApi::getPublicMegaNode
         * will return true.
         *
         * @return true if this is a public node
         */
        virtual bool isPublic();

        /**
         * @brief Check if the MegaNode is being shared by/with your own user
         *
         * For nodes that are being shared, you can get a list of MegaShare
         * objects using MegaApi::getOutShares, or a list of MegaNode objects
         * using MegaApi::getInShares
         *
         * @return true is the MegaNode is being shared, otherwise false
         * @note Exported nodes (public link) are not considered to be shared nodes.
         */
        virtual bool isShared();

        /**
         * @brief Check if the MegaNode is being shared with other users
         *
         * For nodes that are being shared, you can get a list of MegaShare
         * objects using MegaApi::getOutShares
         *
         * @return true is the MegaNode is being shared, otherwise false
         */
        virtual bool isOutShare();

        /**
         * @brief Check if a MegaNode belong to another User, but it is shared with you
         *
         * For nodes that are being shared, you can get a list of MegaNode
         * objects using MegaApi::getInShares
         *
         * @return true is the MegaNode is being shared, otherwise false
         */
        virtual bool isInShare();

        /**
         * @brief Returns true if the node has been exported (has a public link)
         *
         * Public links are created by calling MegaApi::exportNode.
         *
         * @return true if this is an exported node
         */
        virtual bool isExported();

        /**
         * @brief Returns true if the node has been exported (has a temporal public link)
         * and the related public link has expired.
         *
         * Public links are created by calling MegaApi::exportNode.
         *
         * @return true if the public link has expired.
         */
        virtual bool isExpired();

        /**
         * @brief Returns true if this the node has been exported
         * and the related public link has been taken down.
         *
         * Public links are created by calling MegaApi::exportNode.
         *
         * @return true if the public link has been taken down.
         */
        virtual bool isTakenDown();

        /**
         * @brief Returns true if this MegaNode is a private node from a foreign account
         *
         * Only MegaNodes created with MegaApi::createPublicFileNode and MegaApi::createPublicFolderNode
         * returns true in this function.
         *
         * @return true if this node is a private node from a foreign account
         */
        virtual bool isForeign();

        /**
         * @brief Returns a string that contains the decryption key of the file (in binary format)
         *
         * The MegaNode object retains the ownership of the returned pointer. It will be valid until the deletion
         * of the MegaNode object.
         *
         * @return Decryption key of the file (in binary format)
         * @deprecated This function is intended for debugging and internal purposes and will be probably removed in future updates.
         * Use MegaNode::getBase64Key instead
         */
        virtual std::string* getNodeKey();

        /**
         * @brief Returns a string that contains the encrypted attributes of the file (in binary format)
         *
         * The return value is only valid for public nodes or undecrypted nodes. In all other cases this function
         * will return an empty string.
         *
         * The MegaNode object retains the ownership of the returned pointer. It will be valid until the deletion
         * of the MegaNode object.
         *
         * @return Encrypted attributes of the file (in binary format)
         * @deprecated This function is intended for debugging and internal purposes and will be probably removed in future updates.
         * Use MegaNode::getName and MegaNode::getModificationTime and MegaApi::getFingerprint. They provide the same information,
         * decrypted and in a manageable format.
         */
        virtual std::string* getAttrString();

        /**
         * @brief Returns the file attributes related to the node
         *
         * The return value is only valid for nodes attached in a chatroom. In all other cases this function
         * will return NULL.
         *
         * You take the ownership of the returned string.
         * Use delete [] to free it.
         *
         * @return File attributes related to the node
         */
        virtual char *getFileAttrString();

        /**
         * @brief Return the private auth token to access this node
         *
         * The MegaNode object retains the ownership of the returned pointer. It will be valid until the deletion
         * of the MegaNode object.
         *
         * @return Private auth token to access the node
         * @deprecated This function is intended for internal purposes and will be probably removed in future updates.
         */
        virtual std::string* getPrivateAuth();

        /**
         * @brief Set an auth token to access this node
         * @param privateAuth token to access the node
         * @deprecated This function is intended for internal purposes and will be probably removed in future updates.
         */
        virtual void setPrivateAuth(const char *privateAuth);

        /**
         * @brief Return the public auth token to access this node
         *
         * The MegaNode object retains the ownership of the returned pointer. It will be valid until the deletion
         * of the MegaNode object.
         *
         * @return Public auth token to access the node
         * @deprecated This function is intended for internal purposes and will be probably removed in future updates.
         */
        virtual std::string* getPublicAuth();

        /**
         * @brief Returns the child nodes of an authorized folder node
         *
         * This function always returns NULL, except for authorized folder nodes.
         * Authorized folder nodes are the ones returned by MegaApi::authorizeNode.
         *
         * The MegaNode object retains the ownership of the returned pointer. It will be valid until the deletion
         * of the MegaNode object.
         *
         * @return Child nodes of an authorized folder node, otherwise NULL
         */
        virtual MegaNodeList *getChildren();

#ifdef ENABLE_SYNC
        /**
         * @brief Returns true if this node was deleted from the MEGA account by the
         * synchronization engine
         *
         * This value is only useful for nodes notified by MegaListener::onNodesUpdate or
         * MegaGlobalListener::onNodesUpdate that can notify about deleted nodes.
         *
         * In other cases, the return value of this function will be always false.
         *
         * @return True if this node was deleted from the MEGA account by the synchronization engine
         */
        virtual bool isSyncDeleted();

        /**
         * @brief Returns the local path associated with this node
         *
         * Only synchronized nodes has an associated local path, for all other nodes
         * the return value will be an empty string.
         *
         * @return The local path associated with this node or an empty string if the node isn't synced-
         */
        virtual std::string getLocalPath();
#endif

        /**
         * @brief Provides a serialization of the MegaNode object
         *
         * @note This function is intended to use ONLY with MegaNode objects obtained from
         * attachment messages received in a chatroom (@see MegaChatMessage::getMegaNodeList()).
         * Using MegaNode objects returned by MegaNode::unserialize from a serialized
         * non-chat MegaNode object may cause undefined behavior.
         *
         * You take the ownership of the returned value.
         *
         * @return Serialization of the MegaNode object, in Base64, or NULL if error.
         */
        virtual char *serialize();

        /**
         * @brief Returns a new MegaNode object from its serialization
         *
         * @note This function is intended to use ONLY with MegaNode objects obtained from
         * attachment messages received in a chatroom (@see MegaChatMessage::getMegaNodeList()).
         * Using MegaNode objects obtained by MegaNode::unserialize from a serialized
         * non-chat MegaNode object may cause undefined behavior.
         *
         * You take the ownership of the returned value.
         *
         * @param Serialization of a MegaNode object obtained from a chat message (in Base64)
         * @return A new MegaNode object, or NULL if error.
         */
        static MegaNode* unserialize(const char *d);
};

/**
 * @brief Represents an user in MEGA
 *
 * It allows to get all data related to an user in MEGA. It can be also used
 * to start SDK requests (MegaApi::share MegaApi::removeContact, etc.)
 *
 * Objects of this class aren't live, they are snapshots of the state of an user
 * in MEGA when the object is created, they are immutable.
 *
 * Do not inherit from this class. You can get the contacts of an account using
 * MegaApi::getContacts and MegaApi::getContact.
 *
 */
class MegaUser
{
	public:
		enum {
			VISIBILITY_UNKNOWN = -1,
            VISIBILITY_HIDDEN = 0,
            VISIBILITY_VISIBLE = 1,
            VISIBILITY_INACTIVE = 2,
            VISIBILITY_BLOCKED = 3
		};

		virtual ~MegaUser();

        /**
         * @brief Creates a copy of this MegaUser object.
         *
         * The resulting object is fully independent of the source MegaUser,
         * it contains a copy of all internal attributes, so it will be valid after
         * the original object is deleted.
         *
         * You are the owner of the returned object
         *
         * @return Copy of the MegaUser object
         */
        virtual MegaUser *copy();

        /**
         * @brief Returns the email associated with the contact.
         *
         * The email can be used to recover the MegaUser object later using MegaApi::getContact
         *
         * The MegaUser object retains the ownership of the returned string, it will be valid until
         * the MegaUser object is deleted.
         *
         * @return The email associated with the contact.
         */
        virtual const char* getEmail();

        /**
         * @brief Returns the handle associated with the contact.
         *
         * @return The handle associated with the contact.
         */
        virtual MegaHandle getHandle();

        /**
         * @brief Get the current visibility of the contact
         *
         * The returned value will be one of these:
         *
         * - VISIBILITY_UNKNOWN = -1
         * The visibility of the contact isn't know
         *
         * - VISIBILITY_HIDDEN = 0
         * The contact is currently hidden
         *
         * - VISIBILITY_VISIBLE = 1
         * The contact is currently visible
         *
         * - VISIBILITY_INACTIVE = 2
         * The contact is currently inactive
         *
         * - VISIBILITY_BLOCKED = 3
         * The contact is currently blocked
         *
         * @note The visibility of your own user is undefined and shouldn't be used.
         * @return Current visibility of the contact
         */
        virtual int getVisibility();

        /**
         * @brief Returns the timestamp when the contact was added to the contact list (in seconds since the epoch)
         * @return Timestamp when the contact was added to the contact list (in seconds since the epoch)
         */
        virtual int64_t getTimestamp();

        enum
        {
            CHANGE_TYPE_AUTHRING        = 0x01,
            CHANGE_TYPE_LSTINT          = 0x02,
            CHANGE_TYPE_AVATAR          = 0x04,
            CHANGE_TYPE_FIRSTNAME       = 0x08,
            CHANGE_TYPE_LASTNAME        = 0x10,
            CHANGE_TYPE_EMAIL           = 0x20,
            CHANGE_TYPE_KEYRING         = 0x40,
            CHANGE_TYPE_COUNTRY         = 0x80,
            CHANGE_TYPE_BIRTHDAY        = 0x100,
            CHANGE_TYPE_PUBKEY_CU255    = 0x200,
            CHANGE_TYPE_PUBKEY_ED255    = 0x400,
            CHANGE_TYPE_SIG_PUBKEY_RSA  = 0x800,
            CHANGE_TYPE_SIG_PUBKEY_CU255 = 0x1000,
            CHANGE_TYPE_LANGUAGE        = 0x2000,
            CHANGE_TYPE_PWD_REMINDER    = 0x4000,
            CHANGE_TYPE_DISABLE_VERSIONS = 0x8000,
            CHANGE_TYPE_CONTACT_LINK_VERIFICATION = 0x10000
        };

        /**
         * @brief Returns true if this user has an specific change
         *
         * This value is only useful for users notified by MegaListener::onUsersUpdate or
         * MegaGlobalListener::onUsersUpdate that can notify about user modifications.
         *
         * In other cases, the return value of this function will be always false.
         *
         * @param changeType The type of change to check. It can be one of the following values:
         *
         * - MegaUser::CHANGE_TYPE_AUTH            = 0x01
         * Check if the user has new or modified authentication information
         *
         * - MegaUser::CHANGE_TYPE_LSTINT          = 0x02
         * Check if the last interaction timestamp is modified
         *
         * - MegaUser::CHANGE_TYPE_AVATAR          = 0x04
         * Check if the user has a new or modified avatar image, or if the avatar was removed
         *
         * - MegaUser::CHANGE_TYPE_FIRSTNAME       = 0x08
         * Check if the user has new or modified firstname
         *
         * - MegaUser::CHANGE_TYPE_LASTNAME        = 0x10
         * Check if the user has new or modified lastname
         *
         * - MegaUser::CHANGE_TYPE_EMAIL           = 0x20
         * Check if the user has modified email
         *
         * - MegaUser::CHANGE_TYPE_KEYRING        = 0x40
         * Check if the user has new or modified keyring
         *
         * - MegaUser::CHANGE_TYPE_COUNTRY        = 0x80
         * Check if the user has new or modified country
         *
         * - MegaUser::CHANGE_TYPE_BIRTHDAY        = 0x100
         * Check if the user has new or modified birthday, birthmonth or birthyear
         *
         * - MegaUser::CHANGE_TYPE_PUBKEY_CU255    = 0x200
         * Check if the user has new or modified public key for chat
         *
         * - MegaUser::CHANGE_TYPE_PUBKEY_ED255    = 0x400
         * Check if the user has new or modified public key for signing
         *
         * - MegaUser::CHANGE_TYPE_SIG_PUBKEY_RSA  = 0x800
         * Check if the user has new or modified signature for RSA public key
         *
         * - MegaUser::CHANGE_TYPE_SIG_PUBKEY_CU255 = 0x1000
         * Check if the user has new or modified signature for Cu25519 public key
         *
         * - MegaUser::CHANGE_TYPE_LANGUAGE         = 0x2000
         * Check if the user has modified the preferred language
         *
         * - MegaUser::CHANGE_TYPE_PWD_REMINDER     = 0x4000
         * Check if the data related to the password reminder dialog has changed
         *
         * - MegaUser::CHANGE_TYPE_DISABLE_VERSIONS     = 0x8000
         * Check if option for file versioning has changed
         *
         * - MegaUser::CHANGE_TYPE_CONTACT_LINK_VERIFICATION = 0x10000
         * Check if option for automatic contact-link verification has changed
         *
         * @return true if this user has an specific change
         */
        virtual bool hasChanged(int changeType);

        /**
         * @brief Returns a bit field with the changes of the user
         *
         * This value is only useful for users notified by MegaListener::onUsersUpdate or
         * MegaGlobalListener::onUsersUpdate that can notify about user modifications.
         *
         * @return The returned value is an OR combination of these flags:
         *
         * - MegaUser::CHANGE_TYPE_AUTH            = 0x01
         * Check if the user has new or modified authentication information
         *
         * - MegaUser::CHANGE_TYPE_LSTINT          = 0x02
         * Check if the last interaction timestamp is modified
         *
         * - MegaUser::CHANGE_TYPE_AVATAR          = 0x04
         * Check if the user has a new or modified avatar image
         *
         * - MegaUser::CHANGE_TYPE_FIRSTNAME       = 0x08
         * Check if the user has new or modified firstname
         *
         * - MegaUser::CHANGE_TYPE_LASTNAME        = 0x10
         * Check if the user has new or modified lastname
         *
         * - MegaUser::CHANGE_TYPE_EMAIL           = 0x20
         * Check if the user has modified email
         *
         * - MegaUser::CHANGE_TYPE_KEYRING        = 0x40
         * Check if the user has new or modified keyring
         *
         * - MegaUser::CHANGE_TYPE_COUNTRY        = 0x80
         * Check if the user has new or modified country
         *
         * - MegaUser::CHANGE_TYPE_BIRTHDAY        = 0x100
         * Check if the user has new or modified birthday, birthmonth or birthyear
         *
         * - MegaUser::CHANGE_TYPE_PUBKEY_CU255    = 0x200
         * Check if the user has new or modified public key for chat
         *
         * - MegaUser::CHANGE_TYPE_PUBKEY_ED255    = 0x400
         * Check if the user has new or modified public key for signing
         *
         * - MegaUser::CHANGE_TYPE_SIG_PUBKEY_RSA  = 0x800
         * Check if the user has new or modified signature for RSA public key
         *
         * - MegaUser::CHANGE_TYPE_SIG_PUBKEY_CU255 = 0x1000
         * Check if the user has new or modified signature for Cu25519 public key
         *
         * - MegaUser::CHANGE_TYPE_LANGUAGE         = 0x2000
         * Check if the user has modified the preferred language
         *
         * - MegaUser::CHANGE_TYPE_PWD_REMINDER     = 0x4000
         * Check if the data related to the password reminder dialog has changed
         *
         * - MegaUser::CHANGE_TYPE_DISABLE_VERSIONS     = 0x8000
         * Check if option for file versioning has changed
         *
         * - MegaUser::CHANGE_TYPE_CONTACT_LINK_VERIFICATION = 0x10000
         * Check if option for automatic contact-link verification has changed
         */
        virtual int getChanges();

        /**
         * @brief Indicates if the user is changed by yourself or by another client.
         *
         * This value is only useful for users notified by MegaListener::onUsersUpdate or
         * MegaGlobalListener::onUsersUpdate that can notify about user modifications.
         *
         * @return 0 if the change is external. >0 if the change is the result of an
         * explicit request, -1 if the change is the result of an implicit request
         * made by the SDK internally.
         */
        virtual int isOwnChange();
};

/**
 * @brief List of MegaHandle objects
 *
 */
class MegaHandleList
{
public:
    /**
     * @brief Creates a new instance of MegaHandleList
     * @return A pointer the new object
     */
    static MegaHandleList *createInstance();

    virtual ~MegaHandleList();

    /**
     * @brief Creates a copy of this MegaHandleList object
     *
     * The resulting object is fully independent of the source MegaHandleList,
     * it contains a copy of all internal attributes, so it will be valid after
     * the original object is deleted.
     *
     * You are the owner of the returned object
     *
     * @return Copy of the MegaHandleList object
     */
    virtual MegaHandleList *copy() const;

    /**
     * @brief Returns the MegaHandle at the position i in the MegaHandleList
     *
     *
     * If the index is >= the size of the list, this function returns MEGACHAT_INVALID_HANDLE.
     *
     * @param i Position of the MegaHandle that we want to get for the list
     * @return MegaHandle at the position i in the list
     */
    virtual MegaHandle get(unsigned int i) const;

    /**
     * @brief Returns the number of MegaHandles in the list
     * @return Number of MegaHandles in the list
     */
    virtual unsigned int size() const;

    /**
     * @brief Add new MegaHandle to list
     * @param megaHandle to be added
     */
    virtual void addMegaHandle(MegaHandle megaHandle);
};

/**
 * @brief Represents the outbound sharing of a folder with a user in MEGA
 *
 * It allows to get all data related to the sharing. You can start sharing a folder with
 * a contact or cancel an existing sharing using MegaApi::share. A public link of a folder
 * is also considered a sharing and can be cancelled.
 *
 * Objects of this class aren't live, they are snapshots of the state of the sharing
 * in MEGA when the object is created, they are immutable.
 *
 * Do not inherit from this class. You can get current active sharings using MegaApi::getOutShares
 *
 */
class MegaShare
{
	public:
		enum {
			ACCESS_UNKNOWN = -1,
			ACCESS_READ = 0,
			ACCESS_READWRITE,
			ACCESS_FULL,
			ACCESS_OWNER
		};

		virtual ~MegaShare();

        /**
         * @brief Creates a copy of this MegaShare object
         *
         * The resulting object is fully independent of the source MegaShare,
         * it contains a copy of all internal attributes, so it will be valid after
         * the original object is deleted.
         *
         * You are the owner of the returned object
         *
         * @return Copy of the MegaShare object
         */
        virtual MegaShare *copy();

        /**
         * @brief Returns the email of the user with whom we are sharing the folder
         *
         * For public shared folders, this function returns NULL
         *
         * The MegaShare object retains the ownership of the returned string, it will be valid until
         * the MegaShare object is deleted.
         *
         * @return The email of the user with whom we share the folder, or NULL if it's a public folder
         */
        virtual const char *getUser();

        /**
         * @brief Returns the handle of the folder that is being shared
         * @return The handle of the folder that is being shared
         */
        virtual MegaHandle getNodeHandle();

        /**
         * @brief Returns the access level of the sharing
         *
         * Possible return values are:
         * - ACCESS_UNKNOWN = -1
         * It means that the access level is unknown
         *
         * - ACCESS_READ = 0
         * The user can read the folder only
         *
         * - ACCESS_READWRITE = 1
         * The user can read and write the folder
         *
         * - ACCESS_FULL = 2
         * The user has full permissions over the folder
         *
         * - ACCESS_OWNER = 3
         * The user is the owner of the folder
         *
         * @return The access level of the sharing
         */
        virtual int getAccess();

        /**
         * @brief Returns the timestamp when the sharing was created (in seconds since the epoch)
         * @return The timestamp when the sharing was created (in seconds since the epoch)
         */
        virtual int64_t getTimestamp();
};

#ifdef ENABLE_CHAT
class MegaTextChatPeerList
{
public:
    enum {
        PRIV_UNKNOWN = -2,
        PRIV_RM = -1,
        PRIV_RO = 0,
        PRIV_STANDARD = 2,
        PRIV_MODERATOR = 3
    };

    /**
     * @brief Creates a new instance of MegaTextChatPeerList
     * @return A pointer to the superclass of the private object
     */
    static MegaTextChatPeerList * createInstance();

    virtual ~MegaTextChatPeerList();

    /**
     * @brief Creates a copy of this MegaTextChatPeerList object
     *
     * The resulting object is fully independent of the source MegaTextChatPeerList,
     * it contains a copy of all internal attributes, so it will be valid after
     * the original object is deleted.
     *
     * You are the owner of the returned object
     *
     * @return Copy of the MegaTextChatPeerList object
     */
    virtual MegaTextChatPeerList *copy() const;

    /**
     * @brief addPeer Adds a new chat peer to the list
     *
     * @param h MegaHandle of the user to be added
     * @param priv Privilege level of the user to be added
     * Valid values are:
     * - MegaTextChatPeerList::PRIV_UNKNOWN = -2
     * - MegaTextChatPeerList::PRIV_RM = -1
     * - MegaTextChatPeerList::PRIV_RO = 0
     * - MegaTextChatPeerList::PRIV_STANDARD = 2
     * - MegaTextChatPeerList::PRIV_MODERATOR = 3
     */
    virtual void addPeer(MegaHandle h, int priv);

    /**
     * @brief Returns the MegaHandle of the chat peer at the position i in the list
     *
     * If the index is >= the size of the list, this function returns INVALID_HANDLE.
     *
     * @param i Position of the chat peer that we want to get from the list
     * @return MegaHandle of the chat peer at the position i in the list
     */
    virtual MegaHandle getPeerHandle(int i) const;

    /**
     * @brief Returns the privilege of the chat peer at the position i in the list
     *
     * If the index is >= the size of the list, this function returns PRIV_UNKNOWN.
     *
     * @param i Position of the chat peer that we want to get from the list
     * @return Privilege level of the chat peer at the position i in the list.
     * Valid values are:
     * - MegaTextChatPeerList::PRIV_UNKNOWN = -2
     * - MegaTextChatPeerList::PRIV_RM = -1
     * - MegaTextChatPeerList::PRIV_RO = 0
     * - MegaTextChatPeerList::PRIV_STANDARD = 2
     * - MegaTextChatPeerList::PRIV_MODERATOR = 3
     */
    virtual int getPeerPrivilege(int i) const;

    /**
     * @brief Returns the number of chat peer in the list
     * @return Number of chat peers in the list
     */
    virtual int size() const;

protected:
    MegaTextChatPeerList();

};

class MegaTextChat
{
public:

    enum
    {
        CHANGE_TYPE_ATTACHMENT        = 0x01
    };

    virtual ~MegaTextChat();

    /**
     * @brief Creates a copy of this MegaTextChat object
     *
     * The resulting object is fully independent of the source MegaTextChat,
     * it contains a copy of all internal attributes, so it will be valid after
     * the original object is deleted.
     *
     * You are the owner of the returned object
     *
     * @return Copy of the MegaTextChat object
     */
    virtual MegaTextChat *copy() const;

    /**
     * @brief getHandle Returns the MegaHandle of the chat.
     * @return MegaHandle of the chat.
     */
    virtual MegaHandle getHandle() const;

    /**
     * @brief getOwnPrivilege Returns your privilege level in this chat
     * @return
     */
    virtual int getOwnPrivilege() const;

    /**
     * @brief Returns the chat shard
     * @return The chat shard
     */
    virtual int getShard() const;

    /**
     * @brief getPeerList Returns the full user list and privileges (including yourself).
     *
     * The MegaTextChat retains the ownership of the returned MetaTextChatPeerList. It will
     * be only valid until the MegaTextChat is deleted.
     *
     * @return The list of peers in the chat.
     */
    virtual const MegaTextChatPeerList *getPeerList() const;

    /**
     * @brief Establish the list of peers participating on this chatroom
     *
     * If a peers list already exist, this function will delete it.
     *
     * The MegaTextChat does not take ownership of the list passed as parameter, it makes
     * a local copy.
     *
     * @param peers List of peers
     */
    virtual void setPeerList(const MegaTextChatPeerList *peers);

    /**
     * @brief isGroup Returns whether this chat is a group chat or not
     * @return True if this chat is a group chat. Only chats with more than 2 peers are groupal chats.
     */
    virtual bool isGroup() const;

    /**
     * @brief getOriginatingUser Returns the user that originated the chat notification
     *
     * @note This value is only relevant for new or updated chats notified by MegaGlobalListener::onChatsUpdate or
     * MegaListener::onChatsUpdate.
     *
     * @return The handle of the user who originated the chat notification.
     */
    virtual MegaHandle getOriginatingUser() const;

    /**
     * @brief Returns the title of the chat, if any.
     *
     * The MegaTextChat retains the ownership of the returned string. It will
     * be only valid until the MegaTextChat is deleted.
     *
     * @return The title of the chat as a byte array encoded in Base64URL, or NULL if not available.
     */
    virtual const char *getTitle() const;


    /**
     * @brief Returns true if this chat has an specific change
     *
     * This value is only useful for chats notified by MegaListener::onChatsUpdate or
     * MegaGlobalListener::onChatsUpdate that can notify about chat modifications.
     *
     * In other cases, the return value of this function will be always false.
     *
     * @param changeType The type of change to check. It can be one of the following values:
     *
     * - MegaUser::CHANGE_TYPE_ATTACHMENT      = 0x01
     * Check if the access to nodes have been granted/revoked
     *
     * @return true if this chat has an specific change
     */
    virtual bool hasChanged(int changeType) const;

    /**
     * @brief Returns a bit field with the changes of the chatroom
     *
     * This value is only useful for chats notified by MegaListener::onChatsUpdate or
     * MegaGlobalListener::onChatsUpdate that can notify about chat modifications.
     *
     * @return The returned value is an OR combination of these flags:
     *
     * - MegaUser::CHANGE_TYPE_ATTACHMENT      = 0x01
     * Check if the access to nodes have been granted/revoked
     */
    virtual int getChanges() const;

    /**
     * @brief Indicates if the chat is changed by yourself or by another client.
     *
     * This value is only useful for chats notified by MegaListener::onChatsUpdate or
     * MegaGlobalListener::onChatsUpdate that can notify about chat modifications.
     *
     * @return 0 if the change is external. >0 if the change is the result of an
     * explicit request, -1 if the change is the result of an implicit request
     * made by the SDK internally.
     */
    virtual int isOwnChange() const;

    /**
     * @brief Returns the creation timestamp of the chat
     *
     * In seconds since the Epoch
     *
     * @return Creation date of the chat
     */
    virtual int64_t getCreationTime() const;

    /**
     * @brief Returns whether this chat has been archived by the user or not
     * @return True if this chat is archived.
     */
    virtual bool isArchived() const;
};

/**
 * @brief List of MegaTextChat objects
 *
 * A MegaTextChatList has the ownership of the MegaTextChat objects that it contains, so they will be
 * only valid until the MegaTextChatList is deleted. If you want to retain a MegaTextChat returned by
 * a MegaTextChatList, use MegaTextChat::copy.
 *
 * Objects of this class are immutable.
 */
class MegaTextChatList
{
public:

    virtual ~MegaTextChatList();

    virtual MegaTextChatList *copy() const;

    /**
     * @brief Returns the MegaTextChat at the position i in the MegaTextChatList
     *
     * The MegaTextChatList retains the ownership of the returned MegaTextChat. It will be only valid until
     * the MegaTextChatList is deleted. If you want to retain a MegaTextChat returned by this function,
     * use MegaTextChat::copy.
     *
     * If the index is >= the size of the list, this function returns NULL.
     *
     * @param i Position of the MegaTextChat that we want to get for the list
     * @return MegaTextChat at the position i in the list
     */
    virtual const MegaTextChat *get(unsigned int i)  const;

    /**
     * @brief Returns the number of MegaTextChats in the list
     * @return Number of MegaTextChats in the list
     */
    virtual int size() const;
};

#endif

/**
 * @brief Map of string values with string keys (map<string,string>)
 *
 * A MegaStringMap has the ownership of the strings that it contains, so they will be
 * only valid until the MegaStringMap is deleted. If you want to retain a string returned by
 * a MegaStringMap, copy it.
 *
 * Objects of this class are immutable.
 */

class MegaStringMap
{
public:
    virtual ~MegaStringMap();

    virtual MegaStringMap *copy() const;

    /**
     * @brief Returns the string at the position key in the MegaStringMap
     *
     * The returned value is a null-terminated char array. If the value in the map is an array of
     * bytes, then it will be a Base64-encoded string.
     *
     * The MegaStringMap retains the ownership of the returned string. It will be only valid until
     * the MegaStringMap is deleted.
     *
     * If the key is not found in the map, this function returns NULL.
     *
     * @param key Key of the string that you want to get from the map
     * @return String at the position key in the map
     */
    virtual const char* get(const char* key) const;

    /**
     * @brief Returns the list of keys in the MegaStringMap
     *
     * You take the ownership of the returned value
     *
     * @return A MegaStringList containing the keys present in the MegaStringMap
     */
    virtual MegaStringList *getKeys() const;

    /**
     * @brief Sets a value in the MegaStringMap for the given key.
     *
     * If the key already exists in the MegaStringMap, the value will be overwritten by the
     * new value.
     *
     * The MegaStringMap does not take ownership of the strings passed as parameter, it makes
     * a local copy.
     *
     * @param key Key for the new value in the map. It must be a NULL-terminated string.
     * @param value The new value for the key in the map. It must be a NULL-terminated string.
     */
    virtual void set(const char* key, const char *value);

    /**
     * @brief Returns the number of strings in the map
     * @return Number of strings in the map
     */
    virtual int size() const;
};

/**
 * @brief List of strings
 *
 * A MegaStringList has the ownership of the strings that it contains, so they will be
 * only valid until the MegaStringList is deleted. If you want to retain a string returned by
 * a MegaStringList, copy it.
 *
 * Objects of this class are immutable.
 */
class MegaStringList
{
public:
    virtual ~MegaStringList();

    virtual MegaStringList *copy();

    /**
     * @brief Returns the string at the position i in the MegaStringList
     *
     * The MegaStringList retains the ownership of the returned string. It will be only valid until
     * the MegaStringList is deleted.
     *
     * If the index is >= the size of the list, this function returns NULL.
     *
     * @param i Position of the string that we want to get for the list
     * @return string at the position i in the list
     */
    virtual const char* get(int i);

    /**
     * @brief Returns the number of strings in the list
     * @return Number of strings in the list
     */
    virtual int size();
};

/**
 * @brief List of MegaNode objects
 *
 * A MegaNodeList has the ownership of the MegaNode objects that it contains, so they will be
 * only valid until the NodeList is deleted. If you want to retain a MegaMode returned by
 * a MegaNodeList, use MegaNode::copy.
 *
 * Objects of this class are immutable.
 *
 * @see MegaApi::getChildren, MegaApi::search, MegaApi::getInShares
 */
class MegaNodeList
{
    public:
        /**
         * @brief Creates a new instance of MegaChatPeerList
         * @return A pointer to the superclass of the private object
         */
        static MegaNodeList * createInstance();

		virtual ~MegaNodeList();

        virtual MegaNodeList *copy();

        /**
         * @brief Returns the MegaNode at the position i in the MegaNodeList
         *
         * The MegaNodeList retains the ownership of the returned MegaNode. It will be only valid until
         * the MegaNodeList is deleted.
         *
         * If the index is >= the size of the list, this function returns NULL.
         *
         * @param i Position of the MegaNode that we want to get for the list
         * @return MegaNode at the position i in the list
         */
        virtual MegaNode* get(int i);

        /**
         * @brief Returns the number of MegaNode objects in the list
         * @return Number of MegaNode objects in the list
         */
        virtual int size();

        /**
         * @brief Add new node to list
         * @param MegaNode to be added. The node inserted is a copy from 'node'
         */
        virtual void addNode(MegaNode* node);
};

/**
 * @brief Lists of file and folder children MegaNode objects
 *
 * A MegaChildrenLists object has the ownership of the MegaNodeList objects that it contains,
 * so they will be only valid until the MegaChildrenLists is deleted. If you want to retain
 * a MegaNodeList returned by a MegaChildrenLists, use MegaNodeList::copy.
 *
 * Objects of this class are immutable.
 */
class MegaChildrenLists
{
public:
    virtual ~MegaChildrenLists();
    virtual MegaChildrenLists *copy();

    /**
     * @brief Get the list of folder MegaNode objects
     * @return List of MegaNode folders
     */
    virtual MegaNodeList* getFolderList();

    /**
     * @brief Get the list of file MegaNode objects
     * @return List of MegaNode files
     */
    virtual MegaNodeList* getFileList();
};

/**
 * @brief List of MegaUser objects
 *
 * A MegaUserList has the ownership of the MegaUser objects that it contains, so they will be
 * only valid until the MegaUserList is deleted. If you want to retain a MegaUser returned by
 * a MegaUserList, use MegaUser::copy.
 *
 * Objects of this class are immutable.
 *
 * @see MegaApi::getContacts
 *
 */
class MegaUserList
{
	public:
		virtual ~MegaUserList();

		virtual MegaUserList *copy();

        /**
         * @brief Returns the MegaUser at the position i in the MegaUserList
         *
         * The MegaUserList retains the ownership of the returned MegaUser. It will be only valid until
         * the MegaUserList is deleted.
         *
         * If the index is >= the size of the list, this function returns NULL.
         *
         * @param i Position of the MegaUser that we want to get for the list
         * @return MegaUser at the position i in the list
         */
        virtual MegaUser* get(int i);

        /**
         * @brief Returns the number of MegaUser objects in the list
         * @return Number of MegaUser objects in the list
         */
        virtual int size();
};

/**
 * @brief List of MegaShare objects
 *
 * A MegaShareList has the ownership of the MegaShare objects that it contains, so they will be
 * only valid until the MegaShareList is deleted. If you want to retain a MegaShare returned by
 * a MegaShareList, use MegaShare::copy.
 *
 * Objects of this class are immutable.
 *
 * @see MegaApi::getOutShares
 */
class MegaShareList
{
	public:
		virtual ~MegaShareList();

        /**
         * @brief Returns the MegaShare at the position i in the MegaShareList
         *
         * The MegaShareList retains the ownership of the returned MegaShare. It will be only valid until
         * the MegaShareList is deleted.
         *
         * If the index is >= the size of the list, this function returns NULL.
         *
         * @param i Position of the MegaShare that we want to get for the list
         * @return MegaShare at the position i in the list
         */
        virtual MegaShare* get(int i);

        /**
         * @brief Returns the number of MegaShare objects in the list
         * @return Number of MegaShare objects in the list
         */
        virtual int size();
};

/**
 * @brief List of MegaTransfer objects
 *
 * A MegaTransferList has the ownership of the MegaTransfer objects that it contains, so they will be
 * only valid until the MegaTransferList is deleted. If you want to retain a MegaTransfer returned by
 * a MegaTransferList, use MegaTransfer::copy.
 *
 * Objects of this class are immutable.
 *
 * @see MegaApi::getTransfers
 */
class MegaTransferList
{
	public:
		virtual ~MegaTransferList();

        /**
         * @brief Returns the MegaTransfer at the position i in the MegaTransferList
         *
         * The MegaTransferList retains the ownership of the returned MegaTransfer. It will be only valid until
         * the MegaTransferList is deleted.
         *
         * If the index is >= the size of the list, this function returns NULL.
         *
         * @param i Position of the MegaTransfer that we want to get for the list
         * @return MegaTransfer at the position i in the list
         */
        virtual MegaTransfer* get(int i);

        /**
         * @brief Returns the number of MegaTransfer objects in the list
         * @return Number of MegaTransfer objects in the list
         */
        virtual int size();
};

/**
 * @brief List of MegaContactRequest objects
 *
 * A MegaContactRequestList has the ownership of the MegaContactRequest objects that it contains, so they will be
 * only valid until the MegaContactRequestList is deleted. If you want to retain a MegaContactRequest returned by
 * a MegaContactRequestList, use MegaContactRequest::copy.
 *
 * Objects of this class are immutable.
 *
 * @see MegaApi::getContactRequests
 */
class MegaContactRequestList
{
    public:
        virtual ~MegaContactRequestList();

        virtual MegaContactRequestList *copy();


        /**
         * @brief Returns the MegaContactRequest at the position i in the MegaContactRequestList
         *
         * The MegaContactRequestList retains the ownership of the returned MegaContactRequest. It will be only valid until
         * the MegaContactRequestList is deleted.
         *
         * If the index is >= the size of the list, this function returns NULL.
         *
         * @param i Position of the MegaContactRequest that we want to get for the list
         * @return MegaContactRequest at the position i in the list
         */
        virtual MegaContactRequest* get(int i);

        /**
         * @brief Returns the number of MegaContactRequest objects in the list
         * @return Number of MegaContactRequest objects in the list
         */
        virtual int size();
};

/**
 * @brief Provides information about an asynchronous request
 *
 * Most functions in this API are asynchonous, except the ones that never require to
 * contact MEGA servers. Developers can use listeners (MegaListener, MegaRequestListener)
 * to track the progress of each request. MegaRequest objects are provided in callbacks sent
 * to these listeners and allow developers to know the state of the request, their parameters
 * and their results.
 *
 * Objects of this class aren't live, they are snapshots of the state of the request
 * when the object is created, they are immutable.
 *
 * These objects have a high number of 'getters', but only some of them return valid values
 * for each type of request. Documentation of each request specify which fields are valid.
 *
 */
class MegaRequest
{
    public:
        enum {
            TYPE_LOGIN, TYPE_CREATE_FOLDER, TYPE_MOVE, TYPE_COPY,
            TYPE_RENAME, TYPE_REMOVE, TYPE_SHARE,
            TYPE_IMPORT_LINK, TYPE_EXPORT, TYPE_FETCH_NODES, TYPE_ACCOUNT_DETAILS,
            TYPE_CHANGE_PW, TYPE_UPLOAD, TYPE_LOGOUT,
            TYPE_GET_PUBLIC_NODE, TYPE_GET_ATTR_FILE,
            TYPE_SET_ATTR_FILE, TYPE_GET_ATTR_USER,
            TYPE_SET_ATTR_USER, TYPE_RETRY_PENDING_CONNECTIONS,
            TYPE_REMOVE_CONTACT, TYPE_CREATE_ACCOUNT,
            TYPE_CONFIRM_ACCOUNT,
            TYPE_QUERY_SIGNUP_LINK, TYPE_ADD_SYNC, TYPE_REMOVE_SYNC,
            TYPE_REMOVE_SYNCS, TYPE_PAUSE_TRANSFERS,
            TYPE_CANCEL_TRANSFER, TYPE_CANCEL_TRANSFERS,
            TYPE_DELETE, TYPE_REPORT_EVENT, TYPE_CANCEL_ATTR_FILE,
            TYPE_GET_PRICING, TYPE_GET_PAYMENT_ID, TYPE_GET_USER_DATA,
            TYPE_LOAD_BALANCING, TYPE_KILL_SESSION, TYPE_SUBMIT_PURCHASE_RECEIPT,
            TYPE_CREDIT_CARD_STORE, TYPE_UPGRADE_ACCOUNT, TYPE_CREDIT_CARD_QUERY_SUBSCRIPTIONS,
            TYPE_CREDIT_CARD_CANCEL_SUBSCRIPTIONS, TYPE_GET_SESSION_TRANSFER_URL,
            TYPE_GET_PAYMENT_METHODS, TYPE_INVITE_CONTACT, TYPE_REPLY_CONTACT_REQUEST,
            TYPE_SUBMIT_FEEDBACK, TYPE_SEND_EVENT, TYPE_CLEAN_RUBBISH_BIN,
            TYPE_SET_ATTR_NODE, TYPE_CHAT_CREATE, TYPE_CHAT_FETCH, TYPE_CHAT_INVITE,
            TYPE_CHAT_REMOVE, TYPE_CHAT_URL, TYPE_CHAT_GRANT_ACCESS, TYPE_CHAT_REMOVE_ACCESS,
            TYPE_USE_HTTPS_ONLY, TYPE_SET_PROXY,
            TYPE_GET_RECOVERY_LINK, TYPE_QUERY_RECOVERY_LINK, TYPE_CONFIRM_RECOVERY_LINK,
            TYPE_GET_CANCEL_LINK, TYPE_CONFIRM_CANCEL_LINK,
            TYPE_GET_CHANGE_EMAIL_LINK, TYPE_CONFIRM_CHANGE_EMAIL_LINK,
            TYPE_CHAT_UPDATE_PERMISSIONS, TYPE_CHAT_TRUNCATE, TYPE_CHAT_SET_TITLE, TYPE_SET_MAX_CONNECTIONS,
            TYPE_PAUSE_TRANSFER, TYPE_MOVE_TRANSFER, TYPE_CHAT_PRESENCE_URL, TYPE_REGISTER_PUSH_NOTIFICATION,
            TYPE_GET_USER_EMAIL, TYPE_APP_VERSION, TYPE_GET_LOCAL_SSL_CERT, TYPE_SEND_SIGNUP_LINK,
            TYPE_QUERY_DNS, TYPE_QUERY_GELB, TYPE_CHAT_STATS, TYPE_DOWNLOAD_FILE,
            TYPE_QUERY_TRANSFER_QUOTA, TYPE_PASSWORD_LINK, TYPE_GET_ACHIEVEMENTS,
            TYPE_RESTORE, TYPE_REMOVE_VERSIONS, TYPE_CHAT_ARCHIVE, TYPE_WHY_AM_I_BLOCKED,
<<<<<<< HEAD
            TYPE_CONTACT_LINK_CREATE, TYPE_CONTACT_LINK_QUERY, TYPE_CONTACT_LINK_DELETE,
            TOTAL_OF_REQUEST_TYPES
=======
            TYPE_FOLDER_INFO, TOTAL_OF_REQUEST_TYPES
>>>>>>> eac16c5a
        };

        virtual ~MegaRequest();

        /**
         * @brief Creates a copy of this MegaRequest object
         *
         * The resulting object is fully independent of the source MegaRequest,
         * it contains a copy of all internal attributes, so it will be valid after
         * the original object is deleted.
         *
         * You are the owner of the returned object
         *
         * @return Copy of the MegaRequest object
         */
        virtual MegaRequest *copy();

        /**
         * @brief Returns the type of request associated with the object
         * @return Type of request associated with the object
         */
        virtual int getType() const;

        /**
         * @brief Returns a readable string that shows the type of request
         *
         * This function returns a pointer to a statically allocated buffer.
         * You don't have to free the returned pointer
         *
         * @return Readable string showing the type of request
         */
        virtual const char *getRequestString() const;

        /**
         * @brief Returns a readable string that shows the type of request
         *
         * This function provides exactly the same result as MegaRequest::getRequestString.
         * It's provided for a better Java compatibility
         *
         * @return Readable string showing the type of request
         */
        virtual const char* toString() const;

        /**
         * @brief Returns a readable string that shows the type of request
         *
         * This function provides exactly the same result as MegaRequest::getRequestString.
         * It's provided for a better Python compatibility
         *
         * @return Readable string showing the type of request
         */
        virtual const char* __str__() const;

        /**
         * @brief Returns a readable string that shows the type of request
         *
         * This function provides exactly the same result as MegaRequest::getRequestString.
         * It's provided for a better PHP compatibility
         *
         * @return Readable string showing the type of request
         */
        virtual const char* __toString() const;

        /**
         * @brief Returns the handle of a node related to the request
         *
         * This value is valid for these requests:
         * - MegaApi::moveNode - Returns the handle of the node to move
         * - MegaApi::copyNode - Returns the handle of the node to copy
         * - MegaApi::renameNode - Returns the handle of the node to rename
         * - MegaApi::remove - Returns the handle of the node to remove
         * - MegaApi::sendFileToUser - Returns the handle of the node to send
         * - MegaApi::share - Returns the handle of the folder to share
         * - MegaApi::getThumbnail - Returns the handle of the node to get the thumbnail
         * - MegaApi::getPreview - Return the handle of the node to get the preview
         * - MegaApi::cancelGetThumbnail - Return the handle of the node
         * - MegaApi::cancelGetPreview - Returns the handle of the node
         * - MegaApi::setThumbnail - Returns the handle of the node
         * - MegaApi::setPreview - Returns the handle of the node
         * - MegaApi::exportNode - Returns the handle of the node
         * - MegaApi::disableExport - Returns the handle of the node
         * - MegaApi::getPaymentId - Returns the handle of the product
         * - MegaApi::syncFolder - Returns the handle of the folder in MEGA
         * - MegaApi::resumeSync - Returns the handle of the folder in MEGA
         * - MegaApi::removeSync - Returns the handle of the folder in MEGA
         * - MegaApi::upgradeAccount - Returns that handle of the product
         * - MegaApi::replyContactRequest - Returns the handle of the contact request
         * - MegaApi::inviteToChat - Returns the handle of the chat
         * - MegaApi::removeFromChat - Returns the handle of the chat
         * - MegaApi::getUrlChat - Returns the handle of the chat
         * - MegaApi::grantAccessInChat - Returns the handle of the node
         * - MegaApi::removeAccessInChat - Returns the handle of the node
         *
         * This value is valid for these requests in onRequestFinish when the
         * error code is MegaError::API_OK:
         * - MegaApi::createFolder - Returns the handle of the new folder
         * - MegaApi::copyNode - Returns the handle of the new node
         * - MegaApi::importFileLink - Returns the handle of the new node
         *
         * @return Handle of a node related to the request
         */
        virtual MegaHandle getNodeHandle() const;

        /**
         * @brief Returns a link related to the request
         *
         * This value is valid for these requests:
         * - MegaApi::querySignupLink - Returns the confirmation link
         * - MegaApi::confirmAccount - Returns the confirmation link
         * - MegaApi::fastConfirmAccount - Returns the confirmation link
         * - MegaApi::loginToFolder - Returns the link to the folder
         * - MegaApi::importFileLink - Returns the link to the file to import
         * - MegaApi::getPublicNode - Returns the link to the file
         *
         * This value is valid for these requests in onRequestFinish when the
         * error code is MegaError::API_OK:
         * - MegaApi::exportNode - Returns the public link
         * - MegaApi::getPaymentId - Returns the payment identifier
         * - MegaApi::getUrlChat - Returns the user-specific URL for the chat
         * - MegaApi::getChatPresenceURL - Returns the user-specific URL for the chat presence server
         *
         * The SDK retains the ownership of the returned value. It will be valid until
         * the MegaRequest object is deleted.
         *
         * @return Link related to the request
         */
        virtual const char* getLink() const;

        /**
         * @brief Returns the handle of a parent node related to the request
         *
         * This value is valid for these requests:
         * - MegaApi::createFolder - Returns the handle of the parent folder
         * - MegaApi::moveNode - Returns the handle of the new parent for the node
         * - MegaApi::copyNode - Returns the handle of the parent for the new node
         * - MegaApi::importFileLink - Returns the handle of the node that receives the imported file
         * - MegaApi::inviteToChat - Returns the handle of the user to be invited
         * - MegaApi::removeFromChat - Returns the handle of the user to be removed
         * - MegaApi::grantAccessInchat - Returns the chat identifier
         * - MegaApi::removeAccessInchat - Returns the chat identifier
         *
         * This value is valid for these requests in onRequestFinish when the
         * error code is MegaError::API_OK:
         * - MegaApi::syncFolder - Returns a fingerprint of the local folder, to resume the sync with (MegaApi::resumeSync)
         *
         * @return Handle of a parent node related to the request
         */
        virtual MegaHandle getParentHandle() const;

        /**
         * @brief Returns a session key related to the request
         *
         * This value is valid for these requests:
         * - MegaApi::fastLogin - Returns session key used to access the account
         *
         * The SDK retains the ownership of the returned value. It will be valid until
         * the MegaRequest object is deleted.
         *
         * @return Session key related to the request
         */
        virtual const char* getSessionKey() const;

        /**
         * @brief Returns a name related to the request
         *
         * This value is valid for these requests:
         * - MegaApi::createAccount - Returns the name or the firstname of the user
         * - MegaApi::fastCreateAccount - Returns the name of the user
         * - MegaApi::createFolder - Returns the name of the new folder
         * - MegaApi::renameNode - Returns the new name for the node
         *
         * This value is valid for these request in onRequestFinish when the
         * error code is MegaError::API_OK:
         * - MegaApi::querySignupLink - Returns the name of the user
         * - MegaApi::confirmAccount - Returns the name of the user
         * - MegaApi::fastConfirmAccount - Returns the name of the user
         * - MegaApi::getUserData - Returns the name of the user
         *
         * The SDK retains the ownership of the returned value. It will be valid until
         * the MegaRequest object is deleted.
         *
         * @return Name related to the request
         */
        virtual const char* getName() const;

        /**
         * @brief Returns an email related to the request
         *
         * This value is valid for these requests:
         * - MegaApi::login - Returns the email of the account
         * - MegaApi::fastLogin - Returns the email of the account
         * - MegaApi::loginToFolder - Returns the string "FOLDER"
         * - MegaApi::createAccount - Returns the email for the account
         * - MegaApi::fastCreateAccount - Returns the email for the account
         * - MegaApi::sendFileToUser - Returns the email of the user that receives the node
         * - MegaApi::share - Returns the email that receives the shared folder
         * - MegaApi::getUserAvatar - Returns the email of the user to get the avatar
         * - MegaApi::removeContact - Returns the email of the contact
         * - MegaApi::getUserData - Returns the email of the contact
         * - MegaApi::inviteContact - Returns the email of the contact
         * - MegaApi::grantAccessInChat -Returns the MegaHandle of the user in Base64 enconding
         * - MegaApi::removeAccessInChat -Returns the MegaHandle of the user in Base64 enconding
         *
         * This value is valid for these request in onRequestFinish when the
         * error code is MegaError::API_OK:
         * - MegaApi::querySignupLink - Returns the email of the account
         * - MegaApi::confirmAccount - Returns the email of the account
         * - MegaApi::fastConfirmAccount - Returns the email of the account
         *
         * The SDK retains the ownership of the returned value. It will be valid until
         * the MegaRequest object is deleted.
         *
         * @return Email related to the request
         */
        virtual const char* getEmail() const;

        /**
         * @brief Returns a password related to the request
         *
         * This value is valid for these requests:
         * - MegaApi::login - Returns the password of the account
         * - MegaApi::fastLogin - Returns the hash of the email
         * - MegaApi::createAccount - Returns the password for the account
         * - MegaApi::confirmAccount - Returns the password for the account
         * - MegaApi::changePassword - Returns the old password of the account (first parameter)
         *
         * This value is valid for these request in onRequestFinish when the
         * error code is MegaError::API_OK:
         * - MegaApi::getUserData - Returns the public RSA key of the contact, Base64-encoded
         *
         * The SDK retains the ownership of the returned value. It will be valid until
         * the MegaRequest object is deleted.
         *
         * @return Password related to the request
         */
        virtual const char* getPassword() const;

        /**
         * @brief Returns a new password related to the request
         *
         * This value is valid for these requests:
         * - MegaApi::changePassword - Returns the new password for the account
         *
         * The SDK retains the ownership of the returned value. It will be valid until
         * the MegaRequest object is deleted.
         *
         * @return New password related to the request
         */
        virtual const char* getNewPassword() const;

        /**
         * @brief Returns a private key related to the request
         *
         * The SDK retains the ownership of the returned value. It will be valid until
         * the MegaRequest object is deleted.
         *
         * This value is valid for these requests:
         * - MegaApi::fastLogin - Returns the base64pwKey parameter
         * - MegaApi::fastCreateAccount - Returns the base64pwKey parameter
         * - MegaApi::fastConfirmAccount - Returns the base64pwKey parameter
         *
         * This value is valid for these request in onRequestFinish when the
         * error code is MegaError::API_OK:
         * - MegaApi::getUserData - Returns the private RSA key of the account, Base64-encoded
         *
         * @return Private key related to the request
         */
        virtual const char* getPrivateKey() const;

        /**
         * @brief Returns an access level related to the request
         *
         * This value is valid for these requests:
         * - MegaApi::share - Returns the access level for the shared folder
         * - MegaApi::exportNode - Returns true
         * - MegaApi::disableExport - Returns false
         * - MegaApi::inviteToChat - Returns the privilege level wanted for the user
         *
         * @return Access level related to the request
         */
        virtual int getAccess() const;

        /**
         * @brief Returns the path of a file related to the request
         *
         * The SDK retains the ownership of the returned value. It will be valid until
         * the MegaRequest object is deleted.
         *
         * This value is valid for these requests:
         * - MegaApi::getThumbnail - Returns the destination path for the thumbnail
         * - MegaApi::getPreview - Returns the destination path for the preview
         * - MegaApi::getUserAvatar - Returns the destination path for the avatar
         * - MegaApi::setThumbnail - Returns the source path for the thumbnail
         * - MegaApi::setPreview - Returns the source path for the preview
         * - MegaApi::setAvatar - Returns the source path for the avatar
         * - MegaApi::syncFolder - Returns the path of the local folder
         * - MegaApi::resumeSync - Returns the path of the local folder
         *
         * @return Path of a file related to the request
         */
        virtual const char* getFile() const;

        /**
         * @brief Return the number of times that a request has temporarily failed
         * @return Number of times that a request has temporarily failed
         */
        virtual int getNumRetry() const;

        /**
         * @brief Returns a public node related to the request
         *
         * The MegaRequest object retains the ownership of the returned value. It will be valid
         * until the MegaRequest object is deleted.
         *
         * If you want to use the returned node beyond the deletion of the MegaRequest object,
         * you must call MegaNode::copy or use MegaRequest::getPublicMegaNode instead
         *
         * @return Public node related to the request
         *
         * @deprecated This function will be removed in future updates. You should use
         * MegaRequest::getPublicMegaNode instead.
         *
         */
        virtual MegaNode *getPublicNode() const;

        /**
         * @brief Returns a public node related to the request
         *
         * You take the ownership of the returned value.
         *
         * This value is valid for these requests:
         * - MegaApi::copyNode - Returns the node to copy (if it is a public node)
         *
         * This value is valid for these request in onRequestFinish when the
         * error code is MegaError::API_OK:
         * - MegaApi::getPublicNode - Returns the public node
         *
         * You take the ownership of the returned value.
         *
         * @return Public node related to the request
         */
        virtual MegaNode *getPublicMegaNode() const;

        /**
         * @brief Returns the type of parameter related to the request
         *
         * This value is valid for these requests:
         * - MegaApi::getThumbnail - Returns MegaApi::ATTR_TYPE_THUMBNAIL
         * - MegaApi::getPreview - Returns MegaApi::ATTR_TYPE_PREVIEW
         * - MegaApi::cancelGetThumbnail - Returns MegaApi::ATTR_TYPE_THUMBNAIL
         * - MegaApi::cancelGetPreview - Returns MegaApi::ATTR_TYPE_PREVIEW
         * - MegaApi::setThumbnail - Returns MegaApi::ATTR_TYPE_THUMBNAIL
         * - MegaApi::setPreview - Returns MegaApi::ATTR_TYPE_PREVIEW
         * - MegaApi::reportDebugEvent - Returns MegaApi::EVENT_DEBUG
         * - MegaApi::cancelTransfers - Returns MegaTransfer::TYPE_DOWNLOAD if downloads are cancelled or MegaTransfer::TYPE_UPLOAD if uploads are cancelled
         * - MegaApi::setUserAttribute - Returns the attribute type
         * - MegaApi::getUserAttribute - Returns the attribute type
         * - MegaApi::setMaxConnections - Returns the direction of transfers
         *
         * @return Type of parameter related to the request
         */
        virtual int getParamType() const;

        /**
         * @brief Returns a text relative to this request
         *
         * The SDK retains the ownership of the returned value. It will be valid until
         * the MegaRequest object is deleted.
         *
         * This value is valid for these requests:
         * - MegaApi::submitFeedback - Returns the comment about the app
         * - MegaApi::reportDebugEvent - Returns the debug message
         * - MegaApi::setUserAttribute - Returns the new value for the attribute
         * - MegaApi::inviteContact - Returns the message appended to the contact invitation
         * - MegaApi::sendEvent - Returns the event message
         * - MegaApi::createAccount - Returns the lastname for the new account
         *
         * This value is valid for these request in onRequestFinish when the
         * error code is MegaError::API_OK:
         * - MegaApi::getUserData - Returns the XMPP JID of the user
         * - MegaApi::getUserAttribute - Returns the value of the attribute
         *
         * @return Text relative to this request
         */
        virtual const char *getText() const;

        /**
         * @brief Returns a number related to this request
         *
         * This value is valid for these requests:
         * - MegaApi::retryPendingConnections - Returns if transfers are retried
         * - MegaApi::submitFeedback - Returns the rating for the app
         * - MegaApi::pauseTransfers - Returns the direction of the transfers to pause/resume
         * - MegaApi::upgradeAccount - Returns the payment method
         * - MegaApi::replyContactRequest - Returns the action to do with the contact request
         * - MegaApi::inviteContact - Returns the action to do with the contact request
         * - MegaApi::sendEvent - Returns the event type
         * - MegaApi::moveTransferUp - Returns MegaTransfer::MOVE_TYPE_UP
         * - MegaApi::moveTransferUpByTag - Returns MegaTransfer::MOVE_TYPE_UP
         * - MegaApi::moveTransferDown - Returns MegaTransfer::MOVE_TYPE_DOWN
         * - MegaApi::moveTransferDownByTag - Returns MegaTransfer::MOVE_TYPE_DOWN
         * - MegaApi::moveTransferToFirst - Returns MegaTransfer::MOVE_TYPE_TOP
         * - MegaApi::moveTransferToFirstByTag - Returns MegaTransfer::MOVE_TYPE_TOP
         * - MegaApi::moveTransferToLast - Returns MegaTransfer::MOVE_TYPE_BOTTOM
         * - MegaApi::moveTransferToLastByTag - Returns MegaTransfer::MOVE_TYPE_BOTTOM
         * - MegaApi::moveTransferBefore - Returns the tag of the transfer with the target position
         * - MegaApi::moveTransferBeforeByTag - Returns the tag of the transfer with the target position
         * - MegaApi::setMaxConnections - Returns the number of connections
         * - MegaApi::queryTransferQuota - Returns the amount of bytes to be transferred
         *
         * This value is valid for these request in onRequestFinish when the
         * error code is MegaError::API_OK:
         * - MegaApi::resumeSync - Returns the fingerprint of the local file
         * - MegaApi::creditCardQuerySubscriptions - Returns the number of credit card subscriptions
         * - MegaApi::getPaymentMethods - Returns a bitfield with the available payment methods
         *
         * @return Number related to this request
         */
        virtual long long getNumber() const;

        /**
         * @brief Returns a flag related to the request
         *
         * This value is valid for these requests:
         * - MegaApi::retryPendingConnections - Returns if request are disconnected
         * - MegaApi::pauseTransfers - Returns true if transfers were paused, false if they were resumed
         * - MegaApi::createChat - Creates a chat for one or more participants
         * - MegaApi::fetchnodes - Return true if logged in into a folder and the provided key is invalid.
         * - MegaApi::getPublicNode - Return true if the provided key along the link is invalid.
         * - MegaApi::pauseTransfer - Returns true if the transfer has to be pause or false if it has to be resumed
         * - MegaApi::pauseTransferByTag - Returns true if the transfer has to be pause or false if it has to be resumed
         * - MegaApi::moveTransferUp - Returns true (it means that it's an automatic move)
         * - MegaApi::moveTransferUpByTag - Returns true (it means that it's an automatic move)
         * - MegaApi::moveTransferDown - Returns true (it means that it's an automatic move)
         * - MegaApi::moveTransferDownByTag - Returns true (it means that it's an automatic move)
         * - MegaApi::moveTransferToFirst - Returns true (it means that it's an automatic move)
         * - MegaApi::moveTransferToFirstByTag - Returns true (it means that it's an automatic move)
         * - MegaApi::moveTransferToLast - Returns true (it means that it's an automatic move)
         * - MegaApi::moveTransferToLastByTag - Returns true (it means that it's an automatic move)
         * - MegaApi::moveTransferBefore - Returns false (it means that it's a manual move)
         * - MegaApi::moveTransferBeforeByTag - Returns false (it means that it's a manual move)
         *
         * This value is valid for these request in onRequestFinish when the
         * error code is MegaError::API_OK:
         * - MegaApi::queryTransferQuota - True if it is expected to get an overquota error, otherwise false
         *
         * @return Flag related to the request
         */
        virtual bool getFlag() const;

        /**
         * @brief Returns the number of transferred bytes during the request
         * @return Number of transferred bytes during the request
         */
        virtual long long getTransferredBytes() const;

        /**
         * @brief Returns the number of bytes that the SDK will have to transfer to finish the request
         * @return Number of bytes that the SDK will have to transfer to finish the request
         */
        virtual long long getTotalBytes() const;

        /**
         * @brief Return the MegaRequestListener associated with this request
         *
         * This function will return NULL if there isn't an associated request listener.
         *
         * @return MegaRequestListener associated with this request
         */
        virtual MegaRequestListener *getListener() const;

        /**
         * @brief Returns details related to the MEGA account
         *
         * This value is valid for these request in onRequestFinish when the
         * error code is MegaError::API_OK:
         * - MegaApi::getAccountDetails - Details of the MEGA account
         *
         * You take the ownership of the returned value.
         *
         * @return Details related to the MEGA account
         */
        virtual MegaAccountDetails *getMegaAccountDetails() const;

        /**
         * @brief Returns available pricing plans to upgrade a MEGA account
         *
         * This value is valid for these request in onRequestFinish when the
         * error code is MegaError::API_OK:
         * - MegaApi::getPricing - Returns the available pricing plans
         *
         * You take the ownership of the returned value.
         *
         * @return Available pricing plans to upgrade a MEGA account
         */
        virtual MegaPricing *getPricing() const;

        /**
         * @brief Returns details related to the MEGA Achievements of this account
         *
         * This value is valid for these request in onRequestFinish when the
         * error code is MegaError::API_OK:
         * - MegaApi::getMegaAchievements - Details of the MEGA Achievements of this account
         *
         * You take the ownership of the returned value.
         *
         * @return Details related to the MEGA Achievements of this account
         */
        virtual MegaAchievementsDetails *getMegaAchievementsDetails() const;

        /**
         * @brief Returns the tag of a transfer related to the request
         *
         * This value is valid for these requests:
         * - MegaApi::cancelTransfer - Returns the tag of the cancelled transfer (MegaTransfer::getTag)
         * - MegaApi::pauseTransfer - Returns the tag of the request to pause or resume
         * - MegaApi::pauseTransferByTag - Returns the tag of the request to pause or resume
         * - MegaApi::moveTransferUp - Returns the tag of the transfer to move
         * - MegaApi::moveTransferUpByTag - Returns the tag of the transfer to move
         * - MegaApi::moveTransferDown - Returns the tag of the transfer to move
         * - MegaApi::moveTransferDownByTag - Returns the tag of the transfer to move
         * - MegaApi::moveTransferToFirst - Returns the tag of the transfer to move
         * - MegaApi::moveTransferToFirstByTag - Returns the tag of the transfer to move
         * - MegaApi::moveTransferToLast - Returns the tag of the transfer to move
         * - MegaApi::moveTransferToLastByTag - Returns the tag of the transfer to move
         * - MegaApi::moveTransferBefore - Returns the tag of the transfer to move
         * - MegaApi::moveTransferBeforeByTag - Returns the tag of the transfer to move
         *
         * @return Tag of a transfer related to the request
         */
        virtual int getTransferTag() const;

        /**
         * @brief Returns the number of details related to this request
         * @return Number of details related to this request
         */
        virtual int getNumDetails() const;

        /**
         * @brief Returns the tag that identifies this request
         *
         * The tag is unique for the MegaApi object that has generated it only
         *
         * @return Unique tag that identifies this request
         */
        virtual int getTag() const;

#ifdef ENABLE_CHAT
        /**
         * @brief Returns the list of peers in a chat.
         *
         * The SDK retains the ownership of the returned value. It will be valid until
         * the MegaRequest object is deleted.
         *
         * This value is valid for these requests:
         * - MegaApi::createChat - Returns the list of peers and their privilege level
         *
         * @return List of peers of a chat
         */
        virtual MegaTextChatPeerList *getMegaTextChatPeerList() const;

        /**
         * @brief Returns the list of chats.
         *
         * The SDK retains the ownership of the returned value. It will be valid until
         * the MegaRequest object is deleted.
         *
         * This value is valid for these requests in onRequestFinish when the
         * error code is MegaError::API_OK:
         * - MegaApi::createChat - Returns the new chat's information
         *
         * @return List of chats
         */
        virtual MegaTextChatList *getMegaTextChatList() const;
#endif

        /**
         * @brief Returns the string map
         *
         * The SDK retains the ownership of the returned value. It will be valid until
         * the MegaRequest object is deleted.
         *
         * This value is valid for these requests in onRequestFinish when the
         * error code is MegaError::API_OK:
         * - MegaApi::getUserAttribute - Returns the attribute value
         *
         * @return String map including the key-value pairs of the attribute
         */
        virtual MegaStringMap* getMegaStringMap() const;

        /**
         * @brief Returns information about the contents of a folder
         *
         * The SDK retains the ownership of the returned value. It will be valid until
         * the MegaRequest object is deleted.
         *
         * This value is valid for these requests in onRequestFinish when the
         * error code is MegaError::API_OK:
         * - MegaApi::getFolderInfo - Returns the information related to the folder
         *
         * @return Object with information about the contents of a folder
         */
        virtual MegaFolderInfo *getMegaFolderInfo() const;
};

/**
 * @brief Provides information about an event
 *
 * Objects of this class aren't live, they are snapshots of the state of the event
 * when the object is created, they are immutable.
 */
class MegaEvent
{
public:

    enum {
        EVENT_COMMIT_DB                 = 0,
        EVENT_ACCOUNT_CONFIRMATION      = 1,
        EVENT_CHANGE_TO_HTTPS           = 2,
        EVENT_DISCONNECT                = 3,
        EVENT_ACCOUNT_BLOCKED           = 4
    };

    virtual ~MegaEvent();

    /**
     * @brief Creates a copy of this MegaEvent object
     *
     * The resulting object is fully independent of the source MegaEvent,
     * it contains a copy of all internal attributes, so it will be valid after
     * the original object is deleted.
     *
     * You are the owner of the returned object
     *
     * @return Copy of the MegaEvent object
     */
    virtual MegaEvent *copy();

    /**
     * @brief Returns the type of the event associated with the object
     * @return Type of the event associated with the object
     */
    virtual int getType() const;

    /**
     * @brief Returns a text relative to this event
     *
     * The SDK retains the ownership of the returned value. It will be valid until
     * the MegaEvent object is deleted.
     *
     * @return Text relative to this event
     */
    virtual const char *getText() const;

    /**
     * @brief Returns a number relative to this event
     *
     * @return Number relative to this event
     */
    virtual const int getNumber() const;
};

/**
 * @brief Provides information about a transfer
 *
 * Developers can use listeners (MegaListener, MegaTransferListener)
 * to track the progress of each transfer. MegaTransfer objects are provided in callbacks sent
 * to these listeners and allow developers to know the state of the transfers, their parameters
 * and their results.
 *
 * Objects of this class aren't live, they are snapshots of the state of the transfer
 * when the object is created, they are immutable.
 *
 */
class MegaTransfer
{
	public:
        enum {
            TYPE_DOWNLOAD = 0,
            TYPE_UPLOAD,
            TYPE_LOCAL_HTTP_DOWNLOAD
        };

        enum {
            STATE_NONE = 0,
            STATE_QUEUED,
            STATE_ACTIVE,
            STATE_PAUSED,
            STATE_RETRYING,
            STATE_COMPLETING,
            STATE_COMPLETED,
            STATE_CANCELLED,
            STATE_FAILED
        };

        enum {
            MOVE_TYPE_UP = 1,
            MOVE_TYPE_DOWN,
            MOVE_TYPE_TOP,
            MOVE_TYPE_BOTTOM
        };
        
        virtual ~MegaTransfer();

        /**
         * @brief Creates a copy of this MegaTransfer object
         *
         * The resulting object is fully independent of the source MegaTransfer,
         * it contains a copy of all internal attributes, so it will be valid after
         * the original object is deleted.
         *
         * You are the owner of the returned object
         *
         * @return Copy of the MegaTransfer object
         */
        virtual MegaTransfer *copy();

        /**
         * @brief Returns the type of the transfer (TYPE_DOWNLOAD, TYPE_UPLOAD)
         * @return The type of the transfer (TYPE_DOWNLOAD, TYPE_UPLOAD)
         */
        virtual int getType() const;

        /**
         * @brief Returns a readable string showing the type of transfer (UPLOAD, DOWNLOAD)
         *
         * This function returns a pointer to a statically allocated buffer.
         * You don't have to free the returned pointer
         *
         * @return Readable string showing the type of transfer (UPLOAD, DOWNLOAD)
         */
        virtual const char *getTransferString() const;

        /**
         * @brief Returns a readable string that shows the type of the transfer
         *
         * This function provides exactly the same result as MegaTransfer::getTransferString (UPLOAD, DOWNLOAD)
         * It's provided for a better Java compatibility
         *
         * @return Readable string showing the type of transfer (UPLOAD, DOWNLOAD)
         */
        virtual const char* toString() const;

        /**
         * @brief Returns a readable string that shows the type of the transfer
         *
         * This function provides exactly the same result as MegaTransfer::getTransferString (UPLOAD, DOWNLOAD)
         * It's provided for a better Python compatibility
         *
         * @return Readable string showing the type of transfer (UPLOAD, DOWNLOAD)
         */
        virtual const char* __str__() const;

        /**
         * @brief Returns a readable string that shows the type of the transfer
         *
         * This function provides exactly the same result as MegaTransfer::getTransferString (UPLOAD, DOWNLOAD)
         * It's provided for a better PHP compatibility
         *
         * @return Readable string showing the type of transfer (UPLOAD, DOWNLOAD)
         */
        virtual const char *__toString() const;

        /**
         * @brief Returns the starting time of the request (in deciseconds)
         *
         * The returned value is a monotonic time since some unspecified starting point expressed in
         * deciseconds.
         *
         * @return Starting time of the transfer (in deciseconds)
         */
        virtual int64_t getStartTime() const;

        /**
         * @brief Returns the number of transferred bytes during this request
         * @return Transferred bytes during this transfer
         */
        virtual long long getTransferredBytes() const;

        /**
         * @brief Returns the total bytes to be transferred to complete the transfer
         * @return Total bytes to be transferred to complete the transfer
         */
        virtual long long getTotalBytes() const;

        /**
         * @brief Returns the local path related to this request
         *
         * For uploads, this function returns the path to the source file. For downloads, it
         * returns the path of the destination file.
         *
         * The SDK retains the ownership of the returned value. It will be valid until
         * the MegaTransfer object is deleted.
         *
         * @return Local path related to this transfer
         */
        virtual const char* getPath() const;

        /**
         * @brief Returns the parent path related to this request
         *
         * For uploads, this function returns the path to the folder containing the source file.
         * For downloads, it returns that path to the folder containing the destination file.
         *
         * The SDK retains the ownership of the returned value. It will be valid until
         * the MegaTransfer object is deleted.
         *
         * @return Parent path related to this transfer
         */
        virtual const char* getParentPath() const;

        /**
         * @brief Returns the handle related to this transfer
         *
         * For downloads, this function returns the handle of the source node.
         *
         * For uploads, it returns the handle of the new node in MegaTransferListener::onTransferFinish
         * and MegaListener::onTransferFinish when the error code is API_OK. Otherwise, it returns
         * mega::INVALID_HANDLE.
         *
         * @return The handle related to the transfer.
         */
        virtual MegaHandle getNodeHandle() const;

        /**
         * @brief Returns the handle of the parent node related to this transfer
         *
         * For downloads, this function returns always mega::INVALID_HANDLE. For uploads,
         * it returns the handle of the destination node (folder) for the uploaded file.
         *
         * @return The handle of the destination folder for uploads, or mega::INVALID_HANDLE for downloads.
         */
        virtual MegaHandle getParentHandle() const;

        /**
         * @brief Returns the starting position of the transfer for streaming downloads
         *
         * The return value of this fuction will be 0 if the transfer isn't a streaming
         * download (MegaApi::startStreaming)
         *
         * @return Starting position of the transfer for streaming downloads, otherwise 0
         */
        virtual long long getStartPos() const;

        /**
         * @brief Returns the end position of the transfer for streaming downloads
         *
         * The return value of this fuction will be 0 if the transfer isn't a streaming
         * download (MegaApi::startStreaming)
         *
         * @return End position of the transfer for streaming downloads, otherwise 0
         */
        virtual long long getEndPos() const;

		/**
		 * @brief Returns the name of the file that is being transferred
		 *
		 * It's possible to upload a file with a different name (MegaApi::startUpload). In that case,
		 * this function returns the destination name.
		 *
         * The SDK retains the ownership of the returned value. It will be valid until
         * the MegaTransfer object is deleted.
         *
		 * @return Name of the file that is being transferred
		 */
		virtual const char* getFileName() const;

		/**
		 * @brief Returns the MegaTransferListener object associated with this transfer
		 *
		 * MegaTransferListener objects can be associated with transfers at startup, if a listener
		 * isn't associated, this function will return NULL
		 *
		 * @return Listener associated with this transfer
		 */
		virtual MegaTransferListener* getListener() const;

		/**
		 * @brief Return the number of times that a transfer has temporarily failed
		 * @return Number of times that a transfer has temporarily failed
		 */
		virtual int getNumRetry() const;

		/**
		 * @brief Returns the maximum number of times that the transfer will be retried
		 * @return Mmximum number of times that the transfer will be retried
		 */
		virtual int getMaxRetries() const;

		/**
		 * @brief Returns an integer that identifies this transfer
		 * @return Integer that identifies this transfer
		 */
		virtual int getTag() const;

		/**
         * @brief Returns the current speed of this transfer
         * @return Current speed of this transfer
		 */
		virtual long long getSpeed() const;

        /**
         * @brief Returns the average speed of this transfer
         * @return Average speed of this transfer
         */
        virtual long long getMeanSpeed() const;

        /**
		 * @brief Returns the number of bytes transferred since the previous callback
		 * @return Number of bytes transferred since the previous callback
		 * @see MegaListener::onTransferUpdate, MegaTransferListener::onTransferUpdate
		 */
		virtual long long getDeltaSize() const;

		/**
		 * @brief Returns the timestamp when the last data was received (in deciseconds)
		 *
		 * This timestamp doesn't have a defined starting point. Use the difference between
		 * the return value of this function and MegaTransfer::getStartTime to know how
		 * much time the transfer has been running.
		 *
		 * @return Timestamp when the last data was received (in deciseconds)
		 */
		virtual int64_t getUpdateTime() const;

        /**
         * @brief Returns a public node related to the transfer
         *
         * The return value is only valid for downloads of public nodes.
         *
         * You take the ownership of the returned value.
         *
         * @return Public node related to the transfer
         */
        virtual MegaNode *getPublicMegaNode() const;

        /**
         * @brief Returns true if this transfer belongs to the synchronization engine
         *
         * A single transfer can upload/download several files with exactly the same contents. If
         * some of these files are being transferred by the synchonization engine, but there is at
         * least one file started by the application, this function returns false.
         *
         * This data is important to know if the transfer is cancellable. Regular transfers are cancellable
         * but synchronization transfers aren't.
         *
         * @return true if this transfer belongs to the synchronization engine, otherwise false
         */
        virtual bool isSyncTransfer() const;

        /**
         * @brief Returns true is this is a streaming transfer
         * @return true if this is a streaming transfer, false otherwise
         * @see MegaApi::startStreaming
         */
        virtual bool isStreamingTransfer() const;

        /**
         * @brief Returns the received bytes since the last callback
         *
         * The returned value is only valid for streaming transfers (MegaApi::startStreaming).
         *
         * @return Received bytes since the last callback
         */
        virtual char *getLastBytes() const;

        /**
         * @brief Returns true if the transfer is a folder transfer
         * @return true if it's a folder transfer, otherwise (file transfer) it returns false
         */
        virtual bool isFolderTransfer() const;

        /**
         * @brief Returns the identifier of the folder transfer associated to this transfer
         *
         * This function is only useful for transfers automatically started in the context of a folder transfer.
         * For folder transfers (the ones directly started with startUpload), it returns -1
         * Otherwise, it returns 0
         *
         * @return Tag of the associated folder transfer.
         */
        virtual int getFolderTransferTag() const;

        /**
         * @brief Returns the application data associated with this transfer
         *
         * You can set the data returned by this function in MegaApi::startDownload
         *
         * The SDK retains the ownership of the returned value. It will be valid until
         * the MegaTransfer object is deleted.
         *
         * @return Application data associated with this transfer
         */
        virtual const char* getAppData() const;

        /**
         * @brief Returns the state of the transfer
         *
         * It can be one of these values:
         * - STATE_NONE = 0
         * Unknown state. This state should be never returned.
         *
         * - STATE_QUEUED = 1
         * The transfer is queued. No data related to it is being transferred.
         *
         * - STATE_ACTIVE = 2
         * The transfer is active. Its data is being transferred.
         *
         * - STATE_PAUSED = 3
         * The transfer is paused. It won't be activated until it's resumed.
         *
         * - STATE_RETRYING = 4
         * The transfer is waiting to be retried due to a temporary error.
         *
         * - STATE_COMPLETING = 5
         * The transfer is being completed. All data has been transferred
         * but it's still needed to attach the resulting node to the
         * account (uploads), to attach thumbnails/previews to the
         * node (uploads of images) or to create the resulting local
         * file (downloads). The transfer should be completed in a short time.
         *
         * - STATE_COMPLETED = 6
         * The transfer has beeing finished.
         *
         * - STATE_CANCELLED = 7
         * The transfer was cancelled by the user.
         *
         * - STATE_FAILED = 8
         * The transfer was cancelled by the SDK due to a fatal error or
         * after a high number of retries.
         *
         * @return State of the transfer
         */
        virtual int getState() const;

        /**
         * @brief Returns the priority of the transfer
         *
         * This value is intended to keep the order of the transfer queue on apps.
         *
         * @return Priority of the transfer
         */
        virtual unsigned long long getPriority() const;

        /**
         * @brief Returns the notification number of the SDK when this MegaTransfer was generated
         *
         * The notification number of the SDK is increased every time the SDK sends a callback
         * to the app.
         *
         * @return Notification number
         */
        virtual long long getNotificationNumber() const;
};

/**
 * @brief Provides information about the contents of a folder
 *
 * This object is related to provide the results of the function MegaApi::getFolderInfo
 *
 * Objects of this class aren't live, they are snapshots of the state of the contents of the
 * folder when the object is created, they are immutable.
 *
 */
class MegaFolderInfo
{
public:
    virtual ~MegaFolderInfo();

    /**
     * @brief Creates a copy of this MegaFolderInfo object
     *
     * The resulting object is fully independent of the source MegaFolderInfo,
     * it contains a copy of all internal attributes, so it will be valid after
     * the original object is deleted.
     *
     * You are the owner of the returned object
     *
     * @return Copy of the MegaFolderInfo object
     */
    virtual MegaFolderInfo *copy() const;

    /**
     * @brief Return the number of file versions inside the folder
     *
     * The current version of files is not taken into account for the return value of this function
     *
     * @return Number of file versions inside the folder
     */
    virtual int getNumVersions() const;

    /**
     * @brief Returns the number of files inside the folder
     *
     * File versions are not counted for the return value of this function
     *
     * @return Number of files inside the folder
     */
    virtual int getNumFiles() const;

    /**
     * @brief Returns the number of folders inside the folder
     * @return Number of folders inside the folder
     */
    virtual int getNumFolders() const;

    /**
     * @brief Returns the total size of files inside the folder
     *
     * File versions are not taken into account for the return value of this function
     *
     * @return Total size of files inside the folder
     */
    virtual long long getCurrentSize() const;

    /**
     * @brief Returns the total size of file versions inside the folder
     *
     * The current version of files is not taken into account for the return value of this function
     *
     * @return Total size of file versions inside the folder
     */
    virtual long long getVersionsSize() const;
};

/**
 * @brief Provides information about transfer queues
 *
 * This object is used as the return value of the function MegaApi::getTransferData
 *
 * Objects of this class aren't live, they are snapshots of the state of the transfer
 * queues when the object is created, they are immutable.
 *
 */
class MegaTransferData
{
public:
    virtual ~MegaTransferData();

    /**
     * @brief Creates a copy of this MegaTransferData object
     *
     * The resulting object is fully independent of the source MegaTransferData,
     * it contains a copy of all internal attributes, so it will be valid after
     * the original object is deleted.
     *
     * You are the owner of the returned object
     *
     * @return Copy of the MegaTransferData object
     */
    virtual MegaTransferData *copy() const;

    /**
     * @brief Returns the number of downloads in the transfer queue
     * @return Number of downloads in the transfer queue
     */
    virtual int getNumDownloads() const;

    /**
     * @brief Returns the number of uploads in the transfer queue
     * @return Number of uploads in the transfer queue
     */
    virtual int getNumUploads() const;

    /**
     * @brief Returns the tag of the download at index i
     * @param i index of the selected download. It must be between 0 and MegaTransferData::getNumDownloads (not included)
     * @return Tag of the download at index i
     */
    virtual int getDownloadTag(int i) const;

    /**
     * @brief Returns the tag of the upload at index i
     * @param i index of the selected upload. It must be between 0 and MegaTransferData::getNumUploads (not included)
     * @return Tag of the upload at index i
     */
    virtual int getUploadTag(int i) const;

    /**
     * @brief Returns the priority of the download at index i
     * @param i index of the selected download. It must be between 0 and MegaTransferData::getNumDownloads (not included)
     * @return Priority of the download at index i
     */
    virtual unsigned long long getDownloadPriority(int i) const;

    /**
     * @brief Returns the priority of the upload at index i
     * @param i index of the selected upload. It must be between 0 and MegaTransferData::getNumUploads (not included)
     * @return Priority of the upload at index i
     */
    virtual unsigned long long getUploadPriority(int i) const;

    /**
     * @brief Returns the notification number of the SDK when this MegaTransferData was generated
     *
     * The notification number of the SDK is increased every time the SDK sends a callback
     * to the app.
     *
     * @return Notification number
     */
    virtual long long getNotificationNumber() const;
};


/**
 * @brief Provides information about a contact request
 *
 * Developers can use listeners (MegaListener, MegaGlobalListener)
 * to track the progress of each contact. MegaContactRequest objects are provided in callbacks sent
 * to these listeners and allow developers to know the state of the contact requests, their parameters
 * and their results.
 *
 * Objects of this class aren't live, they are snapshots of the state of the contact request
 * when the object is created, they are immutable.
 *
 */
class MegaContactRequest
{
public:
    enum {
        STATUS_UNRESOLVED = 0,
        STATUS_ACCEPTED,
        STATUS_DENIED,
        STATUS_IGNORED,
        STATUS_DELETED,
        STATUS_REMINDED
    };

    enum {
        REPLY_ACTION_ACCEPT = 0,
        REPLY_ACTION_DENY,
        REPLY_ACTION_IGNORE
    };

    enum {
        INVITE_ACTION_ADD = 0,
        INVITE_ACTION_DELETE,
        INVITE_ACTION_REMIND
    };

    virtual ~MegaContactRequest();

    /**
     * @brief Creates a copy of this MegaContactRequest object
     *
     * The resulting object is fully independent of the source MegaContactRequest,
     * it contains a copy of all internal attributes, so it will be valid after
     * the original object is deleted.
     *
     * You are the owner of the returned object
     *
     * @return Copy of the MegaContactRequest object
     */
    virtual MegaContactRequest *copy() const;

    /**
     * @brief Returns the handle of this MegaContactRequest object
     * @return Handle of the object
     */
    virtual MegaHandle getHandle() const;

    /**
     * @brief Returns the email of the request creator
     * @return Email of the request creator
     */
    virtual char* getSourceEmail() const;

    /**
     * @brief Return the message that the creator of the contact request has added
     * @return Message sent by the request creator
     */
    virtual char* getSourceMessage() const;

    /**
     * @brief Returns the email of the recipient or NULL if the current account is the recipient
     * @return Email of the recipient or NULL if the request is for us
     */
    virtual char* getTargetEmail() const;

    /**
     * @brief Returns the creation time of the contact request
     * @return Creation time of the contact request (in seconds since the Epoch)
     */
    virtual int64_t getCreationTime() const;

    /**
     * @brief Returns the last update time of the contact request
     * @return Last update time of the contact request (in seconds since the Epoch)
     */
    virtual int64_t getModificationTime() const;

    /**
     * @brief Returns the status of the contact request
     *
     * It can be one of the following values:
     * - STATUS_UNRESOLVED = 0
     * The request is pending
     *
     * - STATUS_ACCEPTED = 1
     * The request has been accepted
     *
     * - STATUS_DENIED = 2
     * The request has been denied
     *
     * - STATUS_IGNORED = 3
     * The request has been ignored
     *
     * - STATUS_DELETED = 4
     * The request has been deleted
     *
     * - STATUS_REMINDED = 5
     * The request has been reminded
     *
     * @return Status of the contact request
     */
    virtual int getStatus() const;

    /**
     * @brief Direction of the request
     * @return True if the request is outgoing and false if it's incoming
     */
    virtual bool isOutgoing() const;
};


#ifdef ENABLE_SYNC

/**
 * @brief Provides information about a synchronization event
 *
 * This object is provided in callbacks related to the synchronization engine
 * (MegaListener::onSyncEvent MegaSyncListener::onSyncEvent)
 */
class MegaSyncEvent
{
public:

    /**
     * Event types.
     */
    enum {
        TYPE_LOCAL_FOLDER_ADITION, TYPE_LOCAL_FOLDER_DELETION,
        TYPE_LOCAL_FILE_ADDITION, TYPE_LOCAL_FILE_DELETION,
        TYPE_LOCAL_FILE_CHANGED, TYPE_LOCAL_MOVE,
        TYPE_REMOTE_FOLDER_ADDITION, TYPE_REMOTE_FOLDER_DELETION,
        TYPE_REMOTE_FILE_ADDITION, TYPE_REMOTE_FILE_DELETION,
        TYPE_REMOTE_MOVE, TYPE_REMOTE_RENAME,
        TYPE_FILE_GET, TYPE_FILE_PUT
    };

    virtual ~MegaSyncEvent();

    virtual MegaSyncEvent *copy();

    /**
     * @brief Returns the type of event
     * @return Type of event
     */
    virtual int getType() const;

    /**
     * @brief Returns the local path related to the event.
     *
     * If there isn't any local path related to the event (remote events)
     * this function returns NULL
     *
     * The SDK retains the ownership of the returned value. It will be valid until
     * the MegaSyncEvent object is deleted.
     *
     * @return Local path related to the event
     */
    virtual const char* getPath() const;

    /**
     * @brief getNodeHandle Returns the node handle related to the event
     *
     * If there isn't any local path related to the event (remote events)
     * this function returns mega::INVALID_HANDLE
     *
     * @return Node handle related to the event
     */
    virtual MegaHandle getNodeHandle() const;

    /**
     * @brief Returns the previous path of the local file.
     *
     * This data is only valid when the event type is TYPE_LOCAL_MOVE
     *
     * The SDK retains the ownership of the returned value. It will be valid until
     * the MegaSyncEvent object is deleted.
     *
     * @return Previous path of the local file.
     */
    virtual const char* getNewPath() const;

    /**
     * @brief Returns the previous name of the remote node
     *
     * This data is only valid when the event type is TYPE_REMOTE_RENAME
     *
     * The SDK retains the ownership of the returned value. It will be valid until
     * the MegaSyncEvent object is deleted.
     *
     * @return Previous name of the remote node
     */
    virtual const char* getPrevName() const;

    /**
     * @brief Returns the handle of the previous parent of the remote node
     *
     * This data is only valid when the event type is TYPE_REMOTE_MOVE
     *
     * The SDK retains the ownership of the returned value. It will be valid until
     * the MegaSyncEvent object is deleted.
     *
     * @return Handle of the previous parent of the remote node
     */
    virtual MegaHandle getPrevParent() const;
};

class MegaRegExpPrivate;

/**
 * @brief Provides a mechanism to handle Regular Expressions
 */
class MegaRegExp
{
public:
    MegaRegExp();
    ~MegaRegExp();

    /**
     * @brief Creates a copy of this MegaRegExp object
     *
     * The resulting object is fully independent of the source MegaRegExp,
     * it contains a copy of all internal attributes, so it will be valid after
     * the original object is deleted.
     *
     * You are the owner of the returned object
     *
     * @return Copy of the MegaRegExp object
     */
    MegaRegExp *copy();

    bool addRegExp(const char *regExp);
    int getNumRegExp();
    const char *getRegExp(int index);
    bool match(const char *s);

    const char *getFullPattern();

private:
    MegaRegExpPrivate *pImpl;
    MegaRegExp(MegaRegExpPrivate *pImpl);
};

/**
 * @brief Provides information about a synchronization
 *
 * Developers can use listeners (MegaListener, MegaSyncListener)
 * to track the progress of each synchronization. MegaSync objects are provided in callbacks sent
 * to these listeners and allow developers to know the state of the synchronizations and their parameters
 * and
 *
 * The implementation will receive callbacks from an internal worker thread.
 *
 **/
class MegaSyncListener
{
public:
    /**
     * @brief This function is called when the state of a synced file or folder changes
     *
     * Possible values for the state are:
     * - MegaApi::STATE_SYNCED = 1
     * The file is synced with the MEGA account
     *
     * - MegaApi::STATE_PENDING = 2
     * The file isn't synced with the MEGA account. It's waiting to be synced.
     *
     * - MegaApi::STATE_SYNCING = 3
     * The file is being synced with the MEGA account
     *
     * @param api MegaApi object that is synchronizing files
     * @param sync MegaSync object related that manages the file
     * @param localPath Local path of the file or folder
     * @param newState New state of the file
     */
    virtual void onSyncFileStateChanged(MegaApi *api, MegaSync *sync, std::string *localPath, int newState);

    /**
     * @brief This function is called when the state of the synchronization changes
     *
     * The SDK calls this function when the state of the synchronization changes, for example
     * from 'scanning' to 'syncing' or 'failed'.
     *
     * You can use MegaSync::getState to get the new state.
     *
     * @param api MegaApi object that is synchronizing files
     * @param sync MegaSync object that has changed the state
     */
    virtual void onSyncStateChanged(MegaApi *api,  MegaSync *sync);

    /**
     * @brief This function is called when there is a synchronization event
     *
     * Synchronization events can be local deletions, local additions, remote deletions,
     * remote additions, etc. See MegaSyncEvent to know the full list of event types
     *
     * @param api MegaApi object that is synchronizing files
     * @param sync MegaSync object that detects the event
     * @param event Information about the event
     *
     * This parameter will be deleted just after the callback. If you want to save it use
     * MegaSyncEvent::copy
     */
    virtual void onSyncEvent(MegaApi *api, MegaSync *sync,  MegaSyncEvent *event);
};

/**
 * @brief Provides information about a synchronization
 */
class MegaSync
{
public:
    enum
    {
        SYNC_FAILED = -2,
        SYNC_CANCELED = -1,
        SYNC_INITIALSCAN = 0,
        SYNC_ACTIVE
    };

    virtual ~MegaSync();

    /**
     * @brief Creates a copy of this MegaSync object
     *
     * The resulting object is fully independent of the source MegaSync,
     * it contains a copy of all internal attributes, so it will be valid after
     * the original object is deleted.
     *
     * You are the owner of the returned object
     *
     * @return Copy of the MegaError object
     */
    virtual MegaSync *copy();

    /**
     * @brief Get the handle of the folder that is being synced
     * @return Handle of the folder that is being synced in MEGA
     */
    virtual MegaHandle getMegaHandle() const;

    /**
     * @brief Get the path of the local folder that is being synced
     *
     * The SDK retains the ownership of the returned value. It will be valid until
     * the MegaRequest object is deleted.
     *
     * @return Local folder that is being synced
     */
    virtual const char* getLocalFolder() const;

    /**
     * @brief Gets an unique identifier of the local folder that is being synced
     * @return Unique identifier of the local folder that is being synced
     */
    virtual long long getLocalFingerprint() const;

    /**
     * @brief Returns the identifier of this synchronization
     *
     * Identifiers of synchronizations are always negative numbers.
     *
     * @return Identifier of the synchronization
     */
    virtual int getTag() const;

    /**
     * @brief Get the state of the synchronization
     *
     * Possible values are:
     * - SYNC_FAILED = -2
     * The synchronization has failed and has been disabled
     *
     * - SYNC_CANCELED = -1,
     * The synchronization has failed and has been disabled
     *
     * - SYNC_INITIALSCAN = 0,
     * The synchronization is doing the initial scan
     *
     * - SYNC_ACTIVE
     * The synchronization is active
     *
     * @return State of the synchronization
     */
    virtual int getState() const;
};

#endif

/**
 * @brief Provides information about an error
 */
class MegaError
{
public:
    /**
     * @brief Declaration of API error codes.
     */
    enum
    {
        API_OK = 0,             ///< Everything OK
        API_EINTERNAL = -1,     ///< Internal error.
        API_EARGS = -2,         ///< Bad arguments.
        API_EAGAIN = -3,        ///< Request failed, retry with exponential back-off.
        API_ERATELIMIT = -4,    ///< Too many requests, slow down.
        API_EFAILED = -5,       ///< Request failed permanently.
        API_ETOOMANY = -6,      ///< Too many requests for this resource.
        API_ERANGE = -7,        ///< Resource access out of rage.
        API_EEXPIRED = -8,      ///< Resource expired.
        API_ENOENT = -9,        ///< Resource does not exist.
        API_ECIRCULAR = -10,    ///< Circular linkage.
        API_EACCESS = -11,      ///< Access denied.
        API_EEXIST = -12,       ///< Resource already exists.
        API_EINCOMPLETE = -13,  ///< Request incomplete.
        API_EKEY = -14,         ///< Cryptographic error.
        API_ESID = -15,         ///< Bad session ID.
        API_EBLOCKED = -16,     ///< Resource administratively blocked.
        API_EOVERQUOTA = -17,   ///< Quota exceeded.
        API_ETEMPUNAVAIL = -18, ///< Resource temporarily not available.
        API_ETOOMANYCONNECTIONS = -19, ///< Too many connections on this resource.
        API_EWRITE = -20,       ///< File could not be written to (or failed post-write integrity check).
        API_EREAD = -21,        ///< File could not be read from (or changed unexpectedly during reading).
        API_EAPPKEY = -22,      ///< Invalid or missing application key.
        API_ESSL = -23,         ///< SSL verification failed
        API_EGOINGOVERQUOTA = -24,  ///< Not enough quota

        PAYMENT_ECARD = -101,
        PAYMENT_EBILLING = -102,
        PAYMENT_EFRAUD = -103,
        PAYMENT_ETOOMANY = -104,
        PAYMENT_EBALANCE = -105,
        PAYMENT_EGENERIC = -106
    };

    /**
     * @brief Creates a new MegaError object
     * @param errorCode Error code for this error
     */
    MegaError(int errorCode = MegaError::API_OK);

    /**
     * @brief Creates a new MegaError object
     * @param errorCode Error code for this error
     * @param value Value associated to the error
     */
    MegaError(int errorCode, long long value);

    /**
     * @brief Creates a new MegaError object copying another one
     * @param megaError MegaError object to be copied
     */
    MegaError(const MegaError &megaError);
    virtual ~MegaError();

        /**
         * @brief Creates a copy of this MegaError object
         *
         * The resulting object is fully independent of the source MegaError,
         * it contains a copy of all internal attributes, so it will be valid after
         * the original object is deleted.
         *
         * You are the owner of the returned object
         *
         * @return Copy of the MegaError object
         */
        MegaError* copy();

		/**
		 * @brief Returns the error code associated with this MegaError
		 * @return Error code associated with this MegaError
		 */
		int getErrorCode() const;

        /**
         * @brief Returns a value associated with the error
         *
         * Currently, this value is only useful when it is related to an API_EOVERQUOTA
         * error related to a transfer. In that case, it's the number of seconds until
         * the more bandwidth will be available for the account.
         *
         * In any other case, this value will be 0
         *
         * @return Value associated with the error
         */
        long long getValue() const;

		/**
		 * @brief Returns a readable description of the error
		 *
		 * This function returns a pointer to a statically allocated buffer.
		 * You don't have to free the returned pointer
		 *
		 * @return Readable description of the error
		 */
		const char* getErrorString() const;

		/**
		 * @brief Returns a readable description of the error
		 *
		 * This function returns a pointer to a statically allocated buffer.
		 * You don't have to free the returned pointer
		 *
		 * This function provides exactly the same result as MegaError::getErrorString.
		 * It's provided for a better Java compatibility
		 *
		 * @return Readable description of the error
		 */
        const char* toString() const;

		/**
		 * @brief Returns a readable description of the error
		 *
		 * This function returns a pointer to a statically allocated buffer.
		 * You don't have to free the returned pointer
		 *
		 * This function provides exactly the same result as MegaError::getErrorString.
		 * It's provided for a better Python compatibility
		 *
		 * @return Readable description of the error
		 */
		const char* __str__() const;

		/**
		 * @brief Returns a readable description of the error
		 *
		 * This function returns a pointer to a statically allocated buffer.
		 * You don't have to free the returned pointer
		 *
		 * This function provides exactly the same result as MegaError::getErrorString.
		 * It's provided for a better PHP compatibility
		 *
		 * @return Readable description of the error
		 */
		const char* __toString() const;

		/**
		 * @brief Provides the error description associated with an error code
		 *
		 * This function returns a pointer to a statically allocated buffer.
		 * You don't have to free the returned pointer
		 *
		 * @param errorCode Error code for which the description will be returned
		 * @return Description associated with the error code
		 */
        static const char *getErrorString(int errorCode);

    private:
        //< 0 = API error code, > 0 = http error, 0 = No error
		int errorCode;
        long long value;
};

/**
 * @brief Interface to process node trees
 *
 * An implementation of this class can be used to process a node tree passing a pointer to
 * MegaApi::processMegaTree
 *
 * The implementation will receive callbacks from an internal worker thread.
 *
 */
class MegaTreeProcessor
{
    public:
        /**
         * @brief Function that will be called for all nodes in a node tree
         * @param node Node to be processed
         * @return true to continue processing nodes, false to stop
         */
        virtual bool processMegaNode(MegaNode* node);
        virtual ~MegaTreeProcessor();
};

/**
 * @brief Interface to receive information about requests
 *
 * All requests allows to pass a pointer to an implementation of this interface in the last parameter.
 * You can also get information about all requests using MegaApi::addRequestListener
 *
 * MegaListener objects can also receive information about requests
 *
 * This interface uses MegaRequest objects to provide information of requests. Take into account that not all
 * fields of MegaRequest objects are valid for all requests. See the documentation about each request to know
 * which fields contain useful information for each one.
 *
 * The implementation will receive callbacks from an internal worker thread.
 *
 */
class MegaRequestListener
{
    public:
        /**
         * @brief This function is called when a request is about to start being processed
         *
         * The SDK retains the ownership of the request parameter.
         * Don't use it after this functions returns.
         *
         * The api object is the one created by the application, it will be valid until
         * the application deletes it.
         *
         * @param api MegaApi object that started the request
         * @param request Information about the request
         */
        virtual void onRequestStart(MegaApi* api, MegaRequest *request);

        /**
         * @brief This function is called when a request has finished
         *
         * There won't be more callbacks about this request.
         * The last parameter provides the result of the request. If the request finished without problems,
         * the error code will be API_OK
         *
         * The SDK retains the ownership of the request and error parameters.
         * Don't use them after this functions returns.
         *
         * The api object is the one created by the application, it will be valid until
         * the application deletes it.
         *
         * @param api MegaApi object that started the request
         * @param request Information about the request
         * @param e Error information
         */
        virtual void onRequestFinish(MegaApi* api, MegaRequest *request, MegaError* e);

        /**
         * @brief This function is called to inform about the progres of a request
         *
         * Currently, this callback is only used for fetchNodes (MegaRequest::TYPE_FETCH_NODES) requests
         *
         * The SDK retains the ownership of the request parameter.
         * Don't use it after this functions returns.
         *
         * The api object is the one created by the application, it will be valid until
         * the application deletes it.
         *
         *
         * @param api MegaApi object that started the request
         * @param request Information about the request
         * @see MegaRequest::getTotalBytes MegaRequest::getTransferredBytes
         */
        virtual void onRequestUpdate(MegaApi*api, MegaRequest *request);

        /**
         * @brief This function is called when there is a temporary error processing a request
         *
         * The request continues after this callback, so expect more MegaRequestListener::onRequestTemporaryError or
         * a MegaRequestListener::onRequestFinish callback
         *
         * The SDK retains the ownership of the request and error parameters.
         * Don't use them after this functions returns.
         *
         * The api object is the one created by the application, it will be valid until
         * the application deletes it.
         *
         * @param api MegaApi object that started the request
         * @param request Information about the request
         * @param error Error information
         */
        virtual void onRequestTemporaryError(MegaApi *api, MegaRequest *request, MegaError* error);
        virtual ~MegaRequestListener();
};

/**
 * @brief This class extendes the functionality of MegaRequestListener
 * allowing a synchronous behaviour
 * It can be used the same way as a MegaRequestListener by overriding doOnRequestFinish
 * instead of onRequestFinish. This function will be called
 * when onRequestFinish is called by the SDK.
 *
 * For a synchronous usage, a client for this listener may wait() until the request is finished and doOnRequestFinish is completed.
 * Alternatively a trywait function is included which waits for an ammount of time or until the request is finished.
 * Then it can gather the MegaError and MegaRequest objects to process the outcome of the request.
 *
 * @see MegaRequestListener
 */
class SynchronousRequestListener : public MegaRequestListener
{
private:
    MegaSemaphore* semaphore;
    void onRequestFinish(MegaApi *api, MegaRequest *request, MegaError *error);

protected:
    MegaRequestListener *listener;
    MegaApi *megaApi;
    MegaRequest *megaRequest;
    MegaError *megaError;

public:
    SynchronousRequestListener();

    /**
     * @brief This function is called when a request has finished
     *
     * There won't be more callbacks about this request.
     * The last parameter provides the result of the request. If the request finished without problems,
     * the error code will be API_OK
     *
     * The SDK retains the ownership of the request and error parameters.
     * Don't use them after this functions returns.
     *
     * The api object is the one created by the application, it will be valid until
     * the application deletes it.
     *
     * @param api MegaApi object that started the request
     * @param request Information about the request
     * @param error Error information
     */
    virtual void doOnRequestFinish(MegaApi *api, MegaRequest *request, MegaError *error);

    /**
     * @brief Wait untill the request is finished. This means that the request has been processed and
     * doOnRequestFinish is completed.
     * After successfully waiting for the request to be finished, the caller can use getError() and getRequest()
     * to gather the output and errors produced by the request. Thus, implementing the callback doOnRequestFinish
     * is not required and the processing can be coded more linearly.
     *
     */
    void wait();

    /**
     * @brief Waits untill either the request is finished or the provided time is passed.
     *
     * After successfully waiting for the request to be finished, the caller can use getError() and getRequest()
     * to gather the output and errors produced by the request. Thus, implementing the callback doOnRequestFinish
     * is not required and the processing can be coded more linearly.
     * @param milliseconds Max number of milliseconds to wait.
     * @return returns 0 if the request had finished and a value different to 0 if timeout passed.
     */
    int trywait(int milliseconds);

    /**
     * @brief Get the MegaError object produced by the request.
     * The RequestListener retains the ownership of the object and will delete upon its destruction
     * @return the error
     */
    MegaError *getError() const;

    /**
     * @brief Get the MegaRequest object produced by the request.
     * The RequestListener retains the ownership of the object and will delete upon its destruction
     * @return the request
     */
    MegaRequest *getRequest() const;

    /**
     * @brief Getter for the MegaApi object that started the request.
     * @return the MegaApi object that started the request.
     */
    MegaApi *getApi() const;

    virtual ~SynchronousRequestListener();
};

/**
 * @brief Interface to receive information about transfers
 *
 * All transfers allows to pass a pointer to an implementation of this interface in the last parameter.
 * You can also get information about all transfers using MegaApi::addTransferListener
 *
 * MegaListener objects can also receive information about transfers
 *
 * The implementation will receive callbacks from an internal worker thread.
 *
 */
class MegaTransferListener
{
    public:
        /**
         * @brief This function is called when a transfer is about to start being processed
         *
         * The SDK retains the ownership of the transfer parameter.
         * Don't use it after this functions returns.
         *
         * The api object is the one created by the application, it will be valid until
         * the application deletes it.
         *
         * @param api MegaApi object that started the transfer
         * @param transfer Information about the transfer
         */
        virtual void onTransferStart(MegaApi *api, MegaTransfer *transfer);

        /**
         * @brief This function is called when a transfer has finished
         *
         * The SDK retains the ownership of the transfer and error parameters.
         * Don't use them after this functions returns.
         *
         * The api object is the one created by the application, it will be valid until
         * the application deletes it.
         *
         * There won't be more callbacks about this transfer.
         * The last parameter provides the result of the transfer. If the transfer finished without problems,
         * the error code will be API_OK
         *
         * @param api MegaApi object that started the transfer
         * @param transfer Information about the transfer
         * @param error Error information
         */
        virtual void onTransferFinish(MegaApi* api, MegaTransfer *transfer, MegaError* error);

        /**
         * @brief This function is called to inform about the progress of a transfer
         *
         * The SDK retains the ownership of the transfer parameter.
         * Don't use it after this functions returns.
         *
         * The api object is the one created by the application, it will be valid until
         * the application deletes it.
         *
         * @param api MegaApi object that started the transfer
         * @param transfer Information about the transfer
         *
         * @see MegaTransfer::getTransferredBytes, MegaTransfer::getSpeed
         */
        virtual void onTransferUpdate(MegaApi *api, MegaTransfer *transfer);

        /**
         * @brief This function is called when there is a temporary error processing a transfer
         *
         * The transfer continues after this callback, so expect more MegaTransferListener::onTransferTemporaryError or
         * a MegaTransferListener::onTransferFinish callback
         *
         * The SDK retains the ownership of the transfer and error parameters.
         * Don't use them after this functions returns.
         *
         * @param api MegaApi object that started the transfer
         * @param transfer Information about the transfer
         * @param error Error information
         */
        virtual void onTransferTemporaryError(MegaApi *api, MegaTransfer *transfer, MegaError* error);

        virtual ~MegaTransferListener();

        /**
         * @brief This function is called to provide the last readed bytes of streaming downloads
         *
         * This function won't be called for non streaming downloads. You can get the same buffer
         * provided by this function in MegaTransferListener::onTransferUpdate, using
         * MegaTransfer::getLastBytes MegaTransfer::getDeltaSize.
         *
         * The SDK retains the ownership of the transfer and buffer parameters.
         * Don't use them after this functions returns.
         *
         * This callback is mainly provided for compatibility with other programming languages.
         *
         * @param api MegaApi object that started the transfer
         * @param transfer Information about the transfer
         * @param buffer Buffer with the last readed bytes
         * @param size Size of the buffer
         * @return true to continue the transfer, false to cancel it
         *
         * @see MegaApi::startStreaming
         */
        virtual bool onTransferData(MegaApi *api, MegaTransfer *transfer, char *buffer, size_t size);
};


/**
 * @brief This class extendes the functionality of MegaTransferListener
 * allowing a synchronous behaviour
 * It can be used the same way as a MegaTransferListener by overriding doOnTransferFinish
 * instead of onTransferFinish. This function will be called
 * when onTransferFinish is called by the SDK.
 *
 * For a synchronous usage, a client for this listener may wait() until the transfer is finished and doOnTransferFinish is completed.
 * Alternatively a trywait function is included which waits for an ammount of time or until the transfer is finished.
 * Then it can gather the MegaError and MegaTransfer objects to process the outcome of the transfer.
 *
 * @see MegaTransferListener
 */
class SynchronousTransferListener : public MegaTransferListener
{
private:
    MegaSemaphore* semaphore;
    void onTransferFinish(MegaApi *api, MegaTransfer *transfer, MegaError *error);

protected:
    MegaTransferListener *listener;
    MegaApi *megaApi;
    MegaTransfer *megaTransfer;
    MegaError *megaError;

public:
    SynchronousTransferListener();

    /**
     * @brief This function is called when a transfer has finished
     *
     * There won't be more callbacks about this transfer.
     * The last parameter provides the result of the transfer. If the transfer finished without problems,
     * the error code will be API_OK
     *
     * The SDK retains the ownership of the transfer and error parameters.
     * Don't use them after this functions returns.
     *
     * The api object is the one created by the application, it will be valid until
     * the application deletes it.
     *
     * @param api MegaApi object that started the transfer
     * @param transfer Information about the transfer
     * @param error Error information
     */
    virtual void doOnTransferFinish(MegaApi *api, MegaTransfer *transfer, MegaError *error);

    /**
     * @brief Wait untill the transfer is finished. This means that the transfer has been processed and
     * doOnTransferFinish is completed.
     * After successfully waiting for the transfer to be finished, the caller can use getError() and getTransfer()
     * to gather the output and errors produced by the transfer. Thus, implementing the callback doOnTransferFinish
     * is not required and the processing can be coded more linearly.
     *
     */
    void wait();

    /**
     * @brief Waits untill either the transfer is finished or the provided time is passed.
     *
     * After successfully waiting for the transfer to be finished, the caller can use getError() and getTransfer()
     * to gather the output and errors produced by the transfer. Thus, implementing the callback doOnTransferFinish
     * is not required and the processing can be coded more linearly.
     * @param milliseconds Max number of milliseconds to wait.
     * @return returns 0 if the transfer had finished and a value different to 0 if timeout passed.
     */
    int trywait(int milliseconds);

    /**
     * @brief Get the MegaError object produced by the transfer.
     * The TransferListener retains the ownership of the object and will delete upon its destruction
     * @return the error
     */
    MegaError *getError() const;

    /**
     * @brief Get the MegaTransfer object produced by the transfer.
     * The TransferListener retains the ownership of the object and will delete upon its destruction
     * @return the transfer
     */
    MegaTransfer *getTransfer() const;

    /**
     * @brief Getter for the MegaApi object that started the transfer.
     * @return the MegaApi object that started the transfer.
     */
    MegaApi *getApi() const;

    virtual ~SynchronousTransferListener();
};



/**
 * @brief Interface to get information about global events
 *
 * You can implement this interface and start receiving events calling MegaApi::addGlobalListener
 *
 * MegaListener objects can also receive global events
 *
 * The implementation will receive callbacks from an internal worker thread.
 */
class MegaGlobalListener
{
    public:
        /**
         * @brief This function is called when there are new or updated contacts in the account
         *
         * The SDK retains the ownership of the MegaUserList in the second parameter. The list and all the
         * MegaUser objects that it contains will be valid until this function returns. If you want to save the
         * list, use MegaUserList::copy. If you want to save only some of the MegaUser objects, use MegaUser::copy
         * for those objects.
         *
         * @param api MegaApi object connected to the account
         * @param users List that contains the new or updated contacts
         */
        virtual void onUsersUpdate(MegaApi* api, MegaUserList *users);

        /**
         * @brief This function is called when there are new or updated nodes in the account
         *
         * When the full account is reloaded or a large number of server notifications arrives at once, the
         * second parameter will be NULL.
         *
         * The SDK retains the ownership of the MegaNodeList in the second parameter. The list and all the
         * MegaNode objects that it contains will be valid until this function returns. If you want to save the
         * list, use MegaNodeList::copy. If you want to save only some of the MegaNode objects, use MegaNode::copy
         * for those nodes.
         *
         * @param api MegaApi object connected to the account
         * @param nodes List that contains the new or updated nodes
         */
        virtual void onNodesUpdate(MegaApi* api, MegaNodeList *nodes);

        /**
         * @brief This function is called when the account has been updated (confirmed/upgraded/downgraded)
         *
         * The usage of this callback to handle the external account confirmation is deprecated.
         * Instead, you should use MegaGlobalListener::onEvent.
         *
         * @param api MegaApi object connected to the account
         */
        virtual void onAccountUpdate(MegaApi *api);

        /**
         * @brief This function is called when there are new or updated contact requests in the account
         *
         * When the full account is reloaded or a large number of server notifications arrives at once, the
         * second parameter will be NULL.
         *
         * The SDK retains the ownership of the MegaContactRequestList in the second parameter. The list and all the
         * MegaContactRequest objects that it contains will be valid until this function returns. If you want to save the
         * list, use MegaContactRequestList::copy. If you want to save only some of the MegaContactRequest objects, use MegaContactRequest::copy
         * for them.
         *
         * @param api MegaApi object connected to the account
         * @param requests List that contains the new or updated contact requests
         */
        virtual void onContactRequestsUpdate(MegaApi* api, MegaContactRequestList* requests);

        /**
         * @brief This function is called when an inconsistency is detected in the local cache
         *
         * You should call MegaApi::fetchNodes when this callback is received
         *
         * @param api MegaApi object connected to the account
         */
        virtual void onReloadNeeded(MegaApi* api);

#ifdef ENABLE_SYNC
        /**
         * @brief This function is called with the state of the synchronization engine has changed
         *
         * You can call MegaApi::isScanning and MegaApi::isWaiting to know the global state
         * of the synchronization engine.
         *
         * @param api MegaApi object related to the event
         */
        virtual void onGlobalSyncStateChanged(MegaApi* api);
#endif

#ifdef ENABLE_CHAT
        /**
         * @brief This function is called when there are new or updated chats
         *
         * This callback is also used to initialize the list of chats available during the fetchnodes request.
         *
         * The SDK retains the ownership of the MegaTextChatList in the second parameter. The list and all the
         * MegaTextChat objects that it contains will be valid until this function returns. If you want to save the
         * list, use MegaTextChatList::copy. If you want to save only some of the MegaTextChat objects, use
         * MegaTextChat::copy for those objects.
         *
         * @param api MegaApi object connected to the account
         * @param chats List that contains the new or updated chats
         */
        virtual void onChatsUpdate(MegaApi* api, MegaTextChatList *chats);
#endif
        /**
         * The details about the event, like the type of event and optionally any
         * additional parameter, is received in the \c params parameter.
         *
         * Currently, the following type of events are notified:
         *
         *  - MegaEvent::EVENT_COMMIT_DB: when the SDK commits the ongoing DB transaction.
         *  This event can be used to keep synchronization between the SDK cache and the
         *  cache managed by the app thanks to the sequence number.
         *
         *  Valid data in the MegaEvent object received in the callback:
         *      - MegaEvent::getText: sequence number recorded by the SDK when this event happened
         *
         *  - MegaEvent::EVENT_ACCOUNT_CONFIRMATION: when a new account is finally confirmed
         * by the user by confirming the signup link.
         *
         *   Valid data in the MegaEvent object received in the callback:
         *      - MegaEvent::getText: email address used to confirm the account
         *
         *  - MegaEvent::EVENT_CHANGE_TO_HTTPS: when the SDK automatically starts using HTTPS for all
         * its communications. This happens when the SDK is able to detect that MEGA servers can't be
         * reached using HTTP or that HTTP communications are being tampered. Transfers of files and
         * file attributes (thumbnails and previews) use HTTP by default to save CPU usage. Since all data
         * is already end-to-end encrypted, it's only needed to use HTTPS if HTTP doesn't work. Anyway,
         * applications can force the SDK to always use HTTPS using MegaApi::useHttpsOnly. It's recommended
         * that applications that receive one of these events save that information on its settings and
         * automatically enable HTTPS on next executions of the app to not force the SDK to detect the problem
         * and automatically switch to HTTPS every time that the application starts.
         *
         *  - MegaEvent::EVENT_DISCONNECT: when the SDK performs a disconnect to reset all the
         * existing open-connections, since they have become unusable. It's recommended that the app
         * receiving this event reset its connections with other servers, since the disconnect
         * performed by the SDK is due to a network change or IP addresses becoming invalid.
         *
         *  - MegaEvent::EVENT_ACCOUNT_BLOCKED: when the account get blocked, typically because of
         * infringement of the Mega's terms of service repeatedly. This event is followed by an automatic
         * logout.
         *
         *  Valid data in the MegaEvent object received in the callback:
         *      - MegaEvent::getText: message to show to the user.
         *      - MegaEvent::getNumber: code representing the reason for being blocked.
         *          200: suspension message for any type of suspension, but copyright suspension.
         *          300: suspension only for multiple copyright violations.
         *
         * You can check the type of event by calling MegaEvent::getType
         *
         * The SDK retains the ownership of the details of the event (\c event).
         * Don't use them after this functions returns.
         *
         * @param api MegaApi object connected to the account
         * @param event Details about the event
         */
        virtual void onEvent(MegaApi* api, MegaEvent *event);

        virtual ~MegaGlobalListener();
};

/**
 * @brief Interface to get all information related to a MEGA account
 *
 * Implementations of this interface can receive all events (request, transfer, global) and two
 * additional events related to the synchronization engine. The SDK will provide a new interface
 * to get synchronization events separately in future updates-
 *
 * Multiple inheritance isn't used for compatibility with other programming languages
 *
 * The implementation will receive callbacks from an internal worker thread.
 *
 */
class MegaListener
{
    public:
        /**
         * @brief This function is called when a request is about to start being processed
         *
         * The SDK retains the ownership of the request parameter.
         * Don't use it after this functions returns.
         *
         * The api object is the one created by the application, it will be valid until
         * the application deletes it.
         *
         * @param api MegaApi object that started the request
         * @param request Information about the request
         */
        virtual void onRequestStart(MegaApi* api, MegaRequest *request);

        /**
         * @brief This function is called when a request has finished
         *
         * There won't be more callbacks about this request.
         * The last parameter provides the result of the request. If the request finished without problems,
         * the error code will be API_OK
         *
         * The SDK retains the ownership of the request and error parameters.
         * Don't use them after this functions returns.
         *
         * The api object is the one created by the application, it will be valid until
         * the application deletes it.
         *
         * @param api MegaApi object that started the request
         * @param request Information about the request
         * @param e Error information
         */
        virtual void onRequestFinish(MegaApi* api, MegaRequest *request, MegaError* e);

        /**
         * @brief This function is called to inform about the progres of a request
         *
         * Currently, this callback is only used for fetchNodes (MegaRequest::TYPE_FETCH_NODES) requests
         *
         * The SDK retains the ownership of the request parameter.
         * Don't use it after this functions returns.
         *
         * The api object is the one created by the application, it will be valid until
         * the application deletes it.
         *
         *
         * @param api MegaApi object that started the request
         * @param request Information about the request
         * @see MegaRequest::getTotalBytes MegaRequest::getTransferredBytes
         */
        virtual void onRequestUpdate(MegaApi*api, MegaRequest *request);

        /**
         * @brief This function is called when there is a temporary error processing a request
         *
         * The request continues after this callback, so expect more MegaRequestListener::onRequestTemporaryError or
         * a MegaRequestListener::onRequestFinish callback
         *
         * The SDK retains the ownership of the request and error parameters.
         * Don't use them after this functions returns.
         *
         * The api object is the one created by the application, it will be valid until
         * the application deletes it.
         *
         * @param api MegaApi object that started the request
         * @param request Information about the request
         * @param error Error information
         */
        virtual void onRequestTemporaryError(MegaApi *api, MegaRequest *request, MegaError* error);

        /**
         * @brief This function is called when a transfer is about to start being processed
         *
         * The SDK retains the ownership of the transfer parameter.
         * Don't use it after this functions returns.
         *
         * The api object is the one created by the application, it will be valid until
         * the application deletes it.
         *
         * @param api MegaApi object that started the request
         * @param transfer Information about the transfer
         */
        virtual void onTransferStart(MegaApi *api, MegaTransfer *transfer);

        /**
         * @brief This function is called when a transfer has finished
         *
         * The SDK retains the ownership of the transfer and error parameters.
         * Don't use them after this functions returns.
         *
         * The api object is the one created by the application, it will be valid until
         * the application deletes it.
         *
         * There won't be more callbacks about this transfer.
         * The last parameter provides the result of the transfer. If the transfer finished without problems,
         * the error code will be API_OK
         *
         * @param api MegaApi object that started the transfer
         * @param transfer Information about the transfer
         * @param error Error information
         */
        virtual void onTransferFinish(MegaApi* api, MegaTransfer *transfer, MegaError* error);

        /**
         * @brief This function is called to inform about the progress of a transfer
         *
         * The SDK retains the ownership of the transfer parameter.
         * Don't use it after this functions returns.
         *
         * The api object is the one created by the application, it will be valid until
         * the application deletes it.
         *
         * @param api MegaApi object that started the transfer
         * @param transfer Information about the transfer
         *
         * @see MegaTransfer::getTransferredBytes, MegaTransfer::getSpeed
         */
        virtual void onTransferUpdate(MegaApi *api, MegaTransfer *transfer);

        /**
         * @brief This function is called when there is a temporary error processing a transfer
         *
         * The transfer continues after this callback, so expect more MegaTransferListener::onTransferTemporaryError or
         * a MegaTransferListener::onTransferFinish callback
         *
         * The SDK retains the ownership of the transfer and error parameters.
         * Don't use them after this functions returns.
         *
         * @param api MegaApi object that started the transfer
         * @param transfer Information about the transfer
         * @param error Error information
         */
        virtual void onTransferTemporaryError(MegaApi *api, MegaTransfer *transfer, MegaError* error);

        /**
         * @brief This function is called when there are new or updated contacts in the account
         *
         * The SDK retains the ownership of the MegaUserList in the second parameter. The list and all the
         * MegaUser objects that it contains will be valid until this function returns. If you want to save the
         * list, use MegaUserList::copy. If you want to save only some of the MegaUser objects, use MegaUser::copy
         * for those objects.
         *
         * @param api MegaApi object connected to the account
         * @param users List that contains the new or updated contacts
         */
        virtual void onUsersUpdate(MegaApi* api, MegaUserList *users);

        /**
         * @brief This function is called when there are new or updated nodes in the account
         *
         * When the full account is reloaded or a large number of server notifications arrives at once, the
         * second parameter will be NULL.
         *
         * The SDK retains the ownership of the MegaNodeList in the second parameter. The list and all the
         * MegaNode objects that it contains will be valid until this function returns. If you want to save the
         * list, use MegaNodeList::copy. If you want to save only some of the MegaNode objects, use MegaNode::copy
         * for those nodes.
         *
         * @param api MegaApi object connected to the account
         * @param nodes List that contains the new or updated nodes
         */
        virtual void onNodesUpdate(MegaApi* api, MegaNodeList *nodes);

        /**
         * @brief This function is called when the account has been updated (confirmed/upgraded/downgraded)
         *
         * The usage of this callback to handle the external account confirmation is deprecated.
         * Instead, you should use MegaListener::onEvent.
         *
         * @param api MegaApi object connected to the account
         */
        virtual void onAccountUpdate(MegaApi *api);

        /**
         * @brief This function is called when there are new or updated contact requests in the account
         *
         * When the full account is reloaded or a large number of server notifications arrives at once, the
         * second parameter will be NULL.
         *
         * The SDK retains the ownership of the MegaContactRequestList in the second parameter. The list and all the
         * MegaContactRequest objects that it contains will be valid until this function returns. If you want to save the
         * list, use MegaContactRequestList::copy. If you want to save only some of the MegaContactRequest objects, use MegaContactRequest::copy
         * for them.
         *
         * @param api MegaApi object connected to the account
         * @param requests List that contains the new or updated contact requests
         */
        virtual void onContactRequestsUpdate(MegaApi* api, MegaContactRequestList* requests);

        /**
         * @brief This function is called when an inconsistency is detected in the local cache
         *
         * You should call MegaApi::fetchNodes when this callback is received
         *
         * @param api MegaApi object connected to the account
         */
        virtual void onReloadNeeded(MegaApi* api);

#ifdef ENABLE_SYNC
    /**
     * @brief This function is called when the state of a synced file or folder changes
     *
     * Possible values for the state are:
     * - MegaApi::STATE_SYNCED = 1
     * The file is synced with the MEGA account
     *
     * - MegaApi::STATE_PENDING = 2
     * The file isn't synced with the MEGA account. It's waiting to be synced.
     *
     * - MegaApi::STATE_SYNCING = 3
     * The file is being synced with the MEGA account
     *
     * @param api MegaApi object that is synchronizing files
     * @param sync MegaSync object manages the file
     * @param localPath Local path of the file or folder
     * @param newState New state of the file
     */
    virtual void onSyncFileStateChanged(MegaApi *api, MegaSync *sync, std::string *localPath, int newState);

    /**
     * @brief This function is called when there is a synchronization event
     *
     * Synchronization events can be local deletions, local additions, remote deletions,
     * remote additions, etc. See MegaSyncEvent to know the full list of event types
     *
     * @param api MegaApi object that is synchronizing files
     * @param sync MegaSync object that detects the event
     * @param event Information about the event
     *
     * This parameter will be deleted just after the callback. If you want to save it use
     * MegaSyncEvent::copy
     */
    virtual void onSyncEvent(MegaApi *api, MegaSync *sync,  MegaSyncEvent *event);

    /**
     * @brief This function is called when the state of the synchronization changes
     *
     * The SDK calls this function when the state of the synchronization changes. you can use
     * MegaSync::getState to get the new state of the synchronization
     *
     * @param api MegaApi object that is synchronizing files
     * @param sync MegaSync object that has changed its state
     */
    virtual void onSyncStateChanged(MegaApi *api,  MegaSync *sync);

    /**
     * @brief This function is called with the state of the synchronization engine has changed
     *
     * You can call MegaApi::isScanning and MegaApi::isWaiting to know the global state
     * of the synchronization engine.
     *
     * @param api MegaApi object related to the event
     */
    virtual void onGlobalSyncStateChanged(MegaApi* api);
#endif

#ifdef ENABLE_CHAT
    /**
     * @brief This function is called when there are new or updated chats
     *
     * The SDK retains the ownership of the MegaTextChatList in the second parameter. The list and all the
     * MegaTextChat objects that it contains will be valid until this function returns. If you want to save the
     * list, use MegaTextChatList::copy. If you want to save only some of the MegaTextChat objects, use
     * MegaTextChat::copy for those objects.
     *
     * @param api MegaApi object connected to the account
     * @param chats List that contains the new or updated chats
     */
    virtual void onChatsUpdate(MegaApi* api, MegaTextChatList *chats);
#endif

        /**
         * The details about the event, like the type of event and optionally any
         * additional parameter, is received in the \c params parameter.
         *
         * Currently, the following type of events are notified:
         *  - MegaEvent::EVENT_COMMIT_DB: when the SDK commits the ongoing DB transaction.
         *  This event can be used to keep synchronization between the SDK cache and the
         *  cache managed by the app thanks to the sequence number, available at MegaEvent::getText.
         *
         *  - MegaEvent::EVENT_ACCOUNT_CONFIRMATION: when a new account is finally confirmed
         * by the user by confirming the signup link.
         *
         *   Valid data in the MegaEvent object received in the callback:
         *      - MegaEvent::getText: email address used to confirm the account
         *
         *  - MegaEvent::EVENT_CHANGE_TO_HTTPS: when the SDK automatically starts using HTTPS for all
         * its communications. This happens when the SDK is able to detect that MEGA servers can't be
         * reached using HTTP or that HTTP communications are being tampered. Transfers of files and
         * file attributes (thumbnails and previews) use HTTP by default to save CPU usage. Since all data
         * is already end-to-end encrypted, it's only needed to use HTTPS if HTTP doesn't work. Anyway,
         * applications can force the SDK to always use HTTPS using MegaApi::useHttpsOnly. It's recommended
         * that applications that receive one of these events save that information on its settings and
         * automatically enable HTTPS on next executions of the app to not force the SDK to detect the problem
         * and automatically switch to HTTPS every time that the application starts.
         *
         *  - MegaEvent::EVENT_DISCONNECT: when the SDK performs a disconnect to reset all the
         * existing open-connections, since they have become unusable. It's recommended that the app
         * receiving this event reset its connections with other servers, since the disconnect
         * performed by the SDK is due to a network change or IP addresses becoming invalid.
         *
         * You can check the type of event by calling MegaEvent::getType
         *
         * The SDK retains the ownership of the details of the event (\c event).
         * Don't use them after this functions returns.
         *
         * @param api MegaApi object connected to the account
         * @param event Details about the event
         */
        virtual void onEvent(MegaApi* api, MegaEvent *event);

        virtual ~MegaListener();
};

class MegaInputStream
{
public:
    virtual int64_t getSize();
    virtual bool read(char *buffer, size_t size);
    virtual ~MegaInputStream();
};

class MegaApiImpl;

/**
 * @brief Allows to control a MEGA account or a shared folder
 *
 * You must provide an appKey to use this SDK. You can generate an appKey for your app for free here:
 * - https://mega.nz/#sdk
 *
 * You can enable local node caching by passing a local path in the constructor of this class. That saves many data usage
 * and many time starting your app because the entire filesystem won't have to be downloaded each time. The persistent
 * node cache will only be loaded by logging in with a session key. To take advantage of this feature, apart of passing the
 * local path to the constructor, your application have to save the session key after login (MegaApi::dumpSession) and use
 * it to log in the next time. This is highly recommended also to enhance the security, because in this was the access password
 * doesn't have to be stored by the application.
 *
 * To access MEGA using this SDK, you have to create an object of this class and use one of the MegaApi::login options (to log in
 * to a MEGA account or a public folder). If the login request succeed, you must call MegaApi::fetchNodes to get the filesystem in MEGA.
 * After successfully completing that request, you can use all other functions, manage the files and start transfers.
 *
 * After using MegaApi::logout you can reuse the same MegaApi object to log in to another MEGA account or a public folder.
 *
 * Some functions in this class return a pointer and give you the ownership. In all of them, memory allocations
 * are made using new (for single objects) and new[] (for arrays) so you should use delete and delete[] to free them.
 */
class MegaApi
{
    public:
    	enum
		{
			STATE_NONE = 0,
			STATE_SYNCED,
			STATE_PENDING,
			STATE_SYNCING,
			STATE_IGNORED
		};

        enum {
            LOG_LEVEL_FATAL = 0,   // Very severe error event that will presumably lead the application to abort.
            LOG_LEVEL_ERROR,   // Error information but will continue application to keep running.
            LOG_LEVEL_WARNING, // Information representing errors in application but application will keep running
            LOG_LEVEL_INFO,    // Mainly useful to represent current progress of application.
            LOG_LEVEL_DEBUG,   // Informational logs, that are useful for developers. Only applicable if DEBUG is defined.
            LOG_LEVEL_MAX
        };

        enum {
            ATTR_TYPE_THUMBNAIL = 0,
            ATTR_TYPE_PREVIEW = 1
        };

        enum {
            USER_ATTR_AVATAR = 0,               // public - char array
            USER_ATTR_FIRSTNAME = 1,            // public - char array
            USER_ATTR_LASTNAME = 2,             // public - char array
            USER_ATTR_AUTHRING = 3,             // private - byte array
            USER_ATTR_LAST_INTERACTION = 4,     // private - byte array
            USER_ATTR_ED25519_PUBLIC_KEY = 5,   // public - byte array
            USER_ATTR_CU25519_PUBLIC_KEY = 6,   // public - byte array
            USER_ATTR_KEYRING = 7,              // private - byte array
            USER_ATTR_SIG_RSA_PUBLIC_KEY = 8,   // public - byte array
            USER_ATTR_SIG_CU255_PUBLIC_KEY = 9, // public - byte array
            USER_ATTR_LANGUAGE = 14,            // private - char array
            USER_ATTR_PWD_REMINDER = 15,        // private - char array
            USER_ATTR_DISABLE_VERSIONS = 16,    // private - byte array
            USER_ATTR_CONTACT_LINK_VERIFICATION = 17     // private - byte array
        };

        enum {
            NODE_ATTR_DURATION = 0,
            NODE_ATTR_COORDINATES = 1
        };

        enum {
            PAYMENT_METHOD_BALANCE = 0,
            PAYMENT_METHOD_PAYPAL = 1,
            PAYMENT_METHOD_ITUNES = 2,
            PAYMENT_METHOD_GOOGLE_WALLET = 3,
            PAYMENT_METHOD_BITCOIN = 4,
            PAYMENT_METHOD_UNIONPAY = 5,
            PAYMENT_METHOD_FORTUMO = 6,
            PAYMENT_METHOD_CREDIT_CARD = 8,
            PAYMENT_METHOD_CENTILI = 9,
            PAYMENT_METHOD_WINDOWS_STORE = 13
        };

        enum {
            TRANSFER_METHOD_NORMAL = 0,
            TRANSFER_METHOD_ALTERNATIVE_PORT = 1,
            TRANSFER_METHOD_AUTO = 2,
            TRANSFER_METHOD_AUTO_NORMAL = 3,
            TRANSFER_METHOD_AUTO_ALTERNATIVE = 4
        };

        enum {
            PUSH_NOTIFICATION_ANDROID = 1,
            PUSH_NOTIFICATION_IOS_VOIP = 2,
            PUSH_NOTIFICATION_IOS_STD = 3
        };

        enum {
            PASSWORD_STRENGTH_VERYWEAK = 0,
            PASSWORD_STRENGTH_WEAK = 1,
            PASSWORD_STRENGTH_MEDIUM = 2,
            PASSWORD_STRENGTH_GOOD = 3,
            PASSWORD_STRENGTH_STRONG = 4
        };

        /**
         * @brief Constructor suitable for most applications
         * @param appKey AppKey of your application
         * You can generate your AppKey for free here:
         * - https://mega.nz/#sdk
         *
         * @param basePath Base path to store the local cache
         * If you pass NULL to this parameter, the SDK won't use any local cache.
         *
         * @param userAgent User agent to use in network requests
         * If you pass NULL to this parameter, a default user agent will be used
         *
         */
        MegaApi(const char *appKey, const char *basePath = NULL, const char *userAgent = NULL);

        /**
         * @brief MegaApi Constructor that allows to use a custom GFX processor
         *
         * The SDK attach thumbnails and previews to all uploaded images. To generate them, it needs a graphics processor.
         * You can build the SDK with one of the provided built-in graphics processors. If none of them is available
         * in your app, you can implement the MegaGfxProcessor interface to provide your custom processor. Please
         * read the documentation of MegaGfxProcessor carefully to ensure that your implementation is valid.
         *
         * @param appKey AppKey of your application
         * You can generate your AppKey for free here:
         * - https://mega.nz/#sdk
         *
         * @param processor Image processor. The SDK will use it to generate previews and thumbnails
         * If you pass NULL to this parameter, the SDK will try to use the built-in image processors.
         *
         * @param basePath Base path to store the local cache
         * If you pass NULL to this parameter, the SDK won't use any local cache.
         *
         * @param userAgent User agent to use in network requests
         * If you pass NULL to this parameter, a default user agent will be used
         *
         */
        MegaApi(const char *appKey, MegaGfxProcessor* processor, const char *basePath = NULL, const char *userAgent = NULL);

#ifdef ENABLE_SYNC
        /**
         * @brief Special constructor to allow non root synchronization on OSX
         *
         * The synchronization engine needs to read filesystem notifications from /dev/fsevents to work efficiently.
         * Only root can open this file, so if you want to use the synchronization engine on OSX you will have to
         * run the application as root, or to use this constructor to provide an open file descriptor to /dev/fsevents
         *
         * You could open /dev/fsevents in a minimal loader with root permissions and provide the file descriptor
         * to a new executable that uses this constructor. Here you have an example implementation of the loader:
         *
         * int main(int argc, char *argv[])
         * {
         *     char buf[16];
         *     int fd = open("/dev/fsevents", O_RDONLY);
         *     seteuid(getuid());
         *     snprintf(buf, sizeof(buf), "%d", fd);
         *     execl("executablePath", buf, NULL);
         *     return 0;
         * }
         *
         * If you use another constructor. The synchronization engine will still work on OSX, but it will scan all files
         * regularly so it will be much less efficient.
         *
         * @param appKey AppKey of your application
         * You can generate your AppKey for free here:
         * - https://mega.nz/#sdk
         *
         * @param basePath Base path to store the local cache
         * If you pass NULL to this parameter, the SDK won't use any local cache.
         *
         * @param userAgent User agent to use in network requests
         * If you pass NULL to this parameter, a default user agent will be used
         *
         * @param fseventsfd Open file descriptor of /dev/fsevents
         *
         */
        MegaApi(const char *appKey, const char *basePath, const char *userAgent, int fseventsfd);
#endif

        virtual ~MegaApi();


        /**
         * @brief Register a listener to receive all events (requests, transfers, global, synchronization)
         *
         * You can use MegaApi::removeListener to stop receiving events.
         *
         * @param listener Listener that will receive all events (requests, transfers, global, synchronization)
         */
        void addListener(MegaListener* listener);

        /**
         * @brief Register a listener to receive all events about requests
         *
         * You can use MegaApi::removeRequestListener to stop receiving events.
         *
         * @param listener Listener that will receive all events about requests
         */
        void addRequestListener(MegaRequestListener* listener);

        /**
         * @brief Register a listener to receive all events about transfers
         *
         * You can use MegaApi::removeTransferListener to stop receiving events.
         *
         * @param listener Listener that will receive all events about transfers
         */
        void addTransferListener(MegaTransferListener* listener);

        /**
         * @brief Register a listener to receive global events
         *
         * You can use MegaApi::removeGlobalListener to stop receiving events.
         *
         * @param listener Listener that will receive global events
         */
        void addGlobalListener(MegaGlobalListener* listener);

#ifdef ENABLE_SYNC
        /**
         * @brief Add a listener for all events related to synchronizations
         * @param listener Listener that will receive synchronization events
         */
        void addSyncListener(MegaSyncListener *listener);

        /**
         * @brief Unregister a synchronization listener
         * @param listener Objet that will be unregistered
         */
        void removeSyncListener(MegaSyncListener *listener);
#endif

        /**
         * @brief Unregister a listener
         *
         * This listener won't receive more events.
         *
         * @param listener Object that is unregistered
         */
        void removeListener(MegaListener* listener);

        /**
         * @brief Unregister a MegaRequestListener
         *
         * This listener won't receive more events.
         *
         * @param listener Object that is unregistered
         */
        void removeRequestListener(MegaRequestListener* listener);

        /**
         * @brief Unregister a MegaTransferListener
         *
         * This listener won't receive more events.
         *
         * @param listener Object that is unregistered
         */
        void removeTransferListener(MegaTransferListener* listener);

        /**
         * @brief Unregister a MegaGlobalListener
         *
         * This listener won't receive more events.
         *
         * @param listener Object that is unregistered
         */
        void removeGlobalListener(MegaGlobalListener* listener);

        /**
         * @brief Get the current request
         *
         * The return value is only valid when this function is synchronously
         * called inside a callback related to a request. The return value is
         * the same as the received in the parameter of the callback.
         * This function is provided to support the creation of bindings for
         * some programming languaguages like PHP.
         *
         * @return Current request
         */
        MegaRequest *getCurrentRequest();

        /**
         * @brief Get the current transfer
         *
         * The return value is only valid when this function is synchronously
         * called inside a callback related to a transfer. The return value is
         * the same as the received in the parameter of the callback.
         * This function is provided to support the creation of bindings for
         * some programming languaguages like PHP.
         *
         * @return Current transfer
         */
        MegaTransfer *getCurrentTransfer();

        /**
         * @brief Get the current error
         *
         * The return value is only valid when this function is synchronously
         * called inside a callback. The return value is
         * the same as the received in the parameter of the callback.
         * This function is provided to support the creation of bindings for
         * some programming languaguages like PHP.
         *
         * @return Current error
         */
        MegaError *getCurrentError();

        /**
         * @brief Get the current nodes
         *
         * The return value is only valid when this function is synchronously
         * called inside a onNodesUpdate callback. The return value is
         * the same as the received in the parameter of the callback.
         * This function is provided to support the creation of bindings for
         * some programming languaguages like PHP.
         *
         * @return Current nodes
         */
        MegaNodeList *getCurrentNodes();

        /**
         * @brief Get the current users
         *
         * The return value is only valid when this function is synchronously
         * called inside a onUsersUpdate callback. The return value is
         * the same as the received in the parameter of the callback.
         * This function is provided to support the creation of bindings for
         * some programming languaguages like PHP.
         *
         * @return Current users
         */
        MegaUserList *getCurrentUsers();

        /**
         * @brief Generates a private key based on the access password
         *
         * This is a time consuming operation (specially for low-end mobile devices). Since the resulting key is
         * required to log in, this function allows to do this step in a separate function. You should run this function
         * in a background thread, to prevent UI hangs. The resulting key can be used in MegaApi::fastLogin
         *
         * You take the ownership of the returned value.
         *
         * @param password Access password
         * @return Base64-encoded private key
         */
        char* getBase64PwKey(const char *password);

        /**
         * @brief Generates a hash based in the provided private key and email
         *
         * This is a time consuming operation (specially for low-end mobile devices). Since the resulting key is
         * required to log in, this function allows to do this step in a separate function. You should run this function
         * in a background thread, to prevent UI hangs. The resulting key can be used in MegaApi::fastLogin
         *
         * You take the ownership of the returned value.
         *
         * @param base64pwkey Private key returned by MegaApi::getBase64PwKey
         * @param email Email to create the hash
         * @return Base64-encoded hash
         */
        char* getStringHash(const char* base64pwkey, const char* email);

        /**
         * @brief Get internal timestamp used by the SDK
         *
         * This is a time used in certain internal operations.
         *
         * @return actual SDK time in deciseconds
         */
        long long getSDKtime();

        /**
         * @brief Get an URL to transfer the current session to the webclient
         *
         * This function creates a new session for the link so logging out in the web client won't log out
         * the current session.
         *
         * The associated request type with this request is MegaRequest::TYPE_GET_SESSION_TRANSFER_URL
         * Valid data in the MegaRequest object received in onRequestFinish when the error code
         * is MegaError::API_OK:
         * - MegaRequest::getLink - URL to open the desired page with the same account
         *
         * You take the ownership of the returned value.
         *
         * @param path Path inside https://mega.nz/# that we want to open with the current session
         *
         * For example, if you want to open https://mega.nz/#pro, the parameter of this function should be "pro".
         *
         * @param listener MegaRequestListener to track this request
         */
        void getSessionTransferURL(const char *path, MegaRequestListener *listener = NULL);

        /**
         * @brief Converts a Base32-encoded user handle (JID) to a MegaHandle
         *
         * @param base32Handle Base32-encoded handle (JID)
         * @return User handle
         */
        static MegaHandle base32ToHandle(const char* base32Handle);

        /**
         * @brief Converts a Base64-encoded node handle to a MegaHandle
         *
         * The returned value can be used to recover a MegaNode using MegaApi::getNodeByHandle
         * You can revert this operation using MegaApi::handleToBase64
         *
         * @param base64Handle Base64-encoded node handle
         * @return Node handle
         */
        static MegaHandle base64ToHandle(const char* base64Handle);

        /**
         * @brief Converts a Base64-encoded user handle to a MegaHandle
         *
         * You can revert this operation using MegaApi::userHandleToBase64
         *
         * @param base64Handle Base64-encoded user handle
         * @return User handle
         */
        static MegaHandle base64ToUserHandle(const char* base64Handle);

        /**
         * @brief Converts the handle of a node to a Base64-encoded string
         *
         * You take the ownership of the returned value
         * You can revert this operation using MegaApi::base64ToHandle
         *
         * @param handle Node handle to be converted
         * @return Base64-encoded node handle
         */
        static char* handleToBase64(MegaHandle handle);

        /**
         * @brief Converts a MegaHandle to a Base64-encoded string
         *
         * You take the ownership of the returned value
         * You can revert this operation using MegaApi::base64ToUserHandle
         *
         * @param User handle to be converted
         * @return Base64-encoded user handle
         */
        static char* userHandleToBase64(MegaHandle handle);

        /**
         * @brief Add entropy to internal random number generators
         *
         * It's recommended to call this function with random data specially to
         * enhance security,
         *
         * @param data Byte array with random data
         * @param size Size of the byte array (in bytes)
         */
        static void addEntropy(char* data, unsigned int size);

#ifdef WINDOWS_PHONE
        /**
         * @brief Set the ID for statistics
         *
         * This function is not thread-safe so it must be used before
         * the creation of instances of MegaApi to not interfere with
         * the internal thread. Otherwise, the behavior of this
         * function is undefined and it could even crash.
         *
         * Only the first call to this function will correctly set the ID.
         * If you call this function more times, it won't have any effect.
         *
         * The id parameter is hashed before being used
         *
         * @param id ID for statistics
         */
        static void setStatsID(const char *id);
#endif

        /**
         * @brief Retry all pending requests
         *
         * When requests fails they wait some time before being retried. That delay grows exponentially if the request
         * fails again. For this reason, and since this request is very lightweight, it's recommended to call it with
         * the default parameters on every user interaction with the application. This will prevent very big delays
         * completing requests.
         *
         * The associated request type with this request is MegaRequest::TYPE_RETRY_PENDING_CONNECTIONS.
         * Valid data in the MegaRequest object received on callbacks:
         * - MegaRequest::getFlag - Returns the first parameter
         * - MegaRequest::getNumber - Returns the second parameter
         *
         * @param disconnect true if you want to disconnect already connected requests
         * It's not recommended to set this flag to true if you are not fully sure about what are you doing. If you
         * send a request that needs some time to complete and you disconnect it in a loop without giving it enough time,
         * it could be retrying forever.
         * Using true in this parameter will trigger the callback MegaGlobalListener::onEvent and the callback
         * MegaListener::onEvent with the event type MegaEvent::EVENT_DISCONNECT.
         *
         * @param includexfers true to retry also transfers
         * It's not recommended to set this flag. Transfer has a retry counter and are aborted after a number of retries
         * MegaTransfer::getMaxRetries. Setting this flag to true, you will force more immediate retries and your transfers
         * could fail faster.
         *
         * @param listener MegaRequestListener to track this request
         */
        void retryPendingConnections(bool disconnect = false, bool includexfers = false, MegaRequestListener* listener = NULL);

        /**
         * @brief Log in to a MEGA account
         *
         * The associated request type with this request is MegaRequest::TYPE_LOGIN.
         * Valid data in the MegaRequest object received on callbacks:
         * - MegaRequest::getEmail - Returns the first parameter
         * - MegaRequest::getPassword - Returns the second parameter
         *
         * If the email/password aren't valid the error code provided in onRequestFinish is
         * MegaError::API_ENOENT.
         *
         * @param email Email of the user
         * @param password Password
         * @param listener MegaRequestListener to track this request
         */
        void login(const char* email, const char* password, MegaRequestListener *listener = NULL);

        /**
         * @brief Log in to a public folder using a folder link
         *
         * After a successful login, you should call MegaApi::fetchNodes to get filesystem and
         * start working with the folder.
         *
         * The associated request type with this request is MegaRequest::TYPE_LOGIN.
         * Valid data in the MegaRequest object received on callbacks:
         * - MegaRequest::getEmail - Retuns the string "FOLDER"
         * - MegaRequest::getLink - Returns the public link to the folder
         *
         * @param megaFolderLink Public link to a folder in MEGA
         * @param listener MegaRequestListener to track this request
         */
        void loginToFolder(const char* megaFolderLink, MegaRequestListener *listener = NULL);

        /**
         * @brief Log in to a MEGA account using precomputed keys
         *
         * The associated request type with this request is MegaRequest::TYPE_LOGIN.
         * Valid data in the MegaRequest object received on callbacks:
         * - MegaRequest::getEmail - Returns the first parameter
         * - MegaRequest::getPassword - Returns the second parameter
         * - MegaRequest::getPrivateKey - Returns the third parameter
         *
         * If the email/stringHash/base64pwKey aren't valid the error code provided in onRequestFinish is
         * MegaError::API_ENOENT.
         *
         * @param email Email of the user
         * @param stringHash Hash of the email returned by MegaApi::getStringHash
         * @param base64pwkey Private key calculated using MegaApi::getBase64PwKey
         * @param listener MegaRequestListener to track this request
         */
        void fastLogin(const char* email, const char *stringHash, const char *base64pwkey, MegaRequestListener *listener = NULL);

        /**
         * @brief Log in to a MEGA account using a session key
         *
         * The associated request type with this request is MegaRequest::TYPE_LOGIN.
         * Valid data in the MegaRequest object received on callbacks:
         * - MegaRequest::getSessionKey - Returns the session key
         *
         * @param session Session key previously dumped with MegaApi::dumpSession
         * @param listener MegaRequestListener to track this request
         */
        void fastLogin(const char* session, MegaRequestListener *listener = NULL);

        /**
         * @brief Close a MEGA session
         *
         * All clients using this session will be automatically logged out.
         *
         * You can get session information using MegaApi::getExtendedAccountDetails.
         * Then use MegaAccountDetails::getNumSessions and MegaAccountDetails::getSession
         * to get session info.
         * MegaAccountSession::getHandle provides the handle that this function needs.
         *
         * If you use mega::INVALID_HANDLE, all sessions except the current one will be closed
         *
         * @param Handle of the session. Use mega::INVALID_HANDLE to cancel all sessions except the current one
         * @param listener MegaRequestListener to track this request
         */
        void killSession(MegaHandle sessionHandle, MegaRequestListener *listener = NULL);

        /**
         * @brief Get data about the logged account
         *
         * The associated request type with this request is MegaRequest::TYPE_GET_USER_DATA.
         *
         * Valid data in the MegaRequest object received in onRequestFinish when the error code
         * is MegaError::API_OK:
         * - MegaRequest::getName - Returns the name of the logged user
         * - MegaRequest::getPassword - Returns the the public RSA key of the account, Base64-encoded
         * - MegaRequest::getPrivateKey - Returns the private RSA key of the account, Base64-encoded
         * - MegaRequest::getText - Returns the XMPP JID of the logged user
         *
         * @param listener MegaRequestListener to track this request
         */
        void getUserData(MegaRequestListener *listener = NULL);

        /**
         * @brief Get data about a contact
         *
         * The associated request type with this request is MegaRequest::TYPE_GET_USER_DATA.
         * Valid data in the MegaRequest object received on callbacks:
         * - MegaRequest::getEmail - Returns the email of the contact
         *
         * Valid data in the MegaRequest object received in onRequestFinish when the error code
         * is MegaError::API_OK:
         * - MegaRequest::getText - Returns the XMPP ID of the contact
         * - MegaRequest::getPassword - Returns the public RSA key of the contact, Base64-encoded
         *
         * @param user Contact to get the data
         * @param listener MegaRequestListener to track this request
         */
        void getUserData(MegaUser *user, MegaRequestListener *listener = NULL);

        /**
         * @brief Get information about a MEGA user
         *
         * The associated request type with this request is MegaRequest::TYPE_GET_USER_DATA.
         * Valid data in the MegaRequest object received on callbacks:
         * - MegaRequest::getEmail - Returns the email or the Base64 handle of the user,
         * depending on the value provided as user parameter
         *
         * Valid data in the MegaRequest object received in onRequestFinish when the error code
         * is MegaError::API_OK:
         * - MegaRequest::getText - Returns the XMPP ID of the user
         * - MegaRequest::getPassword - Returns the public RSA key of the user, Base64-encoded
         *
         * @param user Email or Base64 handle of the user
         * @param listener MegaRequestListener to track this request
         */
        void getUserData(const char *user, MegaRequestListener *listener = NULL);

        /**
         * @brief Returns the current session key
         *
         * You have to be logged in to get a valid session key. Otherwise,
         * this function returns NULL.
         *
         * You take the ownership of the returned value.
         *
         * @return Current session key
         */
        char *dumpSession();

        /**
         * @brief Returns the current sequence number
         *
         * The sequence number indicates the state of a MEGA account known by the SDK.
         * When external changes are received via actionpackets, the sequence number is
         * updated and changes are commited to the local cache.
         *
         * You take the ownership of the returned value.
         *
         * @return The current sequence number
         */
        char *getSequenceNumber();

        /**
         * @brief Returns the current XMPP session key
         *
         * You have to be logged in to get a valid session key. Otherwise,
         * this function returns NULL.
         *
         * You take the ownership of the returned value.
         *
         * @return Current XMPP session key
         */
        char *dumpXMPPSession();

        /**
         * @brief Get an authentication token that can be used to identify the user account
         *
         * If this MegaApi object is not logged into an account, this function will return NULL
         *
         * The value returned by this function can be used in other instances of MegaApi
         * thanks to the function MegaApi::setAccountAuth.
         *
         * You take the ownership of the returned value
         *
         * @return Authentication token
         */
        char *getAccountAuth();

        /**
         * @brief Use an authentication token to identify an account while accessing public folders
         *
         * This function is useful to preserve the PRO status when a public folder is being
         * used. The identifier will be sent in all API requests made after the call to this function.
         *
         * To stop using the current authentication token, it's needed to explicitly call
         * this function with NULL as parameter. Otherwise, the value set would continue
         * being used despite this MegaApi object is logged in or logged out.
         *
         * It's recommended to call this function before the usage of MegaApi::loginToFolder
         *
         * @param auth Authentication token used to identify the account of the user.
         * You can get it using MegaApi::getAccountAuth with an instance of MegaApi logged into
         * an account.
         */
        void setAccountAuth(const char* auth);

        /**
         * @brief Initialize the creation of a new MEGA account
         *
         * This function automatically imports a Welcome PDF file into the new account. The file is
         * automatically imported in the language used for the account. In case there is no file
         * available for the language of the account, it will not be imported.
         *
         * @note If the account has been created correctly, but there is any error related to the
         * importing of the file, this request will still return API_OK. However, the nodehandle
         * at the MegaRequest::getNodeHandle will be INVALID_HANDLE.
         *
         * The associated request type with this request is MegaRequest::TYPE_CREATE_ACCOUNT.
         * Valid data in the MegaRequest object received on callbacks:
         * - MegaRequest::getEmail - Returns the email for the account
         * - MegaRequest::getPassword - Returns the password for the account
         * - MegaRequest::getName - Returns the name of the user
         *
         * Valid data in the MegaRequest object received in onRequestFinish when the error code
         * is MegaError::API_OK:
         * - MegaRequest::getNodeHandle - Returns the nodehandle of the Welcome PDF file, if it
         * was imported successfully.
         *
         * If this request succeeds, a confirmation email will be sent to the users.
         * If an account with the same email already exists, you will get the error code
         * MegaError::API_EEXIST in onRequestFinish
         *
         * @param email Email for the account
         * @param password Password for the account
         * @param name Name of the user
         * @param listener MegaRequestListener to track this request
         *
         * @deprecated This function is deprecated and will eventually be removed. Instead,
         * use the new version of MegaApi::createAccount with firstname and lastname.
         */
        void createAccount(const char* email, const char* password, const char* name, MegaRequestListener *listener = NULL);

        /**
         * @brief Initialize the creation of a new MEGA account, with firstname and lastname
         *
         * The associated request type with this request is MegaRequest::TYPE_CREATE_ACCOUNT.
         * Valid data in the MegaRequest object received on callbacks:
         * - MegaRequest::getEmail - Returns the email for the account
         * - MegaRequest::getPassword - Returns the password for the account
         * - MegaRequest::getName - Returns the firstname of the user
         * - MegaRequest::getText - Returns the lastname of the user
         *
         * Valid data in the MegaRequest object received in onRequestFinish when the error code
         * is MegaError::API_OK:
         * - MegaRequest::getSessionKey - Returns the session id to resume the process
         *
         * If this request succeeds, a new ephemeral session will be created for the new user
         * and a confirmation email will be sent to the specified email address. The app may
         * resume the create-account process by using MegaApi::resumeCreateAccount.
         *
         * If an account with the same email already exists, you will get the error code
         * MegaError::API_EEXIST in onRequestFinish
         *
         * @param email Email for the account
         * @param password Password for the account
         * @param firstname Firstname of the user
         * @param lastname Lastname of the user
         * @param listener MegaRequestListener to track this request
         */
        void createAccount(const char* email, const char* password, const char* firstname, const char* lastname, MegaRequestListener *listener = NULL);

        /**
         * @brief Resume a registration process
         *
         * When a user begins the account registration process by calling MegaApi::createAccount,
         * an ephemeral account is created.
         *
         * Until the user successfully confirms the signup link sent to the provided email address,
         * you can resume the ephemeral session in order to change the email address, resend the
         * signup link (@see MegaApi::sendSignupLink) and also to receive notifications in case the
         * user confirms the account using another client (MegaGlobalListener::onAccountUpdate or
         * MegaListener::onAccountUpdate).
         *
         * The associated request type with this request is MegaRequest::TYPE_CREATE_ACCOUNT.
         * Valid data in the MegaRequest object received on callbacks:
         * - MegaRequest::getSessionKey - Returns the session id to resume the process
         * - MegaRequest::getParamType - Returns the value 1
         *
         * In case the account is already confirmed, the associated request will fail with
         * error MegaError::API_EARGS.
         *
         * @param sid Session id valid for the ephemeral account (@see MegaApi::createAccount)
         * @param listener MegaRequestListener to track this request
         */
        void resumeCreateAccount(const char* sid, MegaRequestListener *listener = NULL);

        /**
         * @brief Initialize the creation of a new MEGA account with precomputed keys
         *
         * The associated request type with this request is MegaRequest::TYPE_CREATE_ACCOUNT.
         * Valid data in the MegaRequest object received on callbacks:
         * - MegaRequest::getEmail - Returns the email for the account
         * - MegaRequest::getPrivateKey - Returns the private key calculated with MegaApi::getBase64PwKey
         * - MegaRequest::getName - Returns the name of the user
         *
         * Valid data in the MegaRequest object received in onRequestFinish when the error code
         * is MegaError::API_OK:
         * - MegaRequest::getSessionKey - Returns the session id to resume the process
         *
         * If this request succeeds, a new ephemeral session will be created for the new user
         * and a confirmation email will be sent to the specified email address. The app may
         * resume the create-account process by using MegaApi::resumeCreateAccount.
         *
         * If an account with the same email already exists, you will get the error code
         * MegaError::API_EEXIST in onRequestFinish
         *
         * @param email Email for the account
         * @param base64pwkey Private key calculated with MegaApi::getBase64PwKey
         * @param name Name of the user
         * @param listener MegaRequestListener to track this request
         *
         * @deprecated This function is deprecated and will eventually be removed. Instead,
         * use the new version of MegaApi::createAccount with firstname and lastname.
         */
        void fastCreateAccount(const char* email, const char *base64pwkey, const char* name, MegaRequestListener *listener = NULL);

        /**
         * @brief Sends the confirmation email for a new account
         *
         * This function is useful to send the confirmation link again or to send it to a different
         * email address, in case the user mistyped the email at the registration form.
         *
         * @param email Email for the account
         * @param name Firstname of the user
         * @param password Password for the account
         * @param listener MegaRequestListener to track this request
         */
        void sendSignupLink(const char* email, const char *name, const char *password, MegaRequestListener *listener = NULL);

        /**
         * @brief Sends the confirmation email for a new account
         *
         * This function is useful to send the confirmation link again or to send it to a different
         * email address, in case the user mistyped the email at the registration form.
         *
         * @param email Email for the account
         * @param name Firstname of the user
         * @param base64pwkey Private key calculated with MegaApi::getBase64PwKey
         * @param listener MegaRequestListener to track this request
         */
        void fastSendSignupLink(const char* email, const char *base64pwkey, const char *name, MegaRequestListener *listener = NULL);

        /**
         * @brief Get information about a confirmation link or a new signup link
         *
         * The associated request type with this request is MegaRequest::TYPE_QUERY_SIGNUP_LINK.
         * Valid data in the MegaRequest object received on all callbacks:
         * - MegaRequest::getLink - Returns the confirmation link
         *
         * Valid data in the MegaRequest object received in onRequestFinish when the error code
         * is MegaError::API_OK:
         * - MegaRequest::getEmail - Return the email associated with the link
         * - MegaRequest::getName - Returns the name associated with the link (available only for confirmation links)
         *
         * @param link Confirmation link (#confirm) or new signup link (#newsignup)
         * @param listener MegaRequestListener to track this request
         */
        void querySignupLink(const char* link, MegaRequestListener *listener = NULL);

        /**
         * @brief Confirm a MEGA account using a confirmation link and the user password
         *
         * The associated request type with this request is MegaRequest::TYPE_CONFIRM_ACCOUNT
         * Valid data in the MegaRequest object received on callbacks:
         * - MegaRequest::getLink - Returns the confirmation link
         * - MegaRequest::getPassword - Returns the password
         *
         * Valid data in the MegaRequest object received in onRequestFinish when the error code
         * is MegaError::API_OK:
         * - MegaRequest::getEmail - Email of the account
         * - MegaRequest::getName - Name of the user
         *
         * As a result of a successfull confirmation, the app will receive the callback
         * MegaListener::onEvent and MegaGlobalListener::onEvent with an event of type
         * MegaEvent::EVENT_ACCOUNT_CONFIRMATION. You can check the email used to confirm
         * the account by checking MegaEvent::getText. @see MegaListener::onEvent.
         *
         * @param link Confirmation link
         * @param password Password of the account
         * @param listener MegaRequestListener to track this request
         */
        void confirmAccount(const char* link, const char *password, MegaRequestListener *listener = NULL);

        /**
         * @brief Confirm a MEGA account using a confirmation link and a precomputed key
         *
         * The associated request type with this request is MegaRequest::TYPE_CONFIRM_ACCOUNT
         * Valid data in the MegaRequest object received on callbacks:
         * - MegaRequest::getLink - Returns the confirmation link
         * - MegaRequest::getPrivateKey - Returns the base64pwkey parameter
         *
         * Valid data in the MegaRequest object received in onRequestFinish when the error code
         * is MegaError::API_OK:
         * - MegaRequest::getEmail - Email of the account
         * - MegaRequest::getName - Name of the user
         *
         * As a result of a successfull confirmation, the app will receive the callback
         * MegaListener::onEvent and MegaGlobalListener::onEvent with an event of type
         * MegaEvent::EVENT_ACCOUNT_CONFIRMATION. You can check the email used to confirm
         * the account by checking MegaEvent::getText. @see MegaListener::onEvent.
         *
         * @param link Confirmation link
         * @param base64pwkey Private key precomputed with MegaApi::getBase64PwKey
         * @param listener MegaRequestListener to track this request
         */
        void fastConfirmAccount(const char* link, const char *base64pwkey, MegaRequestListener *listener = NULL);

        /**
         * @brief Initialize the reset of the existing password, with and without the Master Key.
         *
         * The associated request type with this request is MegaRequest::TYPE_GET_RECOVERY_LINK.
         * Valid data in the MegaRequest object received on callbacks:
         * - MegaRequest::getEmail - Returns the email for the account
         * - MegaRequest::getFlag - Returns whether the user has a backup of the master key or not.
         *
         * If this request succeeds, a recovery link will be sent to the user.
         * If no account is registered under the provided email, you will get the error code
         * MegaError::API_ENOENT in onRequestFinish
         *
         * @param email Email used to register the account whose password wants to be reset.
         * @param hasMasterKey True if the user has a backup of the master key. Otherwise, false.
         * @param listener MegaRequestListener to track this request
         */
        void resetPassword(const char *email, bool hasMasterKey, MegaRequestListener *listener = NULL);

        /**
         * @brief Get information about a recovery link created by MegaApi::resetPassword.
         *
         * The associated request type with this request is MegaRequest::TYPE_QUERY_RECOVERY_LINK
         * Valid data in the MegaRequest object received on all callbacks:
         * - MegaRequest::getLink - Returns the recovery link
         *
         * Valid data in the MegaRequest object received in onRequestFinish when the error code
         * is MegaError::API_OK:
         * - MegaRequest::getEmail - Return the email associated with the link
         * - MegaRequest::getFlag - Return whether the link requires masterkey to reset password.
         *
         * @param link Recovery link (#recover)
         * @param listener MegaRequestListener to track this request
         */
        void queryResetPasswordLink(const char *link, MegaRequestListener *listener = NULL);

        /**
         * @brief Set a new password for the account pointed by the recovery link.
         *
         * Recovery links are created by calling MegaApi::resetPassword and may or may not
         * require to provide the Master Key.
         *
         * @see The flag of the MegaRequest::TYPE_QUERY_RECOVERY_LINK in MegaApi::queryResetPasswordLink.
         *
         * The associated request type with this request is MegaRequest::TYPE_CONFIRM_RECOVERY_LINK
         * Valid data in the MegaRequest object received on all callbacks:
         * - MegaRequest::getLink - Returns the recovery link
         * - MegaRequest::getPassword - Returns the new password
         * - MegaRequest::getPrivateKey - Returns the Master Key, when provided
         *
         * Valid data in the MegaRequest object received in onRequestFinish when the error code
         * is MegaError::API_OK:
         * - MegaRequest::getEmail - Return the email associated with the link
         * - MegaRequest::getFlag - Return whether the link requires masterkey to reset password.
         *
         * @param link The recovery link sent to the user's email address.
         * @param newPwd The new password to be set.
         * @param masterKey Base64-encoded string containing the master key (optional).
         * @param listener MegaRequestListener to track this request
         */
        void confirmResetPassword(const char *link, const char *newPwd, const char *masterKey = NULL, MegaRequestListener *listener = NULL);

        /**
         * @brief Initialize the cancellation of an account.
         *
         * The associated request type with this request is MegaRequest::TYPE_GET_CANCEL_LINK.
         *
         * If this request succeeds, a cancellation link will be sent to the email address of the user.
         * If no user is logged in, you will get the error code MegaError::API_EACCESS in onRequestFinish().
         *
         * @see MegaApi::confirmCancelAccount
         *
         * @param listener MegaRequestListener to track this request
         */
        void cancelAccount(MegaRequestListener *listener = NULL);

        /**
         * @brief Get information about a cancel link created by MegaApi::cancelAccount.
         *
         * The associated request type with this request is MegaRequest::TYPE_QUERY_RECOVERY_LINK
         * Valid data in the MegaRequest object received on all callbacks:
         * - MegaRequest::getLink - Returns the cancel link
         *
         * Valid data in the MegaRequest object received in onRequestFinish when the error code
         * is MegaError::API_OK:
         * - MegaRequest::getEmail - Return the email associated with the link
         *
         * @param link Cancel link (#cancel)
         * @param listener MegaRequestListener to track this request
         */
        void queryCancelLink(const char *link, MegaRequestListener *listener = NULL);

        /**
         * @brief Effectively parks the user's account without creating a new fresh account.
         *
         * The contents of the account will then be purged after 60 days. Once the account is
         * parked, the user needs to contact MEGA support to restore the account.
         *
         * The associated request type with this request is MegaRequest::TYPE_CONFIRM_CANCEL_LINK.
         * Valid data in the MegaRequest object received on all callbacks:
         * - MegaRequest::getLink - Returns the recovery link
         * - MegaRequest::getPassword - Returns the new password
         *
         * Valid data in the MegaRequest object received in onRequestFinish when the error code
         * is MegaError::API_OK:
         * - MegaRequest::getEmail - Return the email associated with the link
         *
         * @param link Cancellation link sent to the user's email address;
         * @param pwd Password for the account.
         * @param listener MegaRequestListener to track this request
         */
        void confirmCancelAccount(const char *link, const char *pwd, MegaRequestListener *listener = NULL);

        /**
         * @brief Initialize the change of the email address associated to the account.
         *
         * The associated request type with this request is MegaRequest::TYPE_GET_CHANGE_EMAIL_LINK.
         * Valid data in the MegaRequest object received on all callbacks:
         * - MegaRequest::getEmail - Returns the email for the account
         *
         * If this request succeeds, a change-email link will be sent to the specified email address.
         * If no user is logged in, you will get the error code MegaError::API_EACCESS in onRequestFinish().
         *
         * @param email The new email to be associated to the account.
         * @param listener MegaRequestListener to track this request
         */
        void changeEmail(const char *email, MegaRequestListener *listener = NULL);

        /**
         * @brief Get information about a change-email link created by MegaApi::changeEmail.
         *
         * If no user is logged in, you will get the error code MegaError::API_EACCESS in onRequestFinish().
         *
         * The associated request type with this request is MegaRequest::TYPE_QUERY_RECOVERY_LINK
         * Valid data in the MegaRequest object received on all callbacks:
         * - MegaRequest::getLink - Returns the change-email link
         *
         * Valid data in the MegaRequest object received in onRequestFinish when the error code
         * is MegaError::API_OK:
         * - MegaRequest::getEmail - Return the email associated with the link
         *
         * @param link Change-email link (#verify)
         * @param listener MegaRequestListener to track this request
         */
        void queryChangeEmailLink(const char *link, MegaRequestListener *listener = NULL);

        /**
         * @brief Effectively changes the email address associated to the account.
         *
         * The associated request type with this request is MegaRequest::TYPE_CONFIRM_CHANGE_EMAIL_LINK.
         * Valid data in the MegaRequest object received on all callbacks:
         * - MegaRequest::getLink - Returns the change-email link
         * - MegaRequest::getPassword - Returns the password
         *
         * Valid data in the MegaRequest object received in onRequestFinish when the error code
         * is MegaError::API_OK:
         * - MegaRequest::getEmail - Return the email associated with the link
         *
         * @param link Change-email link sent to the user's email address.
         * @param pwd Password for the account.
         * @param listener MegaRequestListener to track this request
         */
        void confirmChangeEmail(const char *link, const char *pwd, MegaRequestListener *listener = NULL);

        /**
         * @brief Set proxy settings
         *
         * The SDK will start using the provided proxy settings as soon as this function returns.
         *
         * @param proxySettings Proxy settings
         * @see MegaProxy
         */
        void setProxySettings(MegaProxy *proxySettings);

        /**
         * @brief Try to detect the system's proxy settings
         *
         * Automatic proxy detection is currently supported on Windows only.
         * On other platforms, this fuction will return a MegaProxy object
         * of type MegaProxy::PROXY_NONE
         *
         * You take the ownership of the returned value.
         *
         * @return MegaProxy object with the detected proxy settings
         */
        MegaProxy *getAutoProxySettings();

        /**
         * @brief Check if the MegaApi object is logged in
         * @return 0 if not logged in, Otherwise, a number >= 0
         */
        int isLoggedIn();

        /**
         * @brief Check the reason of being blocked.
         *
         * The associated request type with this request is MegaRequest::TYPE_WHY_AM_I_BLOCKED.
         *
         * This request can be sent internally at anytime (whenever an account gets blocked), so
         * a MegaGlobalListener should process the result, show the reason and logout.
         *
         * Valid data in the MegaRequest object received in onRequestFinish when the error code
         * is MegaError::API_OK:
         * - MegaRequest::getText - Returns the reason string (in English)
         * - MegaRequest::getNumber - Returns the reason code. Possible values:
         *     0: The account is not blocked
         *     200: suspension message for any type of suspension, but copyright suspension.
         *     300: suspension only for multiple copyright violations.
         *
         * If the error code in the MegaRequest object received in onRequestFinish
         * is MegaError::API_OK, the user is not blocked.
         */
        void whyAmIBlocked(MegaRequestListener *listener = NULL);

        /**
         * @brief Create a contact link
         *
         * The associated request type with this request is MegaRequest::TYPE_CONTACT_LINK_CREATE.
         *
         * Valid data in the MegaRequest object received on all callbacks:
         * - MegaRequest::getFlag - Returns the value of \c renew parameter
         *
         * Valid data in the MegaRequest object received in onRequestFinish when the error code
         * is MegaError::API_OK:
         * - MegaRequest::getNodeHandle - Return the handle of the new contact link
         *
         * @param renew True to invalidate the previous contact link (if any).
         * @param listener MegaRequestListener to track this request
         */
        void contactLinkCreate(bool renew = false, MegaRequestListener *listener = NULL);

        /**
         * @brief Get information about a contact link
         *
         * The associated request type with this request is MegaRequest::TYPE_CONTACT_LINK_QUERY.
         *
         * Valid data in the MegaRequest object received on all callbacks:
         * - MegaRequest::getNodeHandle - Returns the handle of the contact link
         *
         * Valid data in the MegaRequest object received in onRequestFinish when the error code
         * is MegaError::API_OK:
         * - MegaRequest::getParentHandle - Returns the userhandle of the contact
         * - MegaRequest::getEmail - Returns the email of the contact
         * - MegaRequest::getName - Returns the first name of the contact
         * - MegaRequest::getText - Returns the last name of the contact
         *
         * @param handle Handle of the contact link to check
         * @param listener MegaRequestListener to track this request
         */
        void contactLinkQuery(MegaHandle handle, MegaRequestListener *listener = NULL);

        /**
         * @brief Delete a contact link
         *
         * The associated request type with this request is MegaRequest::TYPE_CONTACT_LINK_DELETE.
         *
         * Valid data in the MegaRequest object received on all callbacks:
         * - MegaRequest::getNodeHandle - Returns the handle of the contact link
         *
         * @param handle Handle of the contact link to delete
         * If the parameter is INVALID_HANDLE, the active contact link is deleted
         *
         * @param listener MegaRequestListener to track this request
         */
        void contactLinkDelete(MegaHandle handle = INVALID_HANDLE, MegaRequestListener *listener = NULL);

        /**
         * @brief Retuns the email of the currently open account
         *
         * If the MegaApi object isn't logged in or the email isn't available,
         * this function returns NULL
         *
         * You take the ownership of the returned value
         *
         * @return Email of the account
         */
        char* getMyEmail();

        /**
         * @brief Returns the user handle of the currently open account
         *
         * If the MegaApi object isn't logged in,
         * this function returns NULL
         *
         * You take the ownership of the returned value
         *
         * @return User handle of the account
         */
        char* getMyUserHandle();

        /**
         * @brief Returns the user handle of the currently open account
         *
         * If the MegaApi object isn't logged in,
         * this function returns INVALID_HANDLE
         *
         * @return User handle of the account
         */
        MegaHandle getMyUserHandleBinary();

        /**
         * @brief Get the MegaUser of the currently open account
         *
         * If the MegaApi object isn't logged in, this function returns NULL.
         *
         * You take the ownership of the returned value
         *
         * @note The visibility of your own user is undefined and shouldn't be used.
         * @return MegaUser of the currently open account, otherwise NULL
         */
        MegaUser* getMyUser();

        /**
         * @brief Returns the XMPP JID of the currently open account
         *
         * If the MegaApi object isn't logged in,
         * this function returns NULL
         *
         * You take the ownership of the returned value
         *
         * @return XMPP JID of the current account
         */
        char* getMyXMPPJid();

        /**
         * @brief Returns whether MEGA Achievements are enabled for the open account
         * @return True if enabled, false otherwise.
         */
        bool isAchievementsEnabled();

#ifdef ENABLE_CHAT
        /**
         * @brief Returns the fingerprint of the signing key of the currently open account
         *
         * If the MegaApi object isn't logged in or there's no signing key available,
         * this function returns NULL
         *
         * You take the ownership of the returned value.
         * Use delete [] to free it.
         *
         * @return Fingerprint of the signing key of the current account
         */
        char* getMyFingerprint();
#endif

        /**
         * @brief Set the active log level
         *
         * This function sets the log level of the logging system. Any log listener registered by
         * MegaApi::addLoggerObject will receive logs with the same or a lower level than
         * the one passed to this function.
         *
         * @param logLevel Active log level
         *
         * These are the valid values for this parameter:
         * - MegaApi::LOG_LEVEL_FATAL = 0
         * - MegaApi::LOG_LEVEL_ERROR = 1
         * - MegaApi::LOG_LEVEL_WARNING = 2
         * - MegaApi::LOG_LEVEL_INFO = 3
         * - MegaApi::LOG_LEVEL_DEBUG = 4
         * - MegaApi::LOG_LEVEL_MAX = 5
         */
        static void setLogLevel(int logLevel);

        /**
         * @brief Enable log to console
         *
         * By default, log to console is false.
         *
         * @param enable True to show messages in console, false to skip them.
         */
        static void setLogToConsole(bool enable);

        /**
         * @brief Add a MegaLogger implementation to receive SDK logs
         *
         * Logs received by this objects depends on the active log level.
         * By default, it is MegaApi::LOG_LEVEL_INFO. You can change it
         * using MegaApi::setLogLevel.
         *
         * You can remove the existing logger by using MegaApi::removeLoggerObject.
         *
         * @param megaLogger MegaLogger implementation
         */
        static void addLoggerObject(MegaLogger *megaLogger);

        /**
         * @brief Remove a MegaLogger implementation to stop receiving SDK logs
         *
         * If the logger was registered in the past, it will stop receiving log
         * messages after the call to this function.
         *
         * @param megaLogger Previously registered MegaLogger implementation
         */
        static void removeLoggerObject(MegaLogger *megaLogger);

        /**
         * @brief Send a log to the logging system
         *
         * This log will be received by the active logger object (MegaApi::setLoggerObject) if
         * the log level is the same or lower than the active log level (MegaApi::setLogLevel)
         *
         * The third and the fouth parameter are optional. You may want to use  __FILE__ and __LINE__
         * to complete them.
         *
         * @param logLevel Log level for this message
         * @param message Message for the logging system
         * @param filename Origin of the log message
         * @param line Line of code where this message was generated
         */
        static void log(int logLevel, const char* message, const char *filename = "", int line = -1);

        /**
         * @brief Create a folder in the MEGA account
         *
         * The associated request type with this request is MegaRequest::TYPE_CREATE_FOLDER
         * Valid data in the MegaRequest object received on callbacks:
         * - MegaRequest::getParentHandle - Returns the handle of the parent folder
         * - MegaRequest::getName - Returns the name of the new folder
         *
         * Valid data in the MegaRequest object received in onRequestFinish when the error code
         * is MegaError::API_OK:
         * - MegaRequest::getNodeHandle - Handle of the new folder
         *
         * @param name Name of the new folder
         * @param parent Parent folder
         * @param listener MegaRequestListener to track this request
         */
        void createFolder(const char* name, MegaNode *parent, MegaRequestListener *listener = NULL);

        /**
         * @brief Create a new empty folder in your local file system
         *
         * @param localPath Path of the new folder
         * @return True if the local folder was successfully created, otherwise false.
         */
        bool createLocalFolder(const char* localPath);

        /**
         * @brief Move a node in the MEGA account
         *
         * The associated request type with this request is MegaRequest::TYPE_MOVE
         * Valid data in the MegaRequest object received on callbacks:
         * - MegaRequest::getNodeHandle - Returns the handle of the node to move
         * - MegaRequest::getParentHandle - Returns the handle of the new parent for the node
         *
         * @param node Node to move
         * @param newParent New parent for the node
         * @param listener MegaRequestListener to track this request
         */
        void moveNode(MegaNode* node, MegaNode* newParent, MegaRequestListener *listener = NULL);

        /**
         * @brief Copy a node in the MEGA account
         *
         * The associated request type with this request is MegaRequest::TYPE_COPY
         * Valid data in the MegaRequest object received on callbacks:
         * - MegaRequest::getNodeHandle - Returns the handle of the node to copy
         * - MegaRequest::getParentHandle - Returns the handle of the new parent for the new node
         * - MegaRequest::getPublicMegaNode - Returns the node to copy (if it is a public node)
         *
         * Valid data in the MegaRequest object received in onRequestFinish when the error code
         * is MegaError::API_OK:
         * - MegaRequest::getNodeHandle - Handle of the new node
         *
         * @param node Node to copy
         * @param newParent Parent for the new node
         * @param listener MegaRequestListener to track this request
         */
        void copyNode(MegaNode* node, MegaNode *newParent, MegaRequestListener *listener = NULL);

        /**
         * @brief Copy a node in the MEGA account changing the file name
         *
         * The associated request type with this request is MegaRequest::TYPE_COPY
         * Valid data in the MegaRequest object received on callbacks:
         * - MegaRequest::getNodeHandle - Returns the handle of the node to copy
         * - MegaRequest::getParentHandle - Returns the handle of the new parent for the new node
         * - MegaRequest::getPublicMegaNode - Returns the node to copy
         * - MegaRequest::getName - Returns the name for the new node
         *
         * Valid data in the MegaRequest object received in onRequestFinish when the error code
         * is MegaError::API_OK:
         * - MegaRequest::getNodeHandle - Handle of the new node
         *
         * @param node Node to copy
         * @param newParent Parent for the new node
         * @param newName Name for the new node
         *
         * @param listener MegaRequestListener to track this request
         */
        void copyNode(MegaNode* node, MegaNode *newParent, const char* newName, MegaRequestListener *listener = NULL);

        /**
         * @brief Rename a node in the MEGA account
         *
         * The associated request type with this request is MegaRequest::TYPE_RENAME
         * Valid data in the MegaRequest object received on callbacks:
         * - MegaRequest::getNodeHandle - Returns the handle of the node to rename
         * - MegaRequest::getName - Returns the new name for the node
         *
         * @param node Node to modify
         * @param newName New name for the node
         * @param listener MegaRequestListener to track this request
         */
        void renameNode(MegaNode* node, const char* newName, MegaRequestListener *listener = NULL);

        /**
         * @brief Remove a node from the MEGA account
         *
         * This function doesn't move the node to the Rubbish Bin, it fully removes the node. To move
         * the node to the Rubbish Bin use MegaApi::moveNode
         *
         * If the node has previous versions, they will be deleted too
         *
         * The associated request type with this request is MegaRequest::TYPE_REMOVE
         * Valid data in the MegaRequest object received on callbacks:
         * - MegaRequest::getNodeHandle - Returns the handle of the node to remove
         * - MegaRequest::getFlag - Returns false because previous versions won't be preserved
         *
         * @param node Node to remove
         * @param listener MegaRequestListener to track this request
         */
        void remove(MegaNode* node, MegaRequestListener *listener = NULL);

        /**
         * @brief Remove all versions from the MEGA account
         *
         * The associated request type with this request is MegaRequest::TYPE_REMOVE_VERSIONS
         *
         * When the request finishes, file versions might not be deleted yet.
         * Deletions are notified using onNodesUpdate callbacks.
         *
         * @param listener MegaRequestListener to track this request
         */
        void removeVersions(MegaRequestListener *listener = NULL);

        /**
         * @brief Remove a version of a file from the MEGA account
         *
         * This function doesn't move the node to the Rubbish Bin, it fully removes the node. To move
         * the node to the Rubbish Bin use MegaApi::moveNode.
         *
         * If the node has previous versions, they won't be deleted.
         *
         * The associated request type with this request is MegaRequest::TYPE_REMOVE
         * Valid data in the MegaRequest object received on callbacks:
         * - MegaRequest::getNodeHandle - Returns the handle of the node to remove
         * - MegaRequest::getFlag - Returns true because previous versions will be preserved
         *
         * @param node Node to remove
         * @param listener MegaRequestListener to track this request
         */
        void removeVersion(MegaNode* node, MegaRequestListener *listener = NULL);

        /**
         * @brief Restore a previous version of a file
         *
         * Only versions of a file can be restored, not the current version (because it's already current).
         * The node will be copied and set as current. All the version history will be preserved without changes,
         * being the old current node the previous version of the new current node, and keeping the restored
         * node also in its previous place in the version history.
         *
         * The associated request type with this request is MegaRequest::TYPE_RESTORE
         * Valid data in the MegaRequest object received on callbacks:
         * - MegaRequest::getNodeHandle - Returns the handle of the node to restore
         *
         * @param version Node with the version to restore
         * @param listener MegaRequestListener to track this request
         */
        void restoreVersion(MegaNode *version, MegaRequestListener *listener = NULL);

        /**
         * @brief Clean the Rubbish Bin in the MEGA account
         *
         * This function effectively removes every node contained in the Rubbish Bin. In order to
         * avoid accidental deletions, you might want to warn the user about the action.
         *
         * The associated request type with this request is MegaRequest::TYPE_CLEAN_RUBBISH_BIN. This
         * request returns MegaError::API_ENOENT if the Rubbish bin is already empty.
         *
         * @param listener MegaRequestListener to track this request
         */
        void cleanRubbishBin(MegaRequestListener *listener = NULL);

        /**
         * @brief Send a node to the Inbox of another MEGA user using a MegaUser
         *
         * The associated request type with this request is MegaRequest::TYPE_COPY
         * Valid data in the MegaRequest object received on callbacks:
         * - MegaRequest::getNodeHandle - Returns the handle of the node to send
         * - MegaRequest::getEmail - Returns the email of the user that receives the node
         *
         * @param node Node to send
         * @param user User that receives the node
         * @param listener MegaRequestListener to track this request
         */
        void sendFileToUser(MegaNode *node, MegaUser *user, MegaRequestListener *listener = NULL);

        /**
        * @brief Send a node to the Inbox of another MEGA user using his email
        *
        * The associated request type with this request is MegaRequest::TYPE_COPY
        * Valid data in the MegaRequest object received on callbacks:
        * - MegaRequest::getNodeHandle - Returns the handle of the node to send
        * - MegaRequest::getEmail - Returns the email of the user that receives the node
        *
        * @param node Node to send
        * @param email Email of the user that receives the node        
        * @param listener MegaRequestListener to track this request
        */
        void sendFileToUser(MegaNode *node, const char* email, MegaRequestListener *listener = NULL);

        /**
         * @brief Share or stop sharing a folder in MEGA with another user using a MegaUser
         *
         * To share a folder with an user, set the desired access level in the level parameter. If you
         * want to stop sharing a folder use the access level MegaShare::ACCESS_UNKNOWN
         *
         * The associated request type with this request is MegaRequest::TYPE_SHARE
         * Valid data in the MegaRequest object received on callbacks:
         * - MegaRequest::getNodeHandle - Returns the handle of the folder to share
         * - MegaRequest::getEmail - Returns the email of the user that receives the shared folder
         * - MegaRequest::getAccess - Returns the access that is granted to the user
         *
         * @param node The folder to share. It must be a non-root folder
         * @param user User that receives the shared folder
         * @param level Permissions that are granted to the user
         * Valid values for this parameter:
         * - MegaShare::ACCESS_UNKNOWN = -1
         * Stop sharing a folder with this user
         *
         * - MegaShare::ACCESS_READ = 0
         * - MegaShare::ACCESS_READWRITE = 1
         * - MegaShare::ACCESS_FULL = 2
         * - MegaShare::ACCESS_OWNER = 3
         *
         * @param listener MegaRequestListener to track this request
         */
        void share(MegaNode *node, MegaUser* user, int level, MegaRequestListener *listener = NULL);

        /**
         * @brief Share or stop sharing a folder in MEGA with another user using his email
         *
         * To share a folder with an user, set the desired access level in the level parameter. If you
         * want to stop sharing a folder use the access level MegaShare::ACCESS_UNKNOWN
         *
         * The associated request type with this request is MegaRequest::TYPE_SHARE
         * Valid data in the MegaRequest object received on callbacks:
         * - MegaRequest::getNodeHandle - Returns the handle of the folder to share
         * - MegaRequest::getEmail - Returns the email of the user that receives the shared folder
         * - MegaRequest::getAccess - Returns the access that is granted to the user
         *
         * @param node The folder to share. It must be a non-root folder
         * @param email Email of the user that receives the shared folder. If it doesn't have a MEGA account, the folder will be shared anyway
         * and the user will be invited to register an account.
         *
         * @param level Permissions that are granted to the user
         * Valid values for this parameter:
         * - MegaShare::ACCESS_UNKNOWN = -1
         * Stop sharing a folder with this user
         *
         * - MegaShare::ACCESS_READ = 0
         * - MegaShare::ACCESS_READWRITE = 1
         * - MegaShare::ACCESS_FULL = 2
         * - MegaShare::ACCESS_OWNER = 3
         *
         * @param listener MegaRequestListener to track this request
         */
        void share(MegaNode *node, const char* email, int level, MegaRequestListener *listener = NULL);

        /**
         * @brief Import a public link to the account
         *
         * The associated request type with this request is MegaRequest::TYPE_IMPORT_LINK
         * Valid data in the MegaRequest object received on callbacks:
         * - MegaRequest::getLink - Returns the public link to the file
         * - MegaRequest::getParentHandle - Returns the folder that receives the imported file
         *
         * Valid data in the MegaRequest object received in onRequestFinish when the error code
         * is MegaError::API_OK:
         * - MegaRequest::getNodeHandle - Handle of the new node in the account
         *
         * @param megaFileLink Public link to a file in MEGA
         * @param parent Parent folder for the imported file
         * @param listener MegaRequestListener to track this request
         */
        void importFileLink(const char* megaFileLink, MegaNode* parent, MegaRequestListener *listener = NULL);

        /**
         * @brief Decrypt password-protected public link
         *
         * The associated request type with this request is MegaRequest::TYPE_PASSWORD_LINK
         * Valid data in the MegaRequest object received on callbacks:
         * - MegaRequest::getLink - Returns the encrypted public link to the file/folder
         * - MegaRequest::getPassword - Returns the password to decrypt the link
         *
         * Valid data in the MegaRequest object received in onRequestFinish when the error code
         * is MegaError::API_OK:
         * - MegaRequest::getText - Decrypted public link
         *
         * @param link Password/protected public link to a file/folder in MEGA
         * @param password Password to decrypt the link
         * @param listener MegaRequestListener to track this request
         */
        void decryptPasswordProtectedLink(const char* link, const char* password, MegaRequestListener *listener = NULL);

        /**
         * @brief Encrypt public link with password
         *
         * The associated request type with this request is MegaRequest::TYPE_PASSWORD_LINK
         * Valid data in the MegaRequest object received on callbacks:
         * - MegaRequest::getLink - Returns the public link to be encrypted
         * - MegaRequest::getPassword - Returns the password to encrypt the link
         * - MegaRequest::getFlag - Returns true
         *
         * Valid data in the MegaRequest object received in onRequestFinish when the error code
         * is MegaError::API_OK:
         * - MegaRequest::getText - Encrypted public link
         *
         * @param link Public link to be encrypted, including encryption key for the link
         * @param password Password to encrypt the link
         * @param listener MegaRequestListener to track this request
         */
        void encryptLinkWithPassword(const char* link, const char* password, MegaRequestListener *listener = NULL);

        /**
         * @brief Get a MegaNode from a public link to a file
         *
         * A public node can be imported using MegaApi::copyNode or downloaded using MegaApi::startDownload
         *
         * The associated request type with this request is MegaRequest::TYPE_GET_PUBLIC_NODE
         * Valid data in the MegaRequest object received on callbacks:
         * - MegaRequest::getLink - Returns the public link to the file
         *
         * Valid data in the MegaRequest object received in onRequestFinish when the error code
         * is MegaError::API_OK:
         * - MegaRequest::getPublicMegaNode - Public MegaNode corresponding to the public link
         * - MegaRequest::getFlag - Return true if the provided key along the link is invalid.
         *
         * @param megaFileLink Public link to a file in MEGA
         * @param listener MegaRequestListener to track this request
         */
        void getPublicNode(const char* megaFileLink, MegaRequestListener *listener = NULL);

        /**
         * @brief Get the thumbnail of a node
         *
         * If the node doesn't have a thumbnail the request fails with the MegaError::API_ENOENT
         * error code
         *
         * The associated request type with this request is MegaRequest::TYPE_GET_ATTR_FILE
         * Valid data in the MegaRequest object received on callbacks:
         * - MegaRequest::getNodeHandle - Returns the handle of the node
         * - MegaRequest::getText - Returns the file attribute string if \c node is an attached node from chats. NULL otherwise
         * - MegaRequest::getFile - Returns the destination path
         * - MegaRequest::getParamType - Returns MegaApi::ATTR_TYPE_THUMBNAIL
         * - MegaRequest::getBase64Key - Returns the nodekey in Base64 (only when node has file attributes)
         * - MegaRequest::getPrivateKey - Returns the file-attribute string (only when node has file attributes)
         *
         * @param node Node to get the thumbnail
         * @param dstFilePath Destination path for the thumbnail.
         * If this path is a local folder, it must end with a '\' or '/' character and (Base64-encoded handle + "0.jpg")
         * will be used as the file name inside that folder. If the path doesn't finish with
         * one of these characters, the file will be downloaded to a file in that path.
         *
         * @param listener MegaRequestListener to track this request
         */
        void getThumbnail(MegaNode* node, const char *dstFilePath, MegaRequestListener *listener = NULL);

        /**
         * @brief Get the preview of a node
         *
         * If the node doesn't have a preview the request fails with the MegaError::API_ENOENT
         * error code
         *
         * The associated request type with this request is MegaRequest::TYPE_GET_ATTR_FILE
         * Valid data in the MegaRequest object received on callbacks:
         * - MegaRequest::getNodeHandle - Returns the handle of the node
         * - MegaRequest::getText - Returns the file attribute string if \c node is an attached node from chats. NULL otherwise
         * - MegaRequest::getFile - Returns the destination path
         * - MegaRequest::getParamType - Returns MegaApi::ATTR_TYPE_PREVIEW
         * - MegaRequest::getBase64Key - Returns the nodekey in Base64 (only when node has file attributes)
         * - MegaRequest::getPrivateKey - Returns the file-attribute string (only when node has file attributes)
         *
         * @param node Node to get the preview
         * @param dstFilePath Destination path for the preview.
         * If this path is a local folder, it must end with a '\' or '/' character and (Base64-encoded handle + "1.jpg")
         * will be used as the file name inside that folder. If the path doesn't finish with
         * one of these characters, the file will be downloaded to a file in that path.
         *
         * @param listener MegaRequestListener to track this request
         */
        void getPreview(MegaNode* node, const char *dstFilePath, MegaRequestListener *listener = NULL);

        /**
         * @brief Get the avatar of a MegaUser
         *
         * The associated request type with this request is MegaRequest::TYPE_GET_ATTR_USER
         * Valid data in the MegaRequest object received on callbacks:
         * - MegaRequest::getFile - Returns the destination path
         * - MegaRequest::getEmail - Returns the email of the user
         *
         * @param user MegaUser to get the avatar. If this parameter is set to NULL, the avatar is obtained
         * for the active account
         * @param dstFilePath Destination path for the avatar. It has to be a path to a file, not to a folder.
         * If this path is a local folder, it must end with a '\' or '/' character and (email + "0.jpg")
         * will be used as the file name inside that folder. If the path doesn't finish with
         * one of these characters, the file will be downloaded to a file in that path.
         *
         * @param listener MegaRequestListener to track this request
         */
        void getUserAvatar(MegaUser* user, const char *dstFilePath, MegaRequestListener *listener = NULL);

        /**
         * @brief Get the avatar of any user in MEGA
         *
         * The associated request type with this request is MegaRequest::TYPE_GET_ATTR_USER
         * Valid data in the MegaRequest object received on callbacks:
         * - MegaRequest::getFile - Returns the destination path
         * - MegaRequest::getEmail - Returns the email or the handle of the user (the provided one as parameter)
         *
         * @param user email_or_user Email or user handle (Base64 encoded) to get the avatar. If this parameter is
         * set to NULL, the avatar is obtained for the active account
         * @param dstFilePath Destination path for the avatar. It has to be a path to a file, not to a folder.
         * If this path is a local folder, it must end with a '\' or '/' character and (email + "0.jpg")
         * will be used as the file name inside that folder. If the path doesn't finish with
         * one of these characters, the file will be downloaded to a file in that path.
         *
         * @param listener MegaRequestListener to track this request
         */
        void getUserAvatar(const char *email_or_handle, const char *dstFilePath, MegaRequestListener *listener = NULL);

        /**
         * @brief Get the avatar of the active account
         *
         * The associated request type with this request is MegaRequest::TYPE_GET_ATTR_USER
         * Valid data in the MegaRequest object received on callbacks:
         * - MegaRequest::getFile - Returns the destination path
         * - MegaRequest::getEmail - Returns the email of the user
         *
         * @param dstFilePath Destination path for the avatar. It has to be a path to a file, not to a folder.
         * If this path is a local folder, it must end with a '\' or '/' character and (email + "0.jpg")
         * will be used as the file name inside that folder. If the path doesn't finish with
         * one of these characters, the file will be downloaded to a file in that path.
         *
         * @param listener MegaRequestListener to track this request
         */
        void getUserAvatar(const char *dstFilePath, MegaRequestListener *listener = NULL);

        /**
         * @brief Get the default color for the avatar.
         *
         * This color should be used only when the user doesn't have an avatar.
         *
         * You take the ownership of the returned value.
         *
         * @param user MegaUser to get the color of the avatar.
         * @return The RGB color as a string with 3 components in hex: #RGB. Ie. "#FF6A19"
         */
        static char *getUserAvatarColor(MegaUser *user);

        /**
         * @brief Get the default color for the avatar.
         *
         * This color should be used only when the user doesn't have an avatar.
         *
         * You take the ownership of the returned value.
         *
         * @param userhandle User handle (Base64 encoded) to get the avatar.
         * @return The RGB color as a string with 3 components in hex: #RGB. Ie. "#FF6A19"
         */
        static char *getUserAvatarColor(const char *userhandle);

        /**
         * @brief Get an attribute of a MegaUser.
         *
         * User attributes can be private or public. Private attributes are accessible only by
         * your own user, while public ones are retrievable by any of your contacts.
         *
         * The associated request type with this request is MegaRequest::TYPE_GET_ATTR_USER
         * Valid data in the MegaRequest object received on callbacks:
         * - MegaRequest::getParamType - Returns the attribute type
         *
         * Valid data in the MegaRequest object received in onRequestFinish when the error code
         * is MegaError::API_OK:
         * - MegaRequest::getText - Returns the value for public attributes
         * - MegaRequest::getMegaStringMap - Returns the value for private attributes
         *
         * @param user MegaUser to get the attribute. If this parameter is set to NULL, the attribute
         * is obtained for the active account
         * @param type Attribute type
         *
         * Valid values are:
         *
         * MegaApi::USER_ATTR_FIRSTNAME = 1
         * Get the firstname of the user (public)
         * MegaApi::USER_ATTR_LASTNAME = 2
         * Get the lastname of the user (public)
         * MegaApi::USER_ATTR_AUTHRING = 3
         * Get the authentication ring of the user (private)
         * MegaApi::USER_ATTR_LAST_INTERACTION = 4
         * Get the last interaction of the contacts of the user (private)
         * MegaApi::USER_ATTR_ED25519_PUBLIC_KEY = 5
         * Get the public key Ed25519 of the user (public)
         * MegaApi::USER_ATTR_CU25519_PUBLIC_KEY = 6
         * Get the public key Cu25519 of the user (public)
         * MegaApi::USER_ATTR_KEYRING = 7
         * Get the key ring of the user: private keys for Cu25519 and Ed25519 (private)
         * MegaApi::USER_ATTR_SIG_RSA_PUBLIC_KEY = 8
         * Get the signature of RSA public key of the user (public)
         * MegaApi::USER_ATTR_SIG_CU255_PUBLIC_KEY = 9
         * Get the signature of Cu25519 public key of the user (public)
         * MegaApi::USER_ATTR_LANGUAGE = 14
         * Get the preferred language of the user (private, non-encrypted)
         * MegaApi::USER_ATTR_PWD_REMINDER = 15
         * Get the password-reminder-dialog information (private, non-encrypted)
         * MegaApi::USER_ATTR_DISABLE_VERSIONS = 16
         * Get whether user has versions disabled or enabled (private, non-encrypted)
         *
         * @param listener MegaRequestListener to track this request
         */
        void getUserAttribute(MegaUser* user, int type, MegaRequestListener *listener = NULL);

        /**
         * @brief Get an attribute of any user in MEGA.
         *
         * User attributes can be private or public. Private attributes are accessible only by
         * your own user, while public ones are retrievable by any of your contacts.
         *
         * The associated request type with this request is MegaRequest::TYPE_GET_ATTR_USER
         * Valid data in the MegaRequest object received on callbacks:
         * - MegaRequest::getParamType - Returns the attribute type
         * - MegaRequest::getEmail - Returns the email or the handle of the user (the provided one as parameter)
         *
         * Valid data in the MegaRequest object received in onRequestFinish when the error code
         * is MegaError::API_OK:
         * - MegaRequest::getText - Returns the value for public attributes
         * - MegaRequest::getMegaStringMap - Returns the value for private attributes
         *
         * @param email_or_handle Email or user handle (Base64 encoded) to get the attribute.
         * If this parameter is set to NULL, the attribute is obtained for the active account.
         * @param type Attribute type
         *
         * Valid values are:
         *
         * MegaApi::USER_ATTR_FIRSTNAME = 1
         * Get the firstname of the user (public)
         * MegaApi::USER_ATTR_LASTNAME = 2
         * Get the lastname of the user (public)
         * MegaApi::USER_ATTR_AUTHRING = 3
         * Get the authentication ring of the user (private)
         * MegaApi::USER_ATTR_LAST_INTERACTION = 4
         * Get the last interaction of the contacts of the user (private)
         * MegaApi::USER_ATTR_ED25519_PUBLIC_KEY = 5
         * Get the public key Ed25519 of the user (public)
         * MegaApi::USER_ATTR_CU25519_PUBLIC_KEY = 6
         * Get the public key Cu25519 of the user (public)
         * MegaApi::USER_ATTR_KEYRING = 7
         * Get the key ring of the user: private keys for Cu25519 and Ed25519 (private)
         * MegaApi::USER_ATTR_SIG_RSA_PUBLIC_KEY = 8
         * Get the signature of RSA public key of the user (public)
         * MegaApi::USER_ATTR_SIG_CU255_PUBLIC_KEY = 9
         * Get the signature of Cu25519 public key of the user (public)
         * MegaApi::USER_ATTR_LANGUAGE = 14
         * Get the preferred language of the user (private, non-encrypted)
         * MegaApi::USER_ATTR_PWD_REMINDER = 15
         * Get the password-reminder-dialog information (private, non-encrypted)
         * MegaApi::USER_ATTR_DISABLE_VERSIONS = 16
         * Get whether user has versions disabled or enabled (private, non-encrypted)
         *
         * @param listener MegaRequestListener to track this request
         */
        void getUserAttribute(const char *email_or_handle, int type, MegaRequestListener *listener = NULL);

        /**
         * @brief Get an attribute of the current account.
         *
         * User attributes can be private or public. Private attributes are accessible only by
         * your own user, while public ones are retrievable by any of your contacts.
         *
         * The associated request type with this request is MegaRequest::TYPE_GET_ATTR_USER
         * Valid data in the MegaRequest object received on callbacks:
         * - MegaRequest::getParamType - Returns the attribute type
         *
         * Valid data in the MegaRequest object received in onRequestFinish when the error code
         * is MegaError::API_OK:
         * - MegaRequest::getText - Returns the value for public attributes
         * - MegaRequest::getMegaStringMap - Returns the value for private attributes
         *
         * @param type Attribute type
         *
         * Valid values are:
         *
         * MegaApi::USER_ATTR_FIRSTNAME = 1
         * Get the firstname of the user (public)
         * MegaApi::USER_ATTR_LASTNAME = 2
         * Get the lastname of the user (public)
         * MegaApi::USER_ATTR_AUTHRING = 3
         * Get the authentication ring of the user (private)
         * MegaApi::USER_ATTR_LAST_INTERACTION = 4
         * Get the last interaction of the contacts of the user (private)
         * MegaApi::USER_ATTR_ED25519_PUBLIC_KEY = 5
         * Get the public key Ed25519 of the user (public)
         * MegaApi::USER_ATTR_CU25519_PUBLIC_KEY = 6
         * Get the public key Cu25519 of the user (public)
         * MegaApi::USER_ATTR_KEYRING = 7
         * Get the key ring of the user: private keys for Cu25519 and Ed25519 (private)
         * MegaApi::USER_ATTR_SIG_RSA_PUBLIC_KEY = 8
         * Get the signature of RSA public key of the user (public)
         * MegaApi::USER_ATTR_SIG_CU255_PUBLIC_KEY = 9
         * Get the signature of Cu25519 public key of the user (public)
         * MegaApi::USER_ATTR_LANGUAGE = 14
         * Get the preferred language of the user (private, non-encrypted)
         * MegaApi::USER_ATTR_PWD_REMINDER = 15
         * Get the password-reminder-dialog information (private, non-encrypted)
         * MegaApi::USER_ATTR_DISABLE_VERSIONS = 16
         * Get whether user has versions disabled or enabled (private, non-encrypted)
         *
         * @param listener MegaRequestListener to track this request
         */
        void getUserAttribute(int type, MegaRequestListener *listener = NULL);

        /**
         * @brief Get the email address of any user in MEGA.
         *
         * The associated request type with this request is MegaRequest::TYPE_GET_USER_EMAIL
         * Valid data in the MegaRequest object received on callbacks:
         * - MegaRequest::getNodeHandle - Returns the handle of the user (the provided one as parameter)
         *
         * Valid data in the MegaRequest object received in onRequestFinish when the error code
         * is MegaError::API_OK:
         * - MegaRequest::getEmail - Returns the email address
         *
         * @param handle Handle of the user to get the attribute.
         * @param listener MegaRequestListener to track this request
         */
        void getUserEmail(MegaHandle handle, MegaRequestListener *listener = NULL);

        /**
         * @brief Cancel the retrieval of a thumbnail
         *
         * The associated request type with this request is MegaRequest::TYPE_CANCEL_ATTR_FILE
         * Valid data in the MegaRequest object received on callbacks:
         * - MegaRequest::getNodeHandle - Returns the handle of the node
         * - MegaRequest::getParamType - Returns MegaApi::ATTR_TYPE_THUMBNAIL
         *
         * @param node Node to cancel the retrieval of the thumbnail
         * @param listener MegaRequestListener to track this request
         *
         * @see MegaApi::getThumbnail
         */
		void cancelGetThumbnail(MegaNode* node, MegaRequestListener *listener = NULL);

        /**
         * @brief Cancel the retrieval of a preview
         *
         * The associated request type with this request is MegaRequest::TYPE_CANCEL_ATTR_FILE
         * Valid data in the MegaRequest object received on callbacks:
         * - MegaRequest::getNodeHandle - Returns the handle of the node
         * - MegaRequest::getParamType - Returns MegaApi::ATTR_TYPE_PREVIEW
         *
         * @param node Node to cancel the retrieval of the preview
         * @param listener MegaRequestListener to track this request
         *
         * @see MegaApi::getPreview
         */
        void cancelGetPreview(MegaNode* node, MegaRequestListener *listener = NULL);

        /**
         * @brief Set the thumbnail of a MegaNode
         *
         * The associated request type with this request is MegaRequest::TYPE_SET_ATTR_FILE
         * Valid data in the MegaRequest object received on callbacks:
         * - MegaRequest::getNodeHandle - Returns the handle of the node
         * - MegaRequest::getFile - Returns the source path
         * - MegaRequest::getParamType - Returns MegaApi::ATTR_TYPE_THUMBNAIL
         *
         * @param node MegaNode to set the thumbnail
         * @param srcFilePath Source path of the file that will be set as thumbnail
         * @param listener MegaRequestListener to track this request
         */
        void setThumbnail(MegaNode* node, const char *srcFilePath, MegaRequestListener *listener = NULL);

        /**
         * @brief Set the preview of a MegaNode
         *
         * The associated request type with this request is MegaRequest::TYPE_SET_ATTR_FILE
         * Valid data in the MegaRequest object received on callbacks:
         * - MegaRequest::getNodeHandle - Returns the handle of the node
         * - MegaRequest::getFile - Returns the source path
         * - MegaRequest::getParamType - Returns MegaApi::ATTR_TYPE_PREVIEW
         *
         * @param node MegaNode to set the preview
         * @param srcFilePath Source path of the file that will be set as preview
         * @param listener MegaRequestListener to track this request
         */
        void setPreview(MegaNode* node, const char *srcFilePath, MegaRequestListener *listener = NULL);

        /**
         * @brief Set/Remove the avatar of the MEGA account
         *
         * The associated request type with this request is MegaRequest::TYPE_SET_ATTR_USER
         * Valid data in the MegaRequest object received on callbacks:
         * - MegaRequest::getFile - Returns the source path (optional)
         *
         * @param srcFilePath Source path of the file that will be set as avatar.
         * If NULL, the existing avatar will be removed (if any).
         * In case the avatar never existed before, removing the avatar returns MegaError::API_ENOENT
         * @param listener MegaRequestListener to track this request
         */
        void setAvatar(const char *srcFilePath, MegaRequestListener *listener = NULL);

        /**
         * @brief Set a public attribute of the current user
         *
         * The associated request type with this request is MegaRequest::TYPE_SET_ATTR_USER
         * Valid data in the MegaRequest object received on callbacks:
         * - MegaRequest::getParamType - Returns the attribute type
         * - MegaRequest::getText - Returns the new value for the attribute
         *
         * @param type Attribute type
         *
         * Valid values are:
         *
         * MegaApi::USER_ATTR_FIRSTNAME = 1
         * Set the firstname of the user (public)
         * MegaApi::USER_ATTR_LASTNAME = 2
         * Set the lastname of the user (public)
         * MegaApi::USER_ATTR_ED25519_PUBLIC_KEY = 5
         * Set the public key Ed25519 of the user (public)
         * MegaApi::USER_ATTR_CU25519_PUBLIC_KEY = 6
         * Set the public key Cu25519 of the user (public)
         *
         * @param value New attribute value
         * @param listener MegaRequestListener to track this request
         */
        void setUserAttribute(int type, const char* value, MegaRequestListener *listener = NULL);

        /**
         * @brief Set a private attribute of the current user
         *
         * The associated request type with this request is MegaRequest::TYPE_SET_ATTR_USER
         * Valid data in the MegaRequest object received on callbacks:
         * - MegaRequest::getParamType - Returns the attribute type
         * - MegaRequest::getMegaStringMap - Returns the new value for the attribute
         *
         * @param type Attribute type
         *
         * Valid values are:
         *
         * MegaApi::USER_ATTR_AUTHRING = 3
         * Get the authentication ring of the user (private)
         * MegaApi::USER_ATTR_LAST_INTERACTION = 4
         * Get the last interaction of the contacts of the user (private)
         * MegaApi::USER_ATTR_KEYRING = 7
         * Get the key ring of the user: private keys for Cu25519 and Ed25519 (private)
         *
         * @param value New attribute value
         * @param listener MegaRequestListener to track this request
         */
        void setUserAttribute(int type, const MegaStringMap *value, MegaRequestListener *listener = NULL);

        /**
         * @brief Set a custom attribute for the node
         *
         * The associated request type with this request is MegaRequest::TYPE_SET_ATTR_NODE
         * Valid data in the MegaRequest object received on callbacks:
         * - MegaRequest::getNodeHandle - Returns the handle of the node that receive the attribute
         * - MegaRequest::getName - Returns the name of the custom attribute
         * - MegaRequest::getText - Returns the text for the attribute
         * - MegaRequest::getFlag - Returns false (not official attribute)
         *
         * The attribute name must be an UTF8 string with between 1 and 7 bytes
         * If the attribute already has a value, it will be replaced
         * If value is NULL, the attribute will be removed from the node
         *
         * @param node Node that will receive the attribute
         * @param attrName Name of the custom attribute.
         * The length of this parameter must be between 1 and 7 UTF8 bytes
         * @param value Value for the attribute
         * @param listener MegaRequestListener to track this request
         */
        void setCustomNodeAttribute(MegaNode *node, const char *attrName, const char* value,  MegaRequestListener *listener = NULL);

        /**
         * @brief Set the duration of audio/video files as a node attribute.
         *
         * To remove the existing duration, set it to MegaNode::INVALID_DURATION.
         *
         * The associated request type with this request is MegaRequest::TYPE_SET_ATTR_NODE
         * Valid data in the MegaRequest object received on callbacks:
         * - MegaRequest::getNodeHandle - Returns the handle of the node that receive the attribute
         * - MegaRequest::getNumber - Returns the number of seconds for the node
         * - MegaRequest::getFlag - Returns true (official attribute)
         * - MegaRequest::getParamType - Returns MegaApi::NODE_ATTR_DURATION
         *
         * @param node Node that will receive the information.
         * @param duration Length of the audio/video in seconds.
         * @param listener MegaRequestListener to track this request
         *
         * @deprecated Since the SDK started processing media information internally,
         * it is no longer needed nor recommended to use this function, so it will
         * be removed in a short time.
         */
        void setNodeDuration(MegaNode *node, int duration,  MegaRequestListener *listener = NULL);

        /**
         * @brief Set the GPS coordinates of image files as a node attribute.
         *
         * To remove the existing coordinates, set both the latitude and longitud to
         * the value MegaNode::INVALID_COORDINATE.
         *
         * The associated request type with this request is MegaRequest::TYPE_SET_ATTR_NODE
         * Valid data in the MegaRequest object received on callbacks:
         * - MegaRequest::getNodeHandle - Returns the handle of the node that receive the attribute
         * - MegaRequest::getFlag - Returns true (official attribute)
         * - MegaRequest::getParamType - Returns MegaApi::NODE_ATTR_COORDINATES
         * - MegaRequest::getNumDetails - Returns the longitude, scaled to integer in the range of [0, 2^24]
         * - MegaRequest::getTransferTag() - Returns the latitude, scaled to integer in the range of [0, 2^24)
         *
         * @param node Node that will receive the information.
         * @param latitude Latitude in signed decimal degrees notation
         * @param longitude Longitude in signed decimal degrees notation
         * @param listener MegaRequestListener to track this request
         */
        void setNodeCoordinates(MegaNode *node, double latitude, double longitude,  MegaRequestListener *listener = NULL);

        /**
         * @brief Generate a public link of a file/folder in MEGA
         *
         * The associated request type with this request is MegaRequest::TYPE_EXPORT
         * Valid data in the MegaRequest object received on callbacks:
         * - MegaRequest::getNodeHandle - Returns the handle of the node
         * - MegaRequest::getAccess - Returns true
         *
         * Valid data in the MegaRequest object received in onRequestFinish when the error code
         * is MegaError::API_OK:
         * - MegaRequest::getLink - Public link
         *
         * @param node MegaNode to get the public link
         * @param listener MegaRequestListener to track this request
         */
        void exportNode(MegaNode *node, MegaRequestListener *listener = NULL);

        /**
         * @brief Generate a temporary public link of a file/folder in MEGA
         *
         * The associated request type with this request is MegaRequest::TYPE_EXPORT
         * Valid data in the MegaRequest object received on callbacks:
         * - MegaRequest::getNodeHandle - Returns the handle of the node
         * - MegaRequest::getAccess - Returns true
         *
         * Valid data in the MegaRequest object received in onRequestFinish when the error code
         * is MegaError::API_OK:
         * - MegaRequest::getLink - Public link
         *
         * @param node MegaNode to get the public link
         * @param expireTime Unix timestamp until the public link will be valid
         * @param listener MegaRequestListener to track this request
         *
         * @note A Unix timestamp represents the number of seconds since 00:00 hours, Jan 1, 1970 UTC
         */
        void exportNode(MegaNode *node, int64_t expireTime, MegaRequestListener *listener = NULL);

        /**
         * @brief Stop sharing a file/folder
         *
         * The associated request type with this request is MegaRequest::TYPE_EXPORT
         * Valid data in the MegaRequest object received on callbacks:
         * - MegaRequest::getNodeHandle - Returns the handle of the node
         * - MegaRequest::getAccess - Returns false
         *
         * @param node MegaNode to stop sharing
         * @param listener MegaRequestListener to track this request
         */
        void disableExport(MegaNode *node, MegaRequestListener *listener = NULL);

        /**
         * @brief Fetch the filesystem in MEGA
         *
         * The MegaApi object must be logged in in an account or a public folder
         * to successfully complete this request.
         *
         * The associated request type with this request is MegaRequest::TYPE_FETCH_NODES
         *
         * Valid data in the MegaRequest object received in onRequestFinish when the error code
         * is MegaError::API_OK:
         * - MegaRequest::getFlag - Return true if logged in into a folder and the provided key is invalid. Otherwise, false.
         *
         * @param listener MegaRequestListener to track this request
         */
        void fetchNodes(MegaRequestListener *listener = NULL);

        /**
         * @brief Get details about the MEGA account
         *
         * Only basic data will be available. If you can get more data (sessions, transactions, purchases),
         * use MegaApi::getExtendedAccountDetails.
         *
         * The associated request type with this request is MegaRequest::TYPE_ACCOUNT_DETAILS
         *
         * Valid data in the MegaRequest object received in onRequestFinish when the error code
         * is MegaError::API_OK:
         * - MegaRequest::getMegaAccountDetails - Details of the MEGA account
         *
         * @param listener MegaRequestListener to track this request
         */
        void getAccountDetails(MegaRequestListener *listener = NULL);

        /**
         * @brief Get details about the MEGA account
         *
         * This function allows to optionally get data about sessions, transactions and purchases related to the account.
         *
         * The associated request type with this request is MegaRequest::TYPE_ACCOUNT_DETAILS
         *
         * Valid data in the MegaRequest object received in onRequestFinish when the error code
         * is MegaError::API_OK:
         * - MegaRequest::getMegaAccountDetails - Details of the MEGA account
         *
         * @param listener MegaRequestListener to track this request
         */
        void getExtendedAccountDetails(bool sessions = false, bool purchases = false, bool transactions = false, MegaRequestListener *listener = NULL);

        /**
         * @brief Check if the available transfer quota is enough to transfer an amount of bytes
         *
         * The associated request type with this request is MegaRequest::TYPE_QUERY_TRANSFER_QUOTA
         *
         * Valid data in the MegaRequest object received on callbacks:
         * - MegaRequest::getNumber - Returns the amount of bytes to be transferred
         *
         * Valid data in the MegaRequest object received in onRequestFinish when the error code
         * is MegaError::API_OK:
         * - MegaRequest::getFlag - True if it is expected to get an overquota error, otherwise false
         *
         * @param size Amount of bytes to be transferred
         * @param listener MegaRequestListener to track this request
         */
        void queryTransferQuota(long long size, MegaRequestListener *listener = NULL);

        /**
         * @brief Get the available pricing plans to upgrade a MEGA account
         *
         * You can get a payment ID for any of the pricing plans provided by this function
         * using MegaApi::getPaymentId
         *
         * The associated request type with this request is MegaRequest::TYPE_GET_PRICING
         *
         * Valid data in the MegaRequest object received in onRequestFinish when the error code
         * is MegaError::API_OK:
         * - MegaRequest::getPricing - MegaPricing object with all pricing plans
         *
         * @param listener MegaRequestListener to track this request
         *
         * @see MegaApi::getPaymentId
         */
        void getPricing(MegaRequestListener *listener = NULL);

        /**
         * @brief Get the payment URL for an upgrade
         *
         * The associated request type with this request is MegaRequest::TYPE_GET_PAYMENT_ID
         * Valid data in the MegaRequest object received on callbacks:
         * - MegaRequest::getNodeHandle - Returns the handle of the product
         *
         * Valid data in the MegaRequest object received in onRequestFinish when the error code
         * is MegaError::API_OK:
         * - MegaRequest::getLink - Payment ID
         *
         * @param productHandle Handle of the product (see MegaApi::getPricing)
         * @param listener MegaRequestListener to track this request
         *
         * @see MegaApi::getPricing
         */
        void getPaymentId(MegaHandle productHandle, MegaRequestListener *listener = NULL);

        /**
         * @brief Upgrade an account
         * @param productHandle Product handle to purchase
         *
         * It's possible to get all pricing plans with their product handles using
         * MegaApi::getPricing
         *
         * The associated request type with this request is MegaRequest::TYPE_UPGRADE_ACCOUNT
         * Valid data in the MegaRequest object received on callbacks:
         * - MegaRequest::getNodeHandle - Returns the handle of the product
         * - MegaRequest::getNumber - Returns the payment method
         *
         * @param paymentMethod Payment method
         * Valid values are:
         * - MegaApi::PAYMENT_METHOD_BALANCE = 0
         * Use the account balance for the payment
         *
         * - MegaApi::PAYMENT_METHOD_CREDIT_CARD = 8
         * Complete the payment with your credit card. Use MegaApi::creditCardStore to add
         * a credit card to your account
         *
         * @param listener MegaRequestListener to track this request
         */
        void upgradeAccount(MegaHandle productHandle, int paymentMethod, MegaRequestListener *listener = NULL);

        /**
         * @brief Submit a purchase receipt for verification
         *
         * The associated request type with this request is MegaRequest::TYPE_SUBMIT_PURCHASE_RECEIPT
         *
         * @param receipt Purchase receipt
         * @param listener MegaRequestListener to track this request
         *
         * @deprecated This function is only compatible with Google Play payments.
         * It only exists for compatibility with previous apps and will be removed soon.
         * Please use the other version of MegaApi::submitPurchaseReceipt that allows
         * to select the payment gateway.
         */
        void submitPurchaseReceipt(const char* receipt, MegaRequestListener *listener = NULL);

        /**
         * @brief Submit a purchase receipt for verification
         *
         * The associated request type with this request is MegaRequest::TYPE_SUBMIT_PURCHASE_RECEIPT
         *
         * @param gateway Payment gateway
         * Currently supported payment gateways are:
         * - MegaApi::PAYMENT_METHOD_ITUNES = 2
         * - MegaApi::PAYMENT_METHOD_GOOGLE_WALLET = 3
         * - MegaApi::PAYMENT_METHOD_WINDOWS_STORE = 13
         *
         * @param receipt Purchase receipt
         * @param listener MegaRequestListener to track this request
         */
        void submitPurchaseReceipt(int gateway, const char* receipt, MegaRequestListener *listener = NULL);

        /**
         * @brief Store a credit card
         *
         * The associated request type with this request is MegaRequest::TYPE_CREDIT_CARD_STORE
         *
         * @param address1 Billing address
         * @param address2 Second line of the billing address (optional)
         * @param city City of the billing address
         * @param province Province of the billing address
         * @param country Contry of the billing address
         * @param postalcode Postal code of the billing address
         * @param firstname Firstname of the owner of the credit card
         * @param lastname Lastname of the owner of the credit card
         * @param creditcard Credit card number. Only digits, no spaces nor dashes
         * @param expire_month Expire month of the credit card. Must have two digits ("03" for example)
         * @param expire_year Expire year of the credit card. Must have four digits ("2010" for example)
         * @param cv2 Security code of the credit card (3 digits)
         * @param listener MegaRequestListener to track this request
         */
        void creditCardStore(const char* address1, const char* address2, const char* city,
                             const char* province, const char* country, const char *postalcode,
                             const char* firstname, const char* lastname, const char* creditcard,
                             const char* expire_month, const char* expire_year, const char* cv2,
                             MegaRequestListener *listener = NULL);

        /**
         * @brief Get the credit card subscriptions of the account
         *
         * The associated request type with this request is MegaRequest::TYPE_CREDIT_CARD_QUERY_SUBSCRIPTIONS
         *
         * Valid data in the MegaRequest object received in onRequestFinish when the error code
         * is MegaError::API_OK:
         * - MegaRequest::getNumber - Number of credit card subscriptions
         *
         * @param listener MegaRequestListener to track this request
         */
        void creditCardQuerySubscriptions(MegaRequestListener *listener = NULL);

        /**
         * @brief Cancel credit card subscriptions if the account
         *
         * The associated request type with this request is MegaRequest::TYPE_CREDIT_CARD_CANCEL_SUBSCRIPTIONS
         * @param reason Reason for the cancellation. It can be NULL.
         * @param listener MegaRequestListener to track this request
         */
        void creditCardCancelSubscriptions(const char* reason, MegaRequestListener *listener = NULL);

        /**
         * @brief Get the available payment methods
         *
         * The associated request type with this request is MegaRequest::TYPE_GET_PAYMENT_METHODS
         *
         * Valid data in the MegaRequest object received in onRequestFinish when the error code
         * is MegaError::API_OK:
         * - MegaRequest::getNumber - Bitfield with available payment methods
         *
         * To know if a payment method is available, you can do a check like this one:
         * request->getNumber() & (1 << MegaApi::PAYMENT_METHOD_CREDIT_CARD)
         *
         * @param listener MegaRequestListener to track this request
         */
        void getPaymentMethods(MegaRequestListener *listener = NULL);

        /**
         * @brief Export the master key of the account
         *
         * The returned value is a Base64-encoded string
         *
         * With the master key, it's possible to start the recovery of an account when the
         * password is lost:
         * - https://mega.nz/#recovery
         * - MegaApi::resetPassword()
         *
         * You take the ownership of the returned value.
         *
         * @return Base64-encoded master key
         */
        char *exportMasterKey();

        /**
         * @brief Notify the user has exported the master key
         *
         * This function should be called when the user exports the master key by
         * clicking on "Copy" or "Save file" options.
         *
         * As result, the user attribute MegaApi::USER_ATTR_PWD_REMINDER will be updated
         * to remember the user has a backup of his/her master key. In consequence,
         * MEGA will not ask the user to remind the password for the account.
         *
         * The associated request type with this request is MegaRequest::TYPE_SET_ATTR_USER
         * Valid data in the MegaRequest object received on callbacks:
         * - MegaRequest::getParamType - Returns the attribute type MegaApi::USER_ATTR_PWD_REMINDER
         * - MegaRequest::getText - Returns the new value for the attribute
         *
         * @param listener MegaRequestListener to track this request
         */
        void masterKeyExported(MegaRequestListener *listener = NULL);

        /**
         * @brief Change the password of the MEGA account
         *
         * The associated request type with this request is MegaRequest::TYPE_CHANGE_PW
         * Valid data in the MegaRequest object received on callbacks:
         * - MegaRequest::getPassword - Returns the old password
         * - MegaRequest::getNewPassword - Returns the new password
         *
         * @param oldPassword Old password
         * @param newPassword New password
         * @param listener MegaRequestListener to track this request
         */
        void changePassword(const char *oldPassword, const char *newPassword, MegaRequestListener *listener = NULL);

        /**
         * @brief Invite another person to be your MEGA contact
         *
         * The user doesn't need to be registered on MEGA. If the email isn't associated with
         * a MEGA account, an invitation email will be sent with the text in the "message" parameter.
         *
         * The associated request type with this request is MegaRequest::TYPE_INVITE_CONTACT
         * Valid data in the MegaRequest object received on callbacks:
         * - MegaRequest::getEmail - Returns the email of the contact
         * - MegaRequest::getText - Returns the text of the invitation
         * - MegaRequest::getNumber - Returns the action
         *
         * Sending a reminder within a two week period since you started or your last reminder will
         * fail the API returning the error code MegaError::API_EACCESS.
         *
         * @param email Email of the new contact
         * @param message Message for the user (can be NULL)
         * @param action Action for this contact request. Valid values are:
         * - MegaContactRequest::INVITE_ACTION_ADD = 0
         * - MegaContactRequest::INVITE_ACTION_DELETE = 1
         * - MegaContactRequest::INVITE_ACTION_REMIND = 2
         *
         * @param listener MegaRequestListener to track this request
         */
        void inviteContact(const char* email, const char* message, int action, MegaRequestListener* listener = NULL);

        /**
         * @brief Invite another person to be your MEGA contact using a contact link handle
         *
         * The associated request type with this request is MegaRequest::TYPE_INVITE_CONTACT
         * Valid data in the MegaRequest object received on callbacks:
         * - MegaRequest::getEmail - Returns the email of the contact
         * - MegaRequest::getText - Returns the text of the invitation
         * - MegaRequest::getNumber - Returns the action
         * - MegaRequest::getNodeHandle - Returns the contact link handle
         *
         * Sending a reminder within a two week period since you started or your last reminder will
         * fail the API returning the error code MegaError::API_EACCESS.
         *
         * @param email Email of the new contact
         * @param message Message for the user (can be NULL)
         * @param action Action for this contact request. Valid values are:
         * - MegaContactRequest::INVITE_ACTION_ADD = 0
         * - MegaContactRequest::INVITE_ACTION_DELETE = 1
         * - MegaContactRequest::INVITE_ACTION_REMIND = 2
         * @param contactLink Contact link handle of the other account. This parameter is considered only if the
         * \c action is MegaContactRequest::INVITE_ACTION_ADD. Otherwise, it's ignored and it has no effect.
         *
         * @param listener MegaRequestListener to track this request
         */
        void inviteContact(const char* email, const char* message, int action, MegaHandle contactLink, MegaRequestListener* listener = NULL);

        /**
         * @brief Reply to a contact request
         * @param request Contact request. You can get your pending contact requests using MegaApi::getIncomingContactRequests
         * @param action Action for this contact request. Valid values are:
         * - MegaContactRequest::REPLY_ACTION_ACCEPT = 0
         * - MegaContactRequest::REPLY_ACTION_DENY = 1
         * - MegaContactRequest::REPLY_ACTION_IGNORE = 2
         *
         * The associated request type with this request is MegaRequest::TYPE_REPLY_CONTACT_REQUEST
         * Valid data in the MegaRequest object received on callbacks:
         * - MegaRequest::getNodeHandle - Returns the handle of the contact request
         * - MegaRequest::getNumber - Returns the action
         *
         * @param listener MegaRequestListener to track this request
         */
        void replyContactRequest(MegaContactRequest *request, int action, MegaRequestListener* listener = NULL);

        /**
         * @brief Remove a contact to the MEGA account
         *
         * The associated request type with this request is MegaRequest::TYPE_REMOVE_CONTACT
         * Valid data in the MegaRequest object received on callbacks:
         * - MegaRequest::getEmail - Returns the email of the contact
         *
         * @param user MegaUser of the contact (see MegaApi::getContact)
         * @param listener MegaRequestListener to track this request
         */
        void removeContact(MegaUser *user, MegaRequestListener* listener = NULL);

        /**
         * @brief Logout of the MEGA account invalidating the session
         *
         * The associated request type with this request is MegaRequest::TYPE_LOGOUT
         *
         * Under certain circumstances, this request might return the error code
         * MegaError::API_ESID. It should not be taken as an error, since the reason
         * is that the logout action has been notified before the reception of the
         * logout response itself.
         *
         * @param listener MegaRequestListener to track this request
         */
        void logout(MegaRequestListener *listener = NULL);

        /**
         * @brief Logout of the MEGA account without invalidating the session
         *
         * The associated request type with this request is MegaRequest::TYPE_LOGOUT
         *
         * @param listener MegaRequestListener to track this request
         */
        void localLogout(MegaRequestListener *listener = NULL);

        /**
         * @brief Invalidate the existing cache and create a fresh one
         */
        void invalidateCache();

        /**
         * @brief Estimate the strength of a password
         *
         * Possible return values are:
         * - PASSWORD_STRENGTH_VERYWEAK = 0
         * - PASSWORD_STRENGTH_WEAK = 1
         * - PASSWORD_STRENGTH_MEDIUM = 2
         * - PASSWORD_STRENGTH_GOOD = 3
         * - PASSWORD_STRENGTH_STRONG = 4
         *
         * @param password Password to check
         * @return Estimated strength of the password
         */
        int getPasswordStrength(const char *password);

        /**
         * @brief Submit feedback about the app
         *
         * The associated request type with this request is MegaRequest::TYPE_SUBMIT_FEEDBACK
         * Valid data in the MegaRequest object received on callbacks:
         * - MegaRequest::getText - Retuns the comment about the app
         * - MegaRequest::getNumber - Returns the rating for the app
         *
         * @param rating Integer to rate the app. Valid values: from 1 to 5.
         * @param comment Comment about the app
         * @param listener MegaRequestListener to track this request
         *
         * @deprecated This function is for internal usage of MEGA apps. This feedback
         * is sent to MEGA servers.
         */
        void submitFeedback(int rating, const char *comment, MegaRequestListener *listener = NULL);

        /**
         * @brief Send events to the stats server
         *
         * The associated request type with this request is MegaRequest::TYPE_SEND_EVENT
         * Valid data in the MegaRequest object received on callbacks:
         * - MegaRequest::getNumber - Returns the event type
         * - MegaRequest::getText - Returns the event message
         *
         * @param eventType Event type
         * @param message Event message
         * @param listener MegaRequestListener to track this request
         *
         * @deprecated This function is for internal usage of MEGA apps for debug purposes. This info
         * is sent to MEGA servers.
         */
        void sendEvent(int eventType, const char* message, MegaRequestListener *listener = NULL);

        /**
         * @brief Send a debug report
         *
         * The User-Agent is used to identify the app. It can be set in MegaApi::MegaApi
         *
         * The associated request type with this request is MegaRequest::TYPE_REPORT_EVENT
         * Valid data in the MegaRequest object received on callbacks:
         * - MegaRequest::getParamType - Returns MegaApi::EVENT_DEBUG
         * - MegaRequest::getText - Retuns the debug message
         *
         * @param text Debug message
         * @param listener MegaRequestListener to track this request
         *
         * @deprecated This function is for internal usage of MEGA apps. This feedback
         * is sent to MEGA servers.
         */
        void reportDebugEvent(const char *text, MegaRequestListener *listener = NULL);

        /**
         * @brief Use HTTPS communications only
         *
         * The default behavior is to use HTTP for transfers and the persistent connection
         * to wait for external events. Those communications don't require HTTPS because
         * all transfer data is already end-to-end encrypted and no data is transmitted
         * over the connection to wait for events (it's just closed when there are new events).
         *
         * This feature should only be enabled if there are problems to contact MEGA servers
         * through HTTP because otherwise it doesn't have any benefit and will cause a
         * higher CPU usage.
         *
         * See MegaApi::usingHttpsOnly
         *
         * @param httpsOnly True to use HTTPS communications only
         * @param listener MegaRequestListener to track this request
         */
        void useHttpsOnly(bool httpsOnly, MegaRequestListener *listener = NULL);

        /**
         * @brief Check if the SDK is using HTTPS communications only
         *
         * The default behavior is to use HTTP for transfers and the persistent connection
         * to wait for external events. Those communications don't require HTTPS because
         * all transfer data is already end-to-end encrypted and no data is transmitted
         * over the connection to wait for events (it's just closed when there are new events).
         *
         * See MegaApi::useHttpsOnly
         *
         * @return True if the SDK is using HTTPS communications only. Otherwise false.
         */
        bool usingHttpsOnly();

        ///////////////////   TRANSFERS ///////////////////

        /**
         * @brief Upload a file or a folder
         * @param localPath Local path of the file or folder
         * @param parent Parent node for the file or folder in the MEGA account
         * @param listener MegaTransferListener to track this transfer
         */
        void startUpload(const char* localPath, MegaNode *parent, MegaTransferListener *listener=NULL);

        /**
         * @brief Upload a file or a folder, saving custom app data during the transfer
         * @param localPath Local path of the file or folder
         * @param parent Parent node for the file or folder in the MEGA account
         * @param appData Custom app data to save in the MegaTransfer object
         * The data in this parameter can be accessed using MegaTransfer::getAppData in callbacks
         * related to the transfer.
         * @param listener MegaTransferListener to track this transfer
         */
        void startUploadWithData(const char* localPath, MegaNode *parent, const char* appData, MegaTransferListener *listener=NULL);

        /**
         * @brief Upload a file or a folder, saving custom app data during the transfer
         * @param localPath Local path of the file or folder
         * @param parent Parent node for the file or folder in the MEGA account
         * @param appData Custom app data to save in the MegaTransfer object
         * The data in this parameter can be accessed using MegaTransfer::getAppData in callbacks
         * related to the transfer.
         * @param isSourceTemporary Pass the ownership of the file to the SDK, that will DELETE it when the upload finishes.
         * This parameter is intended to automatically delete temporary files that are only created to be uploaded.
         * Use this parameter with caution. Set it to true only if you are sure about what are you doing.
         * @param listener MegaTransferListener to track this transfer
         */
        void startUploadWithData(const char* localPath, MegaNode *parent, const char* appData, bool isSourceTemporary, MegaTransferListener *listener=NULL);

        /**
         * @brief Upload a file or a folder with a custom modification time
         * @param localPath Local path of the file
         * @param parent Parent node for the file in the MEGA account
         * @param mtime Custom modification time for the file in MEGA (in seconds since the epoch)
         * @param listener MegaTransferListener to track this transfer
         *
         * The custom modification time will be only applied for file transfers. If a folder
         * is transferred using this function, the custom modification time won't have any effect,
         */
        void startUpload(const char* localPath, MegaNode *parent, int64_t mtime, MegaTransferListener *listener=NULL);

        /**
         * @brief Upload a file or a folder with a custom modification time
         * @param localPath Local path of the file
         * @param parent Parent node for the file in the MEGA account
         * @param mtime Custom modification time for the file in MEGA (in seconds since the epoch)
         * @param isSourceTemporary Pass the ownership of the file to the SDK, that will DELETE it when the upload finishes.
         * This parameter is intended to automatically delete temporary files that are only created to be uploaded.
         * @param listener MegaTransferListener to track this transfer
         */
        void startUpload(const char* localPath, MegaNode *parent, int64_t mtime, bool isSourceTemporary, MegaTransferListener *listener=NULL);

        /**
         * @brief Upload a file or folder with a custom name
         * @param localPath Local path of the file or folder
         * @param parent Parent node for the file or folder in the MEGA account
         * @param fileName Custom file name for the file or folder in MEGA
         * @param listener MegaTransferListener to track this transfer
         */
        void startUpload(const char* localPath, MegaNode* parent, const char* fileName, MegaTransferListener *listener = NULL);

        /**
         * @brief Upload a file or a folder with a custom name and a custom modification time
         * @param localPath Local path of the file
         * @param parent Parent node for the file in the MEGA account
         * @param fileName Custom file name for the file in MEGA
         * @param mtime Custom modification time for the file in MEGA (in seconds since the epoch)
         * @param listener MegaTransferListener to track this transfer
         *
         * The custom modification time will be only applied for file transfers. If a folder
         * is transferred using this function, the custom modification time won't have any effect,
         */
        void startUpload(const char* localPath, MegaNode* parent, const char* fileName, int64_t mtime, MegaTransferListener *listener = NULL);

        /**
         * @brief Download a file or a folder from MEGA
         * @param node MegaNode that identifies the file or folder
         * @param localPath Destination path for the file or folder
         * If this path is a local folder, it must end with a '\' or '/' character and the file name
         * in MEGA will be used to store a file inside that folder. If the path doesn't finish with
         * one of these characters, the file will be downloaded to a file in that path.
         *
         * @param listener MegaTransferListener to track this transfer
         */
        void startDownload(MegaNode* node, const char* localPath, MegaTransferListener *listener = NULL);

        /**
         * @brief Download a file or a folder from MEGA, saving custom app data during the transfer
         * @param node MegaNode that identifies the file or folder
         * @param localPath Destination path for the file or folder
         * If this path is a local folder, it must end with a '\' or '/' character and the file name
         * in MEGA will be used to store a file inside that folder. If the path doesn't finish with
         * one of these characters, the file will be downloaded to a file in that path.
         * @param appData Custom app data to save in the MegaTransfer object
         * The data in this parameter can be accessed using MegaTransfer::getAppData in callbacks
         * related to the transfer.
         * @param listener MegaTransferListener to track this transfer
         */
        void startDownloadWithData(MegaNode* node, const char* localPath, const char *appData, MegaTransferListener *listener = NULL);

        /**
         * @brief Start an streaming download for a file in MEGA
         *
         * Streaming downloads don't save the downloaded data into a local file. It is provided
         * in MegaTransferListener::onTransferUpdate in a byte buffer. The pointer is returned by
         * MegaTransfer::getLastBytes and the size of the buffer in MegaTransfer::getDeltaSize
         *
         * The same byte array is also provided in the callback MegaTransferListener::onTransferData for
         * compatibility with other programming languages. Only the MegaTransferListener passed to this function
         * will receive MegaTransferListener::onTransferData callbacks. MegaTransferListener objects registered
         * with MegaApi::addTransferListener won't receive them for performance reasons
         *
         * @param node MegaNode that identifies the file
         * @param startPos First byte to download from the file
         * @param size Size of the data to download
         * @param listener MegaTransferListener to track this transfer
         */
        void startStreaming(MegaNode* node, int64_t startPos, int64_t size, MegaTransferListener *listener);

        /**
         * @brief Cancel a transfer
         *
         * When a transfer is cancelled, it will finish and will provide the error code
         * MegaError::API_EINCOMPLETE in MegaTransferListener::onTransferFinish and
         * MegaListener::onTransferFinish
         *
         * The associated request type with this request is MegaRequest::TYPE_CANCEL_TRANSFER
         * Valid data in the MegaRequest object received on callbacks:
         * - MegaRequest::getTransferTag - Returns the tag of the cancelled transfer (MegaTransfer::getTag)
         *
         * @param transfer MegaTransfer object that identifies the transfer
         * You can get this object in any MegaTransferListener callback or any MegaListener callback
         * related to transfers.
         *
         * @param listener MegaRequestListener to track this request
         */
        void cancelTransfer(MegaTransfer *transfer, MegaRequestListener *listener = NULL);

        /**
         * @brief Retry a transfer
         *
         * This function allows to start a transfer based on a MegaTransfer object. It can be used,
         * for example, to retry transfers that finished with an error. To do it, you can retain the
         * MegaTransfer object in onTransferFinish (calling MegaTransfer::copy to take the ownership)
         * and use it later with this function.
         *
         * If the transfer parameter is NULL or is not of type MegaTransfer::TYPE_DOWNLOAD or
         * MegaTransfer::TYPE_UPLOAD (transfers started with MegaApi::startDownload or
         * MegaApi::startUpload) the function returns without doing anything.
         *
         * @param transfer Transfer to be retried
         * @param listener MegaTransferListener to track this transfer
         */
        void retryTransfer(MegaTransfer *transfer, MegaTransferListener *listener = NULL);

        /**
         * @brief Move a transfer one position up in the transfer queue
         *
         * If the transfer is successfully moved, onTransferUpdate will be called
         * for the corresponding listeners of the moved transfer and the new priority
         * of the transfer will be available using MegaTransfer::getPriority
         *
         * The associated request type with this request is MegaRequest::TYPE_MOVE_TRANSFER
         * Valid data in the MegaRequest object received on callbacks:
         * - MegaRequest::getTransferTag - Returns the tag of the transfer to move
         * - MegaRequest::getFlag - Returns true (it means that it's an automatic move)
         * - MegaRequest::getNumber - Returns MegaTransfer::MOVE_TYPE_UP
         *
         * @param transfer Transfer to move
         * @param listener MegaRequestListener to track this request
         */
        void moveTransferUp(MegaTransfer *transfer, MegaRequestListener *listener = NULL);

        /**
         * @brief Move a transfer one position up in the transfer queue
         *
         * If the transfer is successfully moved, onTransferUpdate will be called
         * for the corresponding listeners of the moved transfer and the new priority
         * of the transfer will be available using MegaTransfer::getPriority
         *
         * The associated request type with this request is MegaRequest::TYPE_MOVE_TRANSFER
         * Valid data in the MegaRequest object received on callbacks:
         * - MegaRequest::getTransferTag - Returns the tag of the transfer to move
         * - MegaRequest::getFlag - Returns true (it means that it's an automatic move)
         * - MegaRequest::getNumber - Returns MegaTransfer::MOVE_TYPE_UP
         *
         * @param transferTag Tag of the transfer to move
         * @param listener MegaRequestListener to track this request
         */
        void moveTransferUpByTag(int transferTag, MegaRequestListener *listener = NULL);

        /**
         * @brief Move a transfer one position down in the transfer queue
         *
         * If the transfer is successfully moved, onTransferUpdate will be called
         * for the corresponding listeners of the moved transfer and the new priority
         * of the transfer will be available using MegaTransfer::getPriority
         *
         * The associated request type with this request is MegaRequest::TYPE_MOVE_TRANSFER
         * Valid data in the MegaRequest object received on callbacks:
         * - MegaRequest::getTransferTag - Returns the tag of the transfer to move
         * - MegaRequest::getFlag - Returns true (it means that it's an automatic move)
         * - MegaRequest::getNumber - Returns MegaTransfer::MOVE_TYPE_DOWN
         *
         * @param transfer Transfer to move
         * @param listener MegaRequestListener to track this request
         */
        void moveTransferDown(MegaTransfer *transfer, MegaRequestListener *listener = NULL);

        /**
         * @brief Move a transfer one position down in the transfer queue
         *
         * If the transfer is successfully moved, onTransferUpdate will be called
         * for the corresponding listeners of the moved transfer and the new priority
         * of the transfer will be available using MegaTransfer::getPriority
         *
         * The associated request type with this request is MegaRequest::TYPE_MOVE_TRANSFER
         * Valid data in the MegaRequest object received on callbacks:
         * - MegaRequest::getTransferTag - Returns the tag of the transfer to move
         * - MegaRequest::getFlag - Returns true (it means that it's an automatic move)
         * - MegaRequest::getNumber - Returns MegaTransfer::MOVE_TYPE_DOWN
         *
         * @param transferTag Tag of the transfer to move
         * @param listener MegaRequestListener to track this request
         */
        void moveTransferDownByTag(int transferTag, MegaRequestListener *listener = NULL);

        /**
         * @brief Move a transfer to the top of the transfer queue
         *
         * If the transfer is successfully moved, onTransferUpdate will be called
         * for the corresponding listeners of the moved transfer and the new priority
         * of the transfer will be available using MegaTransfer::getPriority
         *
         * The associated request type with this request is MegaRequest::TYPE_MOVE_TRANSFER
         * Valid data in the MegaRequest object received on callbacks:
         * - MegaRequest::getTransferTag - Returns the tag of the transfer to move
         * - MegaRequest::getFlag - Returns true (it means that it's an automatic move)
         * - MegaRequest::getNumber - Returns MegaTransfer::MOVE_TYPE_TOP
         *
         * @param transfer Transfer to move
         * @param listener MegaRequestListener to track this request
         */
        void moveTransferToFirst(MegaTransfer *transfer, MegaRequestListener *listener = NULL);

        /**
         * @brief Move a transfer to the top of the transfer queue
         *
         * If the transfer is successfully moved, onTransferUpdate will be called
         * for the corresponding listeners of the moved transfer and the new priority
         * of the transfer will be available using MegaTransfer::getPriority
         *
         * The associated request type with this request is MegaRequest::TYPE_MOVE_TRANSFER
         * Valid data in the MegaRequest object received on callbacks:
         * - MegaRequest::getTransferTag - Returns the tag of the transfer to move
         * - MegaRequest::getFlag - Returns true (it means that it's an automatic move)
         * - MegaRequest::getNumber - Returns MegaTransfer::MOVE_TYPE_TOP
         *
         * @param transferTag Tag of the transfer to move
         * @param listener MegaRequestListener to track this request
         */
        void moveTransferToFirstByTag(int transferTag, MegaRequestListener *listener = NULL);

        /**
         * @brief Move a transfer to the bottom of the transfer queue
         *
         * If the transfer is successfully moved, onTransferUpdate will be called
         * for the corresponding listeners of the moved transfer and the new priority
         * of the transfer will be available using MegaTransfer::getPriority
         *
         * The associated request type with this request is MegaRequest::TYPE_MOVE_TRANSFER
         * Valid data in the MegaRequest object received on callbacks:
         * - MegaRequest::getTransferTag - Returns the tag of the transfer to move
         * - MegaRequest::getFlag - Returns true (it means that it's an automatic move)
         * - MegaRequest::getNumber - Returns MegaTransfer::MOVE_TYPE_BOTTOM
         *
         * @param transfer Transfer to move
         * @param listener MegaRequestListener to track this request
         */
        void moveTransferToLast(MegaTransfer *transfer, MegaRequestListener *listener = NULL);

        /**
         * @brief Move a transfer to the bottom of the transfer queue
         *
         * If the transfer is successfully moved, onTransferUpdate will be called
         * for the corresponding listeners of the moved transfer and the new priority
         * of the transfer will be available using MegaTransfer::getPriority
         *
         * The associated request type with this request is MegaRequest::TYPE_MOVE_TRANSFER
         * Valid data in the MegaRequest object received on callbacks:
         * - MegaRequest::getTransferTag - Returns the tag of the transfer to move
         * - MegaRequest::getFlag - Returns true (it means that it's an automatic move)
         * - MegaRequest::getNumber - Returns MegaTransfer::MOVE_TYPE_BOTTOM
         *
         * @param transferTag Tag of the transfer to move
         * @param listener MegaRequestListener to track this request
         */
        void moveTransferToLastByTag(int transferTag, MegaRequestListener *listener = NULL);

        /**
         * @brief Move a transfer before another one in the transfer queue
         *
         * If the transfer is successfully moved, onTransferUpdate will be called
         * for the corresponding listeners of the moved transfer and the new priority
         * of the transfer will be available using MegaTransfer::getPriority
         *
         * The associated request type with this request is MegaRequest::TYPE_MOVE_TRANSFER
         * Valid data in the MegaRequest object received on callbacks:
         * - MegaRequest::getTransferTag - Returns the tag of the transfer to move
         * - MegaRequest::getFlag - Returns false (it means that it's a manual move)
         * - MegaRequest::getNumber - Returns the tag of the transfer with the target position
         *
         * @param transfer Transfer to move
         * @param prevTransfer Transfer with the target position
         * @param listener MegaRequestListener to track this request
         */
        void moveTransferBefore(MegaTransfer *transfer, MegaTransfer *prevTransfer, MegaRequestListener *listener = NULL);

        /**
         * @brief Move a transfer before another one in the transfer queue
         *
         * If the transfer is successfully moved, onTransferUpdate will be called
         * for the corresponding listeners of the moved transfer and the new priority
         * of the transfer will be available using MegaTransfer::getPriority
         *
         * The associated request type with this request is MegaRequest::TYPE_MOVE_TRANSFER
         * Valid data in the MegaRequest object received on callbacks:
         * - MegaRequest::getTransferTag - Returns the tag of the transfer to move
         * - MegaRequest::getFlag - Returns false (it means that it's a manual move)
         * - MegaRequest::getNumber - Returns the tag of the transfer with the target position
         *
         * @param transferTag Tag of the transfer to move
         * @param prevTransferTag Tag of the transfer with the target position
         * @param listener MegaRequestListener to track this request
         */
        void moveTransferBeforeByTag(int transferTag, int prevTransferTag, MegaRequestListener *listener = NULL);

        /**
         * @brief Cancel the transfer with a specific tag
         *
         * When a transfer is cancelled, it will finish and will provide the error code
         * MegaError::API_EINCOMPLETE in MegaTransferListener::onTransferFinish and
         * MegaListener::onTransferFinish
         *
         * The associated request type with this request is MegaRequest::TYPE_CANCEL_TRANSFER
         * Valid data in the MegaRequest object received on callbacks:
         * - MegaRequest::getTransferTag - Returns the tag of the cancelled transfer (MegaTransfer::getTag)
         *
         * @param transferTag tag that identifies the transfer
         * You can get this tag using MegaTransfer::getTag
         *
         * @param listener MegaRequestListener to track this request
         */
        void cancelTransferByTag(int transferTag, MegaRequestListener *listener = NULL);

        /**
         * @brief Cancel all transfers of the same type
         *
         * The associated request type with this request is MegaRequest::TYPE_CANCEL_TRANSFERS
         * Valid data in the MegaRequest object received on callbacks:
         * - MegaRequest::getParamType - Returns the first parameter
         *
         * @param type Type of transfers to cancel.
         * Valid values are:
         * - MegaTransfer::TYPE_DOWNLOAD = 0
         * - MegaTransfer::TYPE_UPLOAD = 1
         *
         * @param listener MegaRequestListener to track this request
         */
        void cancelTransfers(int type, MegaRequestListener *listener = NULL);

        /**
         * @brief Pause/resume all transfers
         *
         * The associated request type with this request is MegaRequest::TYPE_PAUSE_TRANSFERS
         * Valid data in the MegaRequest object received on callbacks:
         * - MegaRequest::getFlag - Returns the first parameter
         *
         * @param pause true to pause all transfers / false to resume all transfers
         * @param listener MegaRequestListener to track this request
         */
        void pauseTransfers(bool pause, MegaRequestListener* listener = NULL);

        /**
         * @brief  Pause/resume all transfers in one direction (uploads or downloads)
         *
         * The associated request type with this request is MegaRequest::TYPE_PAUSE_TRANSFERS
         * Valid data in the MegaRequest object received on callbacks:
         * - MegaRequest::getFlag - Returns the first parameter
         * - MegaRequest::getNumber - Returns the direction of the transfers to pause/resume
         *
         * @param pause true to pause transfers / false to resume transfers
         * @param direction Direction of transfers to pause/resume
         * Valid values for this parameter are:
         * - MegaTransfer::TYPE_DOWNLOAD = 0
         * - MegaTransfer::TYPE_UPLOAD = 1
         *
         * @param listener MegaRequestListener to track this request
         */
        void pauseTransfers(bool pause, int direction, MegaRequestListener* listener = NULL);

        /**
         * @brief Pause/resume a transfer
         *
         * The request finishes with MegaError::API_OK if the state of the transfer is the
         * desired one at that moment. That means that the request succeed when the transfer
         * is successfully paused or resumed, but also if the transfer was already in the
         * desired state and it wasn't needed to change anything.
         *
         * Resumed transfers don't necessarily continue just after the resumption. They
         * are tagged as queued and are processed according to its position on the request queue.
         *
         * The associated request type with this request is MegaRequest::TYPE_PAUSE_TRANSFER
         * Valid data in the MegaRequest object received on callbacks:
         * - MegaRequest::getTransferTag - Returns the tag of the transfer to pause or resume
         * - MegaRequest::getFlag - Returns true if the transfer has to be pause or false if it has to be resumed
         *
         * @param transfer Transfer to pause or resume
         * @param pause True to pause the transfer or false to resume it
         * @param listener MegaRequestListener to track this request
         */
        void pauseTransfer(MegaTransfer *transfer, bool pause, MegaRequestListener* listener = NULL);

        /**
         * @brief Pause/resume a transfer
         *
         * The request finishes with MegaError::API_OK if the state of the transfer is the
         * desired one at that moment. That means that the request succeed when the transfer
         * is successfully paused or resumed, but also if the transfer was already in the
         * desired state and it wasn't needed to change anything.
         *
         * Resumed transfers don't necessarily continue just after the resumption. They
         * are tagged as queued and are processed according to its position on the request queue.
         *
         * The associated request type with this request is MegaRequest::TYPE_PAUSE_TRANSFER
         * Valid data in the MegaRequest object received on callbacks:
         * - MegaRequest::getTransferTag - Returns the tag of the transfer to pause or resume
         * - MegaRequest::getFlag - Returns true if the transfer has to be pause or false if it has to be resumed
         *
         * @param transferTag Tag of the transfer to pause or resume
         * @param pause True to pause the transfer or false to resume it
         * @param listener MegaRequestListener to track this request
         */
        void pauseTransferByTag(int transferTag, bool pause, MegaRequestListener* listener = NULL);

        /**
         * @brief Enable the resumption of transfers 
         *
         * This function enables the cache of transfers, so they can be resumed later.
         * Additionally, if a previous cache already exists (from previous executions),
         * then this function also resumes the existing cached transfers.
         * 
         * @note Cached uploads expire after 24 hours since the last time they were active.
         * @note Cached transfers related to files that have been modified since they were
         * added to the cache are discarded, since the file has changed.
         * 
         * A log in or a log out automatically disables this feature.
         *
         * When the MegaApi object is logged in, the cache of transfers is identified
         * and protected using the session and the master key, so transfers won't
         * be resumable using a different session or a different account. The
         * recommended way of using this function to resume transfers for an account
         * is calling it in the callback onRequestFinish related to MegaApi::fetchNodes
         *
         * When the MegaApi object is not logged in, it's still possible to use this
         * feature. However, since there isn't any available data to identify
         * and protect the cache, a default identifier and key are used. To improve
         * the protection of the transfer cache and allow the usage of this feature
         * with several non logged in instances of MegaApi at once without clashes,
         * it's possible to set a custom identifier for the transfer cache in the
         * optional parameter of this function. If that parameter is used, the
         * encryption key for the transfer cache will be derived from it.
         *
         * @param loggedOutId Identifier for a non logged in instance of MegaApi.
         * It doesn't have any effect if MegaApi is logged in.
         */
        void enableTransferResumption(const char* loggedOutId = NULL);

        /**
         * @brief Disable the resumption of transfers
         *
         * This function disables the resumption of transfers and also deletes
         * the transfer cache if it exists. See also MegaApi.enableTransferResumption.
         *
         * @param loggedOutId Identifier for a non logged in instance of MegaApi.
         * It doesn't have any effect if MegaApi is logged in.
         */
        void disableTransferResumption(const char* loggedOutId = NULL);

        /**
         * @brief Returns the state (paused/unpaused) of transfers
         * @param direction Direction of transfers to check
         * Valid values for this parameter are:
         * - MegaTransfer::TYPE_DOWNLOAD = 0
         * - MegaTransfer::TYPE_UPLOAD = 1
         *
         * @return true if transfers on that direction are paused, false otherwise
         */
        bool areTransfersPaused(int direction);

        /**
         * @brief Set the upload speed limit
         *
         * The limit will be applied on the server side when starting a transfer. Thus the limit won't be
         * applied for already started uploads and it's applied per storage server.
         *
         * @param bpslimit -1 to automatically select the limit, 0 for no limit, otherwise the speed limit
         * in bytes per second
         */
        void setUploadLimit(int bpslimit);

        /**
         * @brief Set the maximum number of connections per transfer
         *
         * The maximum number of allowed connections is 6. If a higher number of connections is passed
         * to this function, it will fail with the error code API_ETOOMANY.
         *
         * The associated request type with this request is MegaRequest::TYPE_SET_MAX_CONNECTIONS
         * Valid data in the MegaRequest object received on callbacks:
         * - MegaRequest::getParamType - Returns the value for \c direction parameter
         * - MegaRequest::getNumber - Returns the number of \c connections
         *
         * @param direction Direction of transfers
         * Valid values for this parameter are:
         * - MegaTransfer::TYPE_DOWNLOAD = 0
         * - MegaTransfer::TYPE_UPLOAD = 1
         * @param connections Maximum number of connection (it should between 1 and 6)
         */
        void setMaxConnections(int direction, int connections, MegaRequestListener* listener = NULL);

        /**
         * @brief Set the maximum number of connections per transfer for downloads and uploads
         *
         * The maximum number of allowed connections is 6. If a higher number of connections is passed
         * to this function, it will fail with the error code API_ETOOMANY.
         *
         * The associated request type with this request is MegaRequest::TYPE_SET_MAX_CONNECTIONS
         * Valid data in the MegaRequest object received on callbacks:
         * - MegaRequest::getNumber - Returns the number of connections
         *
         * @param connections Maximum number of connection (it should between 1 and 6)
         */
        void setMaxConnections(int connections, MegaRequestListener* listener = NULL);

        /**
         * @brief Set the transfer method for downloads
         *
         * Valid methods are:
         * - TRANSFER_METHOD_NORMAL = 0
         * HTTP transfers using port 80. Data is already encrypted.
         *
         * - TRANSFER_METHOD_ALTERNATIVE_PORT = 1
         * HTTP transfers using port 8080. Data is already encrypted.
         *
         * - TRANSFER_METHOD_AUTO = 2
         * The SDK selects the transfer method automatically
         *
         * - TRANSFER_METHOD_AUTO_NORMAL = 3
         * The SDK selects the transfer method automatically starting with port 80.
         *
         *  - TRANSFER_METHOD_AUTO_ALTERNATIVE = 4
         * The SDK selects the transfer method automatically starting with alternative port 8080.
         *
         * @param method Selected transfer method for downloads
         */
        void setDownloadMethod(int method);

        /**
         * @brief Set the transfer method for uploads
         *
         * Valid methods are:
         * - TRANSFER_METHOD_NORMAL = 0
         * HTTP transfers using port 80. Data is already encrypted.
         *
         * - TRANSFER_METHOD_ALTERNATIVE_PORT = 1
         * HTTP transfers using port 8080. Data is already encrypted.
         *
         * - TRANSFER_METHOD_AUTO = 2
         * The SDK selects the transfer method automatically
         *
         * - TRANSFER_METHOD_AUTO_NORMAL = 3
         * The SDK selects the transfer method automatically starting with port 80.
         *
         * - TRANSFER_METHOD_AUTO_ALTERNATIVE = 4
         * The SDK selects the transfer method automatically starting with alternative port 8080.
         *
         * @param method Selected transfer method for uploads
         */
        void setUploadMethod(int method);

        /**
         * @brief Set the maximum download speed in bytes per second
         *
         * Currently, this method is only available using the cURL-based network layer.
         * It doesn't work with WinHTTP. You can check if the function will have effect
         * by checking the return value. If it's true, the value will be applied. Otherwise,
         * this function returns false.
         *
         * A value <= 0 means unlimited speed
         *
         * @param bpslimit Download speed in bytes per second
         * @return true if the network layer allows to control the download speed, otherwise false
         */
        bool setMaxDownloadSpeed(long long bpslimit);

        /**
         * @brief Set the maximum upload speed in bytes per second
         *
         * Currently, this method is only available using the cURL-based network layer.
         * It doesn't work with WinHTTP. You can check if the function will have effect
         * by checking the return value. If it's true, the value will be applied. Otherwise,
         * this function returns false.
         *
         * A value <= 0 means unlimited speed
         *
         * @param bpslimit Upload speed in bytes per second
         * @return true if the network layer allows to control the upload speed, otherwise false
         */
        bool setMaxUploadSpeed(long long bpslimit);

        /**
         * @brief Get the maximum download speed in bytes per second
         *
         * The value 0 means unlimited speed
         *
         * @return Download speed in bytes per second
         */
        int getMaxDownloadSpeed();

        /**
         * @brief Get the maximum upload speed in bytes per second
         *
         * The value 0 means unlimited speed
         *
         * @return Upload speed in bytes per second
         */
        int getMaxUploadSpeed();

        /**
         * @brief Return the current download speed
         * @return Download speed in bytes per second
         */
        int getCurrentDownloadSpeed();

        /**
         * @brief Return the current download speed
         * @return Download speed in bytes per second
         */
        int getCurrentUploadSpeed();

        /**
         * @brief Return the current transfer speed
         * @param type Type of transfer to get the speed.
         * Valid values are MegaTransfer::TYPE_DOWNLOAD or MegaTransfer::TYPE_UPLOAD
         * @return Transfer speed for the transfer type, or 0 if the parameter is invalid
         */
        int getCurrentSpeed(int type);

        /**
         * @brief Get the active transfer method for downloads
         *
         * Valid values for the return parameter are:
         * - TRANSFER_METHOD_NORMAL = 0
         * HTTP transfers using port 80. Data is already encrypted.
         *
         * - TRANSFER_METHOD_ALTERNATIVE_PORT = 1
         * HTTP transfers using port 8080. Data is already encrypted.
         *
         * - TRANSFER_METHOD_AUTO = 2
         * The SDK selects the transfer method automatically
         *
         * - TRANSFER_METHOD_AUTO_NORMAL = 3
         * The SDK selects the transfer method automatically starting with port 80.
         *
         * - TRANSFER_METHOD_AUTO_ALTERNATIVE = 4
         * The SDK selects the transfer method automatically starting with alternative port 8080.
         *
         * @return Active transfer method for downloads
         */
        int getDownloadMethod();

        /**
         * @brief Get the active transfer method for uploads
         *
         * Valid values for the return parameter are:
         * - TRANSFER_METHOD_NORMAL = 0
         * HTTP transfers using port 80. Data is already encrypted.
         *
         * - TRANSFER_METHOD_ALTERNATIVE_PORT = 1
         * HTTP transfers using port 8080. Data is already encrypted.
         *
         * - TRANSFER_METHOD_AUTO = 2
         * The SDK selects the transfer method automatically
         *
         * - TRANSFER_METHOD_AUTO_NORMAL = 3
         * The SDK selects the transfer method automatically starting with port 80.
         *
         * - TRANSFER_METHOD_AUTO_ALTERNATIVE = 4
         * The SDK selects the transfer method automatically starting with alternative port 8080.
         *
         * @return Active transfer method for uploads
         */
        int getUploadMethod();

        /**
         * @brief Get information about transfer queues
         * @param listener MegaTransferListener to start receiving information about transfers
         * @return Information about transfer queues
         */
        MegaTransferData *getTransferData(MegaTransferListener *listener = NULL);

        /**
         * @brief Get the first transfer in a transfer queue
         *
         * You take the ownership of the returned value.
         *
         * @param type Transfer queue to get the first transfer (MegaTransfer::TYPE_DOWNLOAD or MegaTransfer::TYPE_UPLOAD)
         * @return MegaTransfer object related to the first transfer in the queue or NULL if there isn't any transfer
         */
        MegaTransfer *getFirstTransfer(int type);

        /**
         * @brief Force an onTransferUpdate callback for the specified transfer
         *
         * The callback will be received by transfer listeners registered to receive all
         * callbacks related to callbacks and additionally by the listener in the last
         * parameter of this function, if it's not NULL.
         *
         * @param transfer Transfer that will be provided in the onTransferUpdate callback
         * @param listener Listener that will receive the callback
         */
        void notifyTransfer(MegaTransfer *transfer, MegaTransferListener *listener = NULL);

        /**
         * @brief Force an onTransferUpdate callback for the specified transfer
         *
         * The callback will be received by transfer listeners registered to receive all
         * callbacks related to callbacks and additionally by the listener in the last
         * parameter of this function, if it's not NULL.
         *
         * @param transferTag Tag of the transfer that will be provided in the onTransferUpdate callback
         * @param listener Listener that will receive the callback
         */
        void notifyTransferByTag(int transferTag, MegaTransferListener *listener = NULL);

        /**
         * @brief Get all active transfers
         *
         * You take the ownership of the returned value
         *
         * @return List with all active transfers
         * @see MegaApi::startUpload, MegaApi::startDownload
         */
        MegaTransferList *getTransfers();

        /**
         * @brief Get all active streaming transfers
         *
         * You take the ownership of the returned value
         *
         * @return List with all active streaming transfers
         * @see MegaApi::startStreaming
         */
        MegaTransferList *getStreamingTransfers();

        /**
         * @brief Get the transfer with a transfer tag
         *
         * That tag can be got using MegaTransfer::getTag
         *
         * You take the ownership of the returned value
         *
         * @param transferTag tag to check
         * @return MegaTransfer object with that tag, or NULL if there isn't any
         * active transfer with it
         *
         */
        MegaTransfer* getTransferByTag(int transferTag);

        /**
         * @brief Get all transfers of a specific type (downloads or uploads)
         *
         * If the parameter isn't MegaTransfer::TYPE_DOWNLOAD or MegaTransfer::TYPE_UPLOAD
         * this function returns an empty list.
         *
         * You take the ownership of the returned value
         *
         * @param type MegaTransfer::TYPE_DOWNLOAD or MegaTransfer::TYPE_UPLOAD
         * @return List with transfers of the desired type
         */
        MegaTransferList *getTransfers(int type);

        /**
         * @brief Get a list of transfers that belong to a folder transfer
         *
         * This function provides the list of transfers started in the context
         * of a folder transfer.
         *
         * If the tag in the parameter doesn't belong to a folder transfer,
         * this function returns an empty list.
         *
         * The transfers provided by this function are the ones that are added to the
         * transfer queue when this function is called. Finished transfers, or transfers
         * not added to the transfer queue yet (for example, uploads that are waiting for
         * the creation of the parent folder in MEGA) are not returned by this function.
         *
         * You take the ownership of the returned value
         *
         * @param transferTag Tag of the folder transfer to check
         * @return List of transfers in the context of the selected folder transfer
         * @see MegaTransfer::isFolderTransfer, MegaTransfer::getFolderTransferTag
         */
        MegaTransferList *getChildTransfers(int transferTag);

#ifdef ENABLE_SYNC

        ///////////////////   SYNCHRONIZATION   ///////////////////

        /**
         * @brief Get the synchronization state of a local file
         * @param Path of the local file
         * @return Synchronization state of the local file.
         * Valid values are:
         * - STATE_NONE = 0
         * The file isn't inside a synced folder
         *
         * - MegaApi::STATE_SYNCED = 1
         * The file is in sync with the MEGA account
         *
         * - MegaApi::STATE_PENDING = 2
         * The file is pending to be synced with the MEGA account
         *
         * - MegaApi::STATE_SYNCING = 3
         * The file is being synced with the MEGA account
         *
         * - MegaApi::STATE_IGNORED = 4
         * The file is inside a synced folder, but it is ignored
         * by the selected exclusion filters
         *
         */
        int syncPathState(std::string *path);

        /**
         * @brief Get the MegaNode associated with a local synced file
         * @param path Local path of the file
         * @return The same file in MEGA or NULL if the file isn't synced
         */
        MegaNode *getSyncedNode(std::string *path);

        /**
         * @brief Synchronize a local folder and a folder in MEGA
         *
         * This function should be used to add a new synchronized folders. To resume a previously
         * added synchronized folder, use MegaApi::resumeSync
         *
         * The associated request type with this request is MegaRequest::TYPE_ADD_SYNC
         * Valid data in the MegaRequest object received on callbacks:
         * - MegaRequest::getNodeHandle - Returns the handle of the folder in MEGA
         * - MegaRequest::getFile - Returns the path of the local folder
         *
         * Valid data in the MegaRequest object received in onRequestFinish when the error code
         * is MegaError::API_OK:
         * - MegaRequest::getNumber - Fingerprint of the local folder to resume the sync (MegaApi::resumeSync)
         *
         * @param localFolder Local folder
         * @param megaFolder MEGA folder
         * @param listener MegaRequestListener to track this request
         *
         * @see MegaApi::resumeSync
         */
        void syncFolder(const char *localFolder, MegaNode *megaFolder, MegaRequestListener *listener = NULL);

        /**
         * @brief Resume a previously synced folder
         *
         * This function should be called in the onRequestFinish callback for MegaApi::fetchNodes, before the callback
         * returns, to ensure that all changes made in the MEGA account while the synchronization was stopped
         * are correctly applied.
         *
         * The third parameter allows to pass a fingerprint of the local folder to check if it has changed since
         * the previous execution. That fingerprint can be obtained using MegaRequest::getParentHandle in the
         * onRequestFinish callback if the MegaApi::syncFolder request. If the provided fingerprint doesn't match
         * the current fingerprint of the local folder, this request will fail with the error code
         * MegaError::API_EFAILED
         *
         * The associated request type with this request is MegaRequest::TYPE_ADD_SYNC
         * Valid data in the MegaRequest object received on callbacks:
         * - MegaRequest::getNodeHandle - Returns the handle of the folder in MEGA
         * - MegaRequest::getFile - Returns the path of the local folder
         * - MegaRequest::getNumber - Returns the fingerprint of the local folder
         *
         * @param localFolder Local folder
         * @param megaFolder MEGA folder
         * @param localfp Fingerprint of the local file
         * @param listener MegaRequestListener to track this request
         */
        void resumeSync(const char *localFolder, MegaNode *megaFolder, long long localfp, MegaRequestListener *listener = NULL);

#ifdef USE_PCRE
        /**
         * @brief Synchronize a local folder and a folder in MEGA, having an exclusion list
         *
         * This function should be used to add a new synchronized pair of folders. To resume a previously
         * added synchronized folder, use MegaApi::resumeSync
         *
         * The associated request type with this request is MegaRequest::TYPE_ADD_SYNC
         * Valid data in the MegaRequest object received on callbacks:
         * - MegaRequest::getNodeHandle - Returns the handle of the folder in MEGA
         * - MegaRequest::getFile - Returns the path of the local folder
         *
         * Valid data in the MegaRequest object received in onRequestFinish when the error code
         * is MegaError::API_OK:
         * - MegaRequest::getNumber - Fingerprint of the local folder to resume the sync (MegaApi::resumeSync)
         *
         * @param localFolder Local folder
         * @param megaFolder MEGA folder
         * @param regExp Regular expressions to handle excluded files/folders
         * @param listener MegaRequestListener to track this request
         *
         * @see MegaApi::resumeSync
         */
        void syncFolder(const char *localFolder, MegaNode *megaFolder, MegaRegExp *regExp, MegaRequestListener *listener = NULL);

        /**
         * @brief Resume a previously synced folder, having an exclusion list
         *
         * This function should be called in the onRequestFinish callback for MegaApi::fetchNodes, before the callback
         * returns, to ensure that all changes made in the MEGA account while the synchronization was stopped
         * are correctly applied.
         *
         * The third parameter allows to pass a fingerprint of the local folder to check if it has changed since
         * the previous execution. That fingerprint can be obtained using MegaRequest::getParentHandle in the
         * onRequestFinish callback if the MegaApi::syncFolder request. If the provided fingerprint doesn't match
         * the current fingerprint of the local folder, this request will fail with the error code
         * MegaError::API_EFAILED
         *
         * The associated request type with this request is MegaRequest::TYPE_ADD_SYNC
         * Valid data in the MegaRequest object received on callbacks:
         * - MegaRequest::getNodeHandle - Returns the handle of the folder in MEGA
         * - MegaRequest::getFile - Returns the path of the local folder
         * - MegaRequest::getNumber - Returns the fingerprint of the local folder
         *
         * @param localFolder Local folder
         * @param megaFolder MEGA folder
         * @param localfp Fingerprint of the local file
         * @param regExp Regular expressions to handle excluded files/folders
         * @param listener MegaRequestListener to track this request
         */
        void resumeSync(const char *localFolder, MegaNode *megaFolder, long long localfp, MegaRegExp *regExp, MegaRequestListener *listener = NULL);
#endif

        /**
         * @brief Remove a synced folder
         *
         * The folder will stop being synced. No files in the local nor in the remote folder
         * will be deleted due to the usage of this function.
         *
         * The synchronization will stop and the cache of local files will be deleted
         * If you don't want to delete the local cache use MegaApi::disableSync
         *
         * The associated request type with this request is MegaRequest::TYPE_REMOVE_SYNC
         * Valid data in the MegaRequest object received on callbacks:
         * - MegaRequest::getNodeHandle - Returns the handle of the folder in MEGA
         * - MegaRequest::getFlag - Returns true
         *
         * @param megaFolder MEGA folder
         * @param listener MegaRequestListener to track this request
         */
        void removeSync(MegaNode *megaFolder, MegaRequestListener *listener = NULL);

        /**
         * @brief Remove a synced folder
         *
         * The folder will stop being synced. No files in the local nor in the remote folder
         * will be deleted due to the usage of this function.
         *
         * The synchronization will stop and the cache of local files will be deleted
         * If you don't want to delete the local cache use MegaApi::disableSync
         *
         * The associated request type with this request is MegaRequest::TYPE_REMOVE_SYNC
         * Valid data in the MegaRequest object received on callbacks:
         * - MegaRequest::getNodeHandle - Returns the handle of the folder in MEGA
         * - MegaRequest::getFlag - Returns true
         *
         * @param sync Synchronization to cancel
         * @param listener MegaRequestListener to track this request
         */
        void removeSync(MegaSync *sync, MegaRequestListener *listener = NULL);

        /**
         * @brief Disable a synced folder
         *
         * The folder will stop being synced. No files in the local nor in the remote folder
         * will be deleted due to the usage of this function.
         *
         * The synchronization will stop but the cache of local files won't be deleted.
         * If you want to also delete the local cache use MegaApi::removeSync
         *
         * The associated request type with this request is MegaRequest::TYPE_REMOVE_SYNC
         * Valid data in the MegaRequest object received on callbacks:
         * - MegaRequest::getNodeHandle - Returns the handle of the folder in MEGA
         * - MegaRequest::getFlag - Returns false
         *
         * @param megaFolder MEGA folder
         * @param listener MegaRequestListener to track this request
         */
        void disableSync(MegaNode *megaFolder, MegaRequestListener *listener=NULL);

        /**
         * @brief Disable a synced folder
         *
         * The folder will stop being synced. No files in the local nor in the remote folder
         * will be deleted due to the usage of this function.
         *
         * The synchronization will stop but the cache of local files won't be deleted.
         * If you want to also delete the local cache use MegaApi::removeSync
         *
         * The associated request type with this request is MegaRequest::TYPE_REMOVE_SYNC
         * Valid data in the MegaRequest object received on callbacks:
         * - MegaRequest::getNodeHandle - Returns the handle of the folder in MEGA
         * - MegaRequest::getFlag - Returns false
         *
         * @param sync Synchronization to disable
         * @param listener MegaRequestListener to track this request
         */
        void disableSync(MegaSync *sync, MegaRequestListener *listener = NULL);

        /**
         * @brief Remove all active synced folders
         *
         * All folders will stop being synced. Nothing in the local nor in the remote folders
         * will be deleted due to the usage of this function.
         *
         * The associated request type with this request is MegaRequest::TYPE_REMOVE_SYNCS
         *
         * @param listener MegaRequestListener to track this request
         */
        void removeSyncs(MegaRequestListener *listener = NULL);

        /**
         * @brief Get the number of active synced folders
         * @return The number of active synced folders
         *
         * @deprecated New functions to manage synchronizations are being implemented. This funtion will
         * be removed in future updates.
         */
        int getNumActiveSyncs();

        /**
         * @brief Check if the synchronization engine is scanning files
         * @return true if it is scanning, otherwise false
         */
        bool isScanning();

        /**
         * @brief Check if the MegaNode is synchronized with a local file
         * @param MegaNode to check
         * @return true if the node is synchronized, othewise false
         * @see MegaApi::getLocalPath
         */
        bool isSynced(MegaNode *n);

        /**
         * @brief Set a list of excluded file names
         *
         * Wildcards (* and ?) are allowed
         *
         * @param List of excluded file names
         * @deprecated A more powerful exclusion system based on regular expresions is being developed. This
         * function will be removed in future updates
         */
        void setExcludedNames(std::vector<std::string> *excludedNames);

        /**
         * @brief Set a list of excluded paths
         *
         * Wildcards (* and ?) are allowed
         *
         * @param List of excluded paths
         * @deprecated A more powerful exclusion system based on regular expresions is being developed. This
         * function will be removed in future updates
         */
        void setExcludedPaths(std::vector<std::string> *excludedPaths);

        /**
         * @brief Set a lower limit for synchronized files
         *
         * Files with a size lower than this limit won't be synchronized
         * To disable the limit, you can set it to 0
         *
         * If both limits are enabled and the lower one is greater than the upper one,
         * only files between both limits will be excluded
         *
         * @param limit Lower limit for synchronized files
         */
        void setExclusionLowerSizeLimit(long long limit);

        /**
         * @brief Set an upper limit for synchronized files
         *
         * Files with a size greater than this limit won't be synchronized
         * To disable the limit, you can set it to 0
         *
         * If both limits are enabled and the lower one is greater than the upper one,
         * only files between both limits will be excluded
         *
         * @param limit Upper limit for synchronized files
         */
        void setExclusionUpperSizeLimit(long long limit);

        /**
         * @brief Move a local file to the local "Debris" folder
         *
         * The file have to be inside a local synced folder
         *
         * @param path Path of the local file
         * @return true on success, false on failure
         */
        bool moveToLocalDebris(const char *path);

        /**
         * @brief Check if a path is syncable based on the excluded names and paths and sizes
         * @param name Path to check
         * @param size Size of the file or -1 to ignore the size
         * @return true if the path is syncable, otherwise false
         */
        bool isSyncable(const char *path, long long size);

        /**
         * @brief Check if it's possible to start synchronizing a folder node.
         *
         * Possible return values for this function are:
         * - MegaError::API_OK if the folder is syncable
         * - MegaError::API_ENOENT if the node doesn't exist in the account
         * - MegaError::API_EARGS if the node is NULL or is not a folder
         * - MegaError::API_EACCESS if the node doesn't have full access
         * - MegaError::API_EEXIST if there is a conflicting synchronization (nodes can't be synced twice)
         * - MegaError::API_EINCOMPLETE if the SDK hasn't been built with support for synchronization
         *
         * @param Folder node to check
         * @return MegaError::API_OK if the node is syncable, otherwise it returns an error.
         */
        int isNodeSyncable(MegaNode *node);

        /**
         * @brief Get the corresponding local path of a synced node
         * @param Node to check
         * @return Local path of the corresponding file in the local computer. If the node is't synced
         * this function returns an empty string.
         *
         * @deprecated New functions to manage synchronizations are being implemented. This funtion will
         * be removed in future updates.
         */
        std::string getLocalPath(MegaNode *node);

        /**
         * @brief Get the synchronization identified with a tag
         *
         * You take the ownership of the returned value
         *
         * @param tag Tag that identifies the synchronization
         * @return Synchronization identified by the tag
         */
        MegaSync *getSyncByTag(int tag);

        /**
         * @brief getSyncByNode Get the synchronization associated with a node
         *
         * You take the ownership of the returned value
         *
         * @param node Root node of the synchronization
         * @return Synchronization with the specified root node
         */
        MegaSync *getSyncByNode(MegaNode *node);

        /**
         * @brief getSyncByPath Get the synchronization associated with a local path
         *
         * You take the ownership of the returned value
         *
         * @param localPath Root local path of the synchronization
         * @return Synchronization with the specified root local path
         */
        MegaSync *getSyncByPath(const char *localPath);

#ifdef USE_PCRE
        /**
        * @brief Set a list of rules to exclude files and folders for a given synchronized folder
        * @param sync Synchronization whose rules want to be updated
        * @param regExp List of regular expressions (rules) to exclude file / folders
        */
        void setExcludedRegularExpressions(MegaSync *sync, MegaRegExp *regExp);
#endif

        /**
         * @brief Get the total number of local nodes in the account
         * @return Total number of local nodes in the account
         */
        long long getNumLocalNodes();

        /**
         * @brief Get the path if the file/folder that is blocking the sync engine
         *
         * If the sync engine is not blocked, this function returns NULL
         * You take the ownership of the returned value
         *
         * @return Path of the file that is blocking the sync engine, or NULL if it isn't blocked
         */
        char *getBlockedPath();
#endif

        /**
         * @brief Force a loop of the SDK thread
         * @deprecated This function is only here for debugging purposes. It will probably
         * be removed in future updates
         */
        void update();

        /**
         * @brief Check if the SDK is waiting for something external (filesystem lock or a server)
         * @return true if the SDK is waiting for the server to complete a request
         */
        bool isWaiting();

        /**
         * @brief Check if the SDK is waiting for the server
         * @return true if the SDK is waiting for the server to complete a request
         */
        bool areServersBusy();

        /**
         * @brief Get the number of pending uploads
         *
         * @return Pending uploads
         *
         * @deprecated Function related to statistics will be reviewed in future updates to
         * provide more data and avoid race conditions. They could change or be removed in the current form.
         */
        int getNumPendingUploads();

        /**
         * @brief Get the number of pending downloads
         * @return Pending downloads
         *
         * @deprecated Function related to statistics will be reviewed in future updates to
         * provide more data and avoid race conditions. They could change or be removed in the current form.
         */
        int getNumPendingDownloads();

        /**
         * @brief Get the number of queued uploads since the last call to MegaApi::resetTotalUploads
         * @return Number of queued uploads since the last call to MegaApi::resetTotalUploads
         *
         * @deprecated Function related to statistics will be reviewed in future updates to
         * provide more data and avoid race conditions. They could change or be removed in the current form.
         */
        int getTotalUploads();

        /**
         * @brief Get the number of queued uploads since the last call to MegaApi::resetTotalDownloads
         * @return Number of queued uploads since the last call to MegaApi::resetTotalDownloads
         *
         * @deprecated Function related to statistics will be reviewed in future updates. They
         * could change or be removed in the current form.
         */
        int getTotalDownloads();

        /**
         * @brief Reset the number of total downloads
         * This function resets the number returned by MegaApi::getTotalDownloads
         *
         * @deprecated Function related to statistics will be reviewed in future updates to
         * provide more data and avoid race conditions. They could change or be removed in the current form.
         *
         */
        void resetTotalDownloads();

        /**
         * @brief Reset the number of total uploads
         * This function resets the number returned by MegaApi::getTotalUploads
         *
         * @deprecated Function related to statistics will be reviewed in future updates to
         * provide more data and avoid race conditions. They could change or be removed in the current form.
         */
        void resetTotalUploads();

        /**
         * @brief Get the total downloaded bytes
         * @return Total downloaded bytes
         *
         * The count starts with the creation of MegaApi and is reset with calls to MegaApi::resetTotalDownloads
         * or just before a log in or a log out.
         *
         * Only regular downloads are taken into account, not streaming nor folder transfers.
         *
         * @deprecated Function related to statistics will be reviewed in future updates to
         * provide more data and avoid race conditions. They could change or be removed in the current form.
         */
        long long getTotalDownloadedBytes();

        /**
         * @brief Get the total uploaded bytes
         * @return Total uploaded bytes
         *
         * The count starts with the creation of MegaApi and is reset with calls to MegaApi::resetTotalUploads
         * or just before a log in or a log out.
         *
         * Only regular uploads are taken into account, not folder transfers.
         *
         * @deprecated Function related to statistics will be reviewed in future updates to
         * provide more data and avoid race conditions. They could change or be removed in the current form.
         *
         */
        long long getTotalUploadedBytes();

        /**
         * @brief Get the total bytes of started downloads
         * @return Total bytes of started downloads
         *
         * The count starts with the creation of MegaApi and is reset with calls to MegaApi::resetTotalDownloads
         * or just before a log in or a log out.
         *
         * Only regular downloads are taken into account, not streaming nor folder transfers.
         *
         * @deprecated Function related to statistics will be reviewed in future updates to
         * provide more data and avoid race conditions. They could change or be removed in the current form.
         */
        long long getTotalDownloadBytes();

        /**
         * @brief Get the total bytes of started uploads
         * @return Total bytes of started uploads
         *
         * The count starts with the creation of MegaApi and is reset with calls to MegaApi::resetTotalUploads
         * or just before a log in or a log out.
         *
         * Only regular uploads are taken into account, not folder transfers.
         *
         * @deprecated Function related to statistics will be reviewed in future updates to
         * provide more data and avoid race conditions. They could change or be removed in the current form.
         *
         */
        long long getTotalUploadBytes();

        /**
         * @brief Update the number of pending downloads/uploads
         *
         * This function forces a count of the pending downloads/uploads. It could
         * affect the return value of MegaApi::getNumPendingDownloads and
         * MegaApi::getNumPendingUploads.
         *
         * @deprecated Function related to statistics will be reviewed in future updates to
         * provide more data and avoid race conditions. They could change or be removed in the current form.
         *
         */
        void updateStats();

        /**
         * @brief Get the total number of nodes in the account
         * @return Total number of nodes in the account
         */
        long long getNumNodes();

        enum {	ORDER_NONE = 0, ORDER_DEFAULT_ASC, ORDER_DEFAULT_DESC,
            ORDER_SIZE_ASC, ORDER_SIZE_DESC,
            ORDER_CREATION_ASC, ORDER_CREATION_DESC,
            ORDER_MODIFICATION_ASC, ORDER_MODIFICATION_DESC,
            ORDER_ALPHABETICAL_ASC, ORDER_ALPHABETICAL_DESC};


		/**
		 * @brief Get the number of child nodes
		 *
		 * If the node doesn't exist in MEGA or isn't a folder,
		 * this function returns 0
		 *
		 * This function doesn't search recursively, only returns the direct child nodes.
		 *
		 * @param parent Parent node
		 * @return Number of child nodes
		 */
		int getNumChildren(MegaNode* parent);

		/**
		 * @brief Get the number of child files of a node
		 *
		 * If the node doesn't exist in MEGA or isn't a folder,
		 * this function returns 0
		 *
		 * This function doesn't search recursively, only returns the direct child files.
		 *
		 * @param parent Parent node
		 * @return Number of child files
		 */
		int getNumChildFiles(MegaNode* parent);

		/**
		 * @brief Get the number of child folders of a node
		 *
		 * If the node doesn't exist in MEGA or isn't a folder,
		 * this function returns 0
		 *
		 * This function doesn't search recursively, only returns the direct child folders.
		 *
		 * @param parent Parent node
		 * @return Number of child folders
		 */
		int getNumChildFolders(MegaNode* parent);

		/**
		 * @brief Get all children of a MegaNode
		 *
		 * If the parent node doesn't exist or it isn't a folder, this function
		 * returns NULL
		 *
		 * You take the ownership of the returned value
		 *
		 * @param parent Parent node
		 * @param order Order for the returned list
		 * Valid values for this parameter are:
		 * - MegaApi::ORDER_NONE = 0
		 * Undefined order
		 *
		 * - MegaApi::ORDER_DEFAULT_ASC = 1
		 * Folders first in alphabetical order, then files in the same order
		 *
		 * - MegaApi::ORDER_DEFAULT_DESC = 2
		 * Files first in reverse alphabetical order, then folders in the same order
		 *
		 * - MegaApi::ORDER_SIZE_ASC = 3
		 * Sort by size, ascending
		 *
		 * - MegaApi::ORDER_SIZE_DESC = 4
		 * Sort by size, descending
		 *
		 * - MegaApi::ORDER_CREATION_ASC = 5
		 * Sort by creation time in MEGA, ascending
		 *
		 * - MegaApi::ORDER_CREATION_DESC = 6
		 * Sort by creation time in MEGA, descending
		 *
		 * - MegaApi::ORDER_MODIFICATION_ASC = 7
		 * Sort by modification time of the original file, ascending
		 *
		 * - MegaApi::ORDER_MODIFICATION_DESC = 8
		 * Sort by modification time of the original file, descending
		 *
		 * - MegaApi::ORDER_ALPHABETICAL_ASC = 9
		 * Sort in alphabetical order, ascending
		 *
		 * - MegaApi::ORDER_ALPHABETICAL_DESC = 10
		 * Sort in alphabetical order, descending
		 *
		 * @return List with all child MegaNode objects
		 */
        MegaNodeList* getChildren(MegaNode *parent, int order = 1);

        /**
         * @brief Get all versions of a file
         * @param node Node to check
         * @return List with all versions of the node, including the current version
         */
        MegaNodeList* getVersions(MegaNode *node);

        /**
         * @brief Get the number of versions of a file
         * @param node Node to check
         * @return Number of versions of the node, including the current version
         */
        int getNumVersions(MegaNode *node);

        /**
         * @brief Check if a file has previous versions
         * @param node Node to check
         * @return true if the node has any previous version
         */
        bool hasVersions(MegaNode *node);

        /**
         * @brief Get information about the contents of a folder
         *
         * The associated request type with this request is MegaRequest::TYPE_FOLDER_INFO
         * Valid data in the MegaRequest object received in onRequestFinish when the error code
         * is MegaError::API_OK:
         * - MegaRequest::getMegaFolderInfo - MegaFolderInfo object with the information related to the folder
         *
         * @param node Folder node to inspect
         * @param listener MegaRequestListener to track this request
         */
        void getFolderInfo(MegaNode *node, MegaRequestListener *listener = NULL);

        /**
         * @brief Get file and folder children of a MegaNode separatedly
         *
         * If the parent node doesn't exist or it isn't a folder, this function
         * returns NULL
         *
         * You take the ownership of the returned value
         *
         * @param parent Parent node
         * @param order Order for the returned lists
         * Valid values for this parameter are:
         * - MegaApi::ORDER_NONE = 0
         * Undefined order
         *
         * - MegaApi::ORDER_DEFAULT_ASC = 1
         * Folders first in alphabetical order, then files in the same order
         *
         * - MegaApi::ORDER_DEFAULT_DESC = 2
         * Files first in reverse alphabetical order, then folders in the same order
         *
         * - MegaApi::ORDER_SIZE_ASC = 3
         * Sort by size, ascending
         *
         * - MegaApi::ORDER_SIZE_DESC = 4
         * Sort by size, descending
         *
         * - MegaApi::ORDER_CREATION_ASC = 5
         * Sort by creation time in MEGA, ascending
         *
         * - MegaApi::ORDER_CREATION_DESC = 6
         * Sort by creation time in MEGA, descending
         *
         * - MegaApi::ORDER_MODIFICATION_ASC = 7
         * Sort by modification time of the original file, ascending
         *
         * - MegaApi::ORDER_MODIFICATION_DESC = 8
         * Sort by modification time of the original file, descending
         *
         * - MegaApi::ORDER_ALPHABETICAL_ASC = 9
         * Sort in alphabetical order, ascending
         *
         * - MegaApi::ORDER_ALPHABETICAL_DESC = 10
         * Sort in alphabetical order, descending
         *
         * @return Lists with files and folders child MegaNode objects
         */
        MegaChildrenLists* getFileFolderChildren(MegaNode *p, int order = 1);

        /**
         * @brief Returns true if the node has children
         * @return true if the node has children
         */
        bool hasChildren(MegaNode *parent);

        /**
         * @brief Get the current index of the node in the parent folder for a specific sorting order
         *
         * If the node doesn't exist or it doesn't have a parent node (because it's a root node)
         * this function returns -1
         *
         * @param node Node to check
         * @param order Sorting order to use
         * @return Index of the node in its parent folder
         */
        int getIndex(MegaNode* node, int order = 1);

        /**
         * @brief Get the child node with the provided name
         *
         * If the node doesn't exist, this function returns NULL
         *
         * You take the ownership of the returned value
         *
         * @param parent Parent node
         * @param name Name of the node
         * @return The MegaNode that has the selected parent and name
         */
        MegaNode *getChildNode(MegaNode *parent, const char* name);

        /**
         * @brief Get the parent node of a MegaNode
         *
         * If the node doesn't exist in the account or
         * it is a root node, this function returns NULL
         *
         * You take the ownership of the returned value.
         *
         * @param node MegaNode to get the parent
         * @return The parent of the provided node
         */
        MegaNode *getParentNode(MegaNode *node);

        /**
         * @brief Get the path of a MegaNode
         *
         * If the node doesn't exist, this function returns NULL.
         * You can recoved the node later using MegaApi::getNodeByPath
         * except if the path contains names with  '/', '\' or ':' characters.
         *
         * You take the ownership of the returned value
         *
         * @param node MegaNode for which the path will be returned
         * @return The path of the node
         */
        char* getNodePath(MegaNode *node);

        /**
         * @brief Get the MegaNode in a specific path in the MEGA account
         *
         * The path separator character is '/'
         * The Root node is /
         * The Inbox root node is //in/
         * The Rubbish root node is //bin/
         *
         * Paths with names containing '/', '\' or ':' aren't compatible
         * with this function.
         *
         * It is needed to be logged in and to have successfully completed a fetchNodes
         * request before calling this function. Otherwise, it will return NULL.
         *
         * You take the ownership of the returned value
         *
         * @param path Path to check
         * @param n Base node if the path is relative
         * @return The MegaNode object in the path, otherwise NULL
         */
        MegaNode *getNodeByPath(const char *path, MegaNode *n = NULL);

        /**
         * @brief Get the MegaNode that has a specific handle
         *
         * You can get the handle of a MegaNode using MegaNode::getHandle. The same handle
         * can be got in a Base64-encoded string using MegaNode::getBase64Handle. Conversions
         * between these formats can be done using MegaApi::base64ToHandle and MegaApi::handleToBase64
         *
         * It is needed to be logged in and to have successfully completed a fetchNodes
         * request before calling this function. Otherwise, it will return NULL.
         *
         * You take the ownership of the returned value.
         *
         * @param h Node handle to check
         * @return MegaNode object with the handle, otherwise NULL
         */
        MegaNode *getNodeByHandle(MegaHandle h);

        /**
         * @brief Get the MegaContactRequest that has a specific handle
         *
         * You can get the handle of a MegaContactRequest using MegaContactRequest::getHandle.
         *
         * You take the ownership of the returned value.
         *
         * @param handle Contact request handle to check
         * @return MegaContactRequest object with the handle, otherwise NULL
         */
        MegaContactRequest *getContactRequestByHandle(MegaHandle handle);

        /**
         * @brief Get all contacts of this MEGA account
         *
         * You take the ownership of the returned value
         *
         * @return List of MegaUser object with all contacts of this account
         */
        MegaUserList* getContacts();

        /**
         * @brief Get the MegaUser that has a specific email address
         *
         * You can get the email of a MegaUser using MegaUser::getEmail
         *
         * You take the ownership of the returned value
         *
         * @param user Email or Base64 handle of the user
         * @return MegaUser that has the email address, otherwise NULL
         */
        MegaUser* getContact(const char *user);

        /**
         * @brief Get a list with all inbound sharings from one MegaUser
         *
         * You take the ownership of the returned value
         *
         * @param user MegaUser sharing folders with this account
         * @return List of MegaNode objects that this user is sharing with this account
         */
        MegaNodeList *getInShares(MegaUser* user);

        /**
         * @brief Get a list with all inboud sharings
         *
         * You take the ownership of the returned value
         *
         * @return List of MegaNode objects that other users are sharing with this account
         */
        MegaNodeList *getInShares();

        /**
         * @brief Get a list with all active inboud sharings
         *
         * You take the ownership of the returned value
         *
         * @return List of MegaShare objects that other users are sharing with this account
         */
        MegaShareList *getInSharesList();

        /**
         * @brief Get the user relative to an incoming share
         *
         * This function will return NULL if the node is not found or doesn't represent
         * the root of an incoming share.
         *
         * You take the ownership of the returned value
         *
         * @param node Incoming share
         * @return MegaUser relative to the incoming share
         */
        MegaUser *getUserFromInShare(MegaNode *node);

        /**
          * @brief Check if a MegaNode is being shared by/with your own user
          *
          * For nodes that are being shared, you can get a list of MegaShare
          * objects using MegaApi::getOutShares, or a list of MegaNode objects
          * using MegaApi::getInShares
          *
          * @param node Node to check
          * @return true is the MegaNode is being shared, otherwise false
          * @deprecated This function is intended for debugging and internal purposes and will be probably removed in future updates.
          * Use MegaNode::isShared instead
         */
         bool isShared(MegaNode *node);

         /**
          * @brief Check if a MegaNode is being shared with other users
          *
          * For nodes that are being shared, you can get a list of MegaShare
          * objects using MegaApi::getOutShares
          *
          * @param node Node to check
          * @return true is the MegaNode is being shared, otherwise false
          * @deprecated This function is intended for debugging and internal purposes and will be probably removed in future updates.
          * Use MegaNode::isOutShare instead
          */
         bool isOutShare(MegaNode *node);

         /**
          * @brief Check if a MegaNode belong to another User, but it is shared with you
          *
          * For nodes that are being shared, you can get a list of MegaNode
          * objects using MegaApi::getInShares
          *
          * @param node Node to check
          * @return true is the MegaNode is being shared, otherwise false
          * @deprecated This function is intended for debugging and internal purposes and will be probably removed in future updates.
          * Use MegaNode::isInShare instead
          */
         bool isInShare(MegaNode *node);

        /**
         * @brief Check if a MegaNode is pending to be shared with another User. This situation
         * happens when a node is to be shared with a User which is not a contact yet.
         *
         * For nodes that are pending to be shared, you can get a list of MegaNode
         * objects using MegaApi::getPendingShares
         *
         * @param node Node to check
         * @return true is the MegaNode is pending to be shared, otherwise false
         */
        bool isPendingShare(MegaNode *node);

        /**
         * @brief Get a list with all active outbound sharings
         *
         * You take the ownership of the returned value
         *
         * @return List of MegaShare objects
         */
        MegaShareList *getOutShares();

        /**
         * @brief Get a list with the active outbound sharings for a MegaNode
         *
         * If the node doesn't exist in the account, this function returns an empty list.
         *
         * You take the ownership of the returned value
         *
         * @param node MegaNode to check
         * @return List of MegaShare objects
         */
        MegaShareList *getOutShares(MegaNode *node);

        /**
         * @brief Get a list with all pending outbound sharings
         *
         * You take the ownership of the returned value
         *
         * @return List of MegaShare objects
         */
        MegaShareList *getPendingOutShares();

        /**
         * @brief Get a list with all pending outbound sharings
         *
         * You take the ownership of the returned value
         *
         * @return List of MegaShare objects
         */
        MegaShareList *getPendingOutShares(MegaNode *node);

        /**
         * @brief Get a list with all public links
         *
         * You take the ownership of the returned value
         *
         * @return List of MegaNode objects that are shared with everyone via public link
         */
        MegaNodeList *getPublicLinks();

        /**
         * @brief Get a list with all incoming contact requests
         *
         * You take the ownership of the returned value
         *
         * @return List of MegaContactRequest objects
         */
        MegaContactRequestList *getIncomingContactRequests();

        /**
         * @brief Get a list with all outgoing contact requests
         *
         * You take the ownership of the returned value
         *
         * @return List of MegaContactRequest objects
         */
        MegaContactRequestList *getOutgoingContactRequests();

        /**
         * @brief Get the access level of a MegaNode
         * @param node MegaNode to check
         * @return Access level of the node
         * Valid values are:
         * - MegaShare::ACCESS_OWNER
         * - MegaShare::ACCESS_FULL
         * - MegaShare::ACCESS_READWRITE
         * - MegaShare::ACCESS_READ
         * - MegaShare::ACCESS_UNKNOWN
         */
        int getAccess(MegaNode* node);

        /**
         * @brief Get the size of a node tree
         *
         * If the MegaNode is a file, this function returns the size of the file.
         * If it's a folder, this fuction returns the sum of the sizes of all nodes
         * in the node tree.
         *
         * @param node Parent node
         * @return Size of the node tree
         */
        long long getSize(MegaNode *node);

        /**
         * @brief Get a Base64-encoded fingerprint for a local file
         *
         * The fingerprint is created taking into account the modification time of the file
         * and file contents. This fingerprint can be used to get a corresponding node in MEGA
         * using MegaApi::getNodeByFingerprint
         *
         * If the file can't be found or can't be opened, this function returns NULL
         *
         * You take the ownership of the returned value
         *
         * @param filePath Local file path
         * @return Base64-encoded fingerprint for the file
         */
        char* getFingerprint(const char *filePath);

        /**
         * @brief Get a Base64-encoded fingerprint for a node
         *
         * If the node doesn't exist or doesn't have a fingerprint, this function returns NULL
         *
         * You take the ownership of the returned value
         *
         * @param node Node for which we want to get the fingerprint
         * @return Base64-encoded fingerprint for the file
         * @deprecated Use MegaNode::getFingerprint instead of this function
         */
        char *getFingerprint(MegaNode *node);

        /**
         * @brief Get a Base64-encoded fingerprint from an input stream and a modification time
         *
         * If the input stream is NULL, has a negative size or can't be read, this function returns NULL
         *
         * You take the ownership of the returned value
         *
         * @param inputStream Input stream that provides the data to create the fingerprint
         * @param mtime Modification time that will be taken into account for the creation of the fingerprint
         * @return Base64-encoded fingerprint
         */
        char* getFingerprint(MegaInputStream *inputStream, int64_t mtime);

        /**
         * @brief Returns a node with the provided fingerprint
         *
         * If there isn't any node in the account with that fingerprint, this function returns NULL.
         *
         * You take the ownership of the returned value.
         *
         * @param fingerprint Fingerprint to check
         * @return MegaNode object with the provided fingerprint
         */
        MegaNode *getNodeByFingerprint(const char* fingerprint);

        /**
         * @brief Returns a node with the provided fingerprint
         *
         * If there isn't any node in the account with that fingerprint, this function returns NULL.
         * If there are several nodes with the same fingerprint, nodes in the preferred
         * parent folder take precedence.
         *
         * You take the ownership of the returned value.
         *
         * @param fingerprint Fingerprint to check
         * @param parent Preferred parent node
         * @return MegaNode object with the provided fingerprint
         */
        MegaNode *getNodeByFingerprint(const char *fingerprint, MegaNode* parent);

        /**
         * @brief Returns all nodes that have a fingerprint
         *
         * If there isn't any node in the account with that fingerprint, this function returns an empty MegaNodeList.
         *
         * You take the ownership of the returned value.
         *
         * @param fingerprint Fingerprint to check
         * @return List of nodes with the same fingerprint
         */
        MegaNodeList *getNodesByFingerprint(const char* fingerprint);

        /**
         * @brief Returns a node with the provided fingerprint that can be exported
         *
         * If there isn't any node in the account with that fingerprint, this function returns NULL.
         * If a file name is passed in the second parameter, it's also checked if nodes with a matching
         * fingerprint has that name. If there isn't any matching node, this function returns NULL.
         * This function ignores nodes that are inside the Rubbish Bin because public links to those nodes
         * can't be downloaded.
         *
         * You take the ownership of the returned value.
         *
         * @param fingerprint Fingerprint to check
         * @param name Name that the node should have (optional)
         * @return Exportable node that meet the requirements
         */
        MegaNode *getExportableNodeByFingerprint(const char *fingerprint, const char *name = NULL);

        /**
         * @brief Check if the account already has a node with the provided fingerprint
         *
         * A fingerprint for a local file can be generated using MegaApi::getFingerprint
         *
         * @param fingerprint Fingerprint to check
         * @return true if the account contains a node with the same fingerprint
         */
        bool hasFingerprint(const char* fingerprint);

        /**
         * @brief getCRC Get the CRC of a file
         *
         * The CRC of a file is a hash of its contents.
         * If you need a more realiable method to check files, use fingerprint functions
         * (MegaApi::getFingerprint, MegaApi::getNodeByFingerprint) that also takes into
         * account the size and the modification time of the file to create the fingerprint.
         *
         * You take the ownership of the returned value.
         *
         * @param filePath Local file path
         * @return Base64-encoded CRC of the file
         */
        char* getCRC(const char *filePath);
    
        /**
         * @brief Get the CRC from a fingerprint
         *
         * You take the ownership of the returned value.
         *
         * @param fingerprint fingerprint from which we want to get the CRC
         * @return Base64-encoded CRC from the fingerprint
         */
        char *getCRCFromFingerprint(const char *fingerprint);

        /**
         * @brief getCRC Get the CRC of a node
         *
         * The CRC of a node is a hash of its contents.
         * If you need a more realiable method to check files, use fingerprint functions
         * (MegaApi::getFingerprint, MegaApi::getNodeByFingerprint) that also takes into
         * account the size and the modification time of the node to create the fingerprint.
         *
         * You take the ownership of the returned value.
         *
         * @param node Node for which we want to get the CRC
         * @return Base64-encoded CRC of the node
         */
        char* getCRC(MegaNode *node);

        /**
         * @brief getNodeByCRC Returns a node with the provided CRC
         *
         * If there isn't any node in the selected folder with that CRC, this function returns NULL.
         * If there are several nodes with the same CRC, anyone can be returned.
         *
         * You take the ownership of the returned value.
         *
         * @param crc CRC to check
         * @param parent Parent node to scan. It must be a folder.
         * @return  Node with the selected CRC in the selected folder, or NULL
         * if it's not found.
         */
        MegaNode* getNodeByCRC(const char *crc, MegaNode* parent);

        /**
         * @brief Check if a node has an access level
         *
         * @param node Node to check
         * @param level Access level to check
         * Valid values for this parameter are:
         * - MegaShare::ACCESS_OWNER
         * - MegaShare::ACCESS_FULL
         * - MegaShare::ACCESS_READWRITE
         * - MegaShare::ACCESS_READ
         *
         * @return MegaError object with the result.
         * Valid values for the error code are:
         * - MegaError::API_OK - The node has the required access level
         * - MegaError::API_EACCESS - The node doesn't have the required access level
         * - MegaError::API_ENOENT - The node doesn't exist in the account
         * - MegaError::API_EARGS - Invalid parameters
         */
        MegaError checkAccess(MegaNode* node, int level);

        /**
         * @brief Check if a node can be moved to a target node
         * @param node Node to check
         * @param target Target for the move operation
         * @return MegaError object with the result:
         * Valid values for the error code are:
         * - MegaError::API_OK - The node can be moved to the target
         * - MegaError::API_EACCESS - The node can't be moved because of permissions problems
         * - MegaError::API_ECIRCULAR - The node can't be moved because that would create a circular linkage
         * - MegaError::API_ENOENT - The node or the target doesn't exist in the account
         * - MegaError::API_EARGS - Invalid parameters
         */
        MegaError checkMove(MegaNode* node, MegaNode* target);

        /**
         * @brief Check if the MEGA filesystem is available in the local computer
         *
         * This function returns true after a successful call to MegaApi::fetchNodes,
         * otherwise it returns false
         *
         * @return True if the MEGA filesystem is available
         */
        bool isFilesystemAvailable();

        /**
         * @brief Returns the root node of the account
         *
         * You take the ownership of the returned value
         *
         * If you haven't successfully called MegaApi::fetchNodes before,
         * this function returns NULL
         *
         * @return Root node of the account
         */
        MegaNode *getRootNode();

        /**
         * @brief Returns the inbox node of the account
         *
         * You take the ownership of the returned value
         *
         * If you haven't successfully called MegaApi::fetchNodes before,
         * this function returns NULL
         *
         * @return Inbox node of the account
         */
        MegaNode* getInboxNode();

        /**
         * @brief Returns the rubbish node of the account
         *
         * You take the ownership of the returned value
         *
         * If you haven't successfully called MegaApi::fetchNodes before,
         * this function returns NULL
         *
         * @return Rubbish node of the account
         */
        MegaNode *getRubbishNode();

        /**
         * @brief Returns the root node of one node
         *
         * You take the ownership of the returned value
         *
         * @param node Node to check
         * @return Root node for the \c node
         */
        MegaNode *getRootNode(MegaNode *node);

        /**
         * @brief Check if a node is in the Cloud Drive tree
         *
         * @param node Node to check
         * @return True if the node is in the cloud drive
         */
        bool isInCloud(MegaNode *node);

        /**
         * @brief Check if a node is in the Rubbish bin tree
         *
         * @param node Node to check
         * @return True if the node is in the Rubbish bin
         */
        bool isInRubbish(MegaNode *node);

        /**
         * @brief Check if a node is in the Inbox tree
         *
         * @param node Node to check
         * @return True if the node is in the Inbox
         */
        bool isInInbox(MegaNode *node);

        /**
         * @brief Set default permissions for new files
         *
         * This function allows to change the permissions that will be received
         * by newly created files.
         *
         * It's possible to change group permissions, public permissions and the
         * executable permission for the user. "rw" permissions for the user will
         * be always granted to prevent synchronization problems.
         *
         * To check the effective permissions that will be applied, please use
         * MegaApi::getDefaultFilePermissions
         *
         * Currently, this function only works for OS X and Linux (or any other
         * platform using the Posix filesystem layer). On Windows, it doesn't have
         * any effect.
         *
         * @param permissions Permissions for new files in the same format accepted by chmod() (0755, for example)
         */
        void setDefaultFilePermissions(int permissions);

        /**
         * @brief Get default permissions for new files
         *
         * This function returns the permissions that will be applied to new files.
         *
         * Currently, this function only works on OS X and Linux (or any other
         * platform using the Posix filesystem layer). On Windows it returns 0600
         *
         * @return Permissions for new files in the same format accepted by chmod() (0755, for example)
         */
        int getDefaultFilePermissions();

        /**
         * @brief Set default permissions for new folders
         *
         * This function allows to change the permissions that will be received
         * by newly created folders.
         *
         * It's possible to change group permissions and public permissions.
         * "rwx" permissions for the user will be always granted to prevent
         * synchronization problems.
         *
         * To check the effective permissions that will be applied, please use
         * MegaApi::getDefaultFolderPermissions
         *
         * Currently, this function only works for OS X and Linux (or any other
         * platform using the Posix filesystem layer). On Windows, it doesn't have
         * any effect.
         *
         * @param permissions Permissions for new folders in the same format accepted by chmod() (0755, for example)
         */
        void setDefaultFolderPermissions(int permissions);

        /**
         * @brief Get default permissions for new folders
         *
         * This function returns the permissions that will be applied to new folders.
         *
         * Currently, this function only works on OS X and Linux (or any other
         * platform using the Posix filesystem layer). On Windows, it returns 0700
         *
         * @return Permissions for new folders in the same format accepted by chmod() (0755, for example)
         */
        int getDefaultFolderPermissions();

        /**
         * @brief Get the time (in seconds) during which transfers will be stopped due to a bandwidth overquota
         * @return Time (in seconds) during which transfers will be stopped, otherwise 0
         */
        long long getBandwidthOverquotaDelay();

        /**
         * @brief Search nodes containing a search string in their name
         *
         * The search is case-insensitive.
         *
         * You take the ownership of the returned value.
         *
         * @param node The parent node of the tree to explore
         * @param searchString Search string. The search is case-insensitive
         * @param recursive True if you want to seach recursively in the node tree.
         * False if you want to seach in the children of the node only
         *
         * @return List of nodes that contain the desired string in their name
         */
        MegaNodeList* search(MegaNode* node, const char* searchString, bool recursive = 1);

        /**
         * @brief Search nodes containing a search string in their name
         *
         * The search is case-insensitive.
         *
         * The search will consider every accessible node for the account:
         *  - Cloud drive
         *  - Inbox
         *  - Rubbish bin
         *  - Incoming shares from other users
         *
         * You take the ownership of the returned value.
         *
         * @param searchString Search string. The search is case-insensitive
         *
         * @return List of nodes that contain the desired string in their name
         */
        MegaNodeList* search(const char* searchString);

        /**
         * @brief Process a node tree using a MegaTreeProcessor implementation
         * @param node The parent node of the tree to explore
         * @param processor MegaTreeProcessor that will receive callbacks for every node in the tree
         * @param recursive True if you want to recursively process the whole node tree.
         * False if you want to process the children of the node only
         *
         * @return True if all nodes were processed. False otherwise (the operation can be
         * cancelled by MegaTreeProcessor::processMegaNode())
         */
        bool processMegaTree(MegaNode* node, MegaTreeProcessor* processor, bool recursive = 1);

        /**
         * @brief Create a MegaNode that represents a file of a different account
         *
         * The resulting node can be used in MegaApi::startDownload and MegaApi::startStreaming but
         * can not be copied.
         *
         * At least the parameters handle, key, size, mtime and auth must be correct to be able to use the resulting node.
         *
         * You take the ownership of the returned value.
         *
         * @param handle Handle of the node
         * @param key Key of the node (Base64 encoded)
         * @param name Name of the node (Base64 encoded)
         * @param size Size of the node
         * @param mtime Modification time of the node
         * @param parentHandle Handle of the parent node
         * @param privateAuth Private authentication token to access the node
         * @param publicAuth Public authentication token to access the node
         * @return MegaNode object
         */
        MegaNode *createForeignFileNode(MegaHandle handle, const char *key, const char *name,
                                       int64_t size, int64_t mtime, MegaHandle parentHandle, const char *privateAuth, const char *publicAuth);

        /**
         * @brief Create a MegaNode that represents a folder of a different account
         *
         * The resulting node can not be successfully used in any other function of MegaApi.
         * The resulting object is only useful to store the values passed as parameters.
         *
         * You take the ownership of the returned value.

         * @param handle Handle of the node
         * @param name Name of the node (Base64 encoded)
         * @param parentHandle Handle of the parent node
         * @param privateAuth Private authentication token to access the node
         * @param publicAuth Public authentication token to access the node
         * @return MegaNode object
         */
        MegaNode *createForeignFolderNode(MegaHandle handle, const char *name, MegaHandle parentHandle, const char *privateAuth, const char *publicAuth);

        /**
         * @brief Returns a MegaNode that can be downloaded with any instance of MegaApi
         *
         * You can use MegaApi::startDownload with the resulting node with any instance
         * of MegaApi, even if it's logged into another account, a public folder, or not
         * logged in.
         *
         * If the first parameter is a public node or an already authorized node, this
         * function returns a copy of the node, because it can be already downloaded
         * with any MegaApi instance.
         *
         * If the node in the first parameter belongs to the account or public folder
         * in which the current MegaApi object is logged in, this funtion returns an
         * authorized node.
         *
         * If the first parameter is NULL or a node that is not a public node, is not
         * already authorized and doesn't belong to the current MegaApi, this function
         * returns NULL.
         *
         * You take the ownership of the returned value.
         *
         * @param node MegaNode to authorize
         * @return Authorized node, or NULL if the node can't be authorized
         */
        MegaNode *authorizeNode(MegaNode *node);

        /**
         * @brief Get the SDK version
         *
         * The returned string is an statically allocated array.
         * Do not delete it.
         *
         * @return SDK version
         */
        const char *getVersion();

        /**
         * @brief Get a string with the version of the operating system
         *
         * You take the ownership of the returned string
         *
         * @return Version of the operating system
         */
        char *getOperatingSystemVersion();

        /**
         * @brief Get the last available version of the app
         *
         * It returns the last available version corresponding to an app token
         *
         * The associated request type with this request is MegaRequest::TYPE_APP_VERSION
         * Valid data in the MegaRequest object received on callbacks:
         * - MegaRequest::getText - Returns the app token
         *
         * Valid data in the MegaRequest object received in onRequestFinish when the error code
         * is MegaError::API_OK:
         * - MegaRequest::getNumber - Returns the last available version code of the app
         * - MegaRequest::getName - Returns the last available version string of the app
         *
         * Usually, the version code is used to internally control updates, and the version
         * string is intended to be shown to final users.
         *
         * @param appKey Token of the app to check or NULL to use the same value as in the
         * initialization of the MegaApi object
         * @param listener MegaRequestListener to track this request
         */
        void getLastAvailableVersion(const char *appKey = NULL, MegaRequestListener *listener = NULL);

        /**
         * @brief Get a SSL certificate for communications with the webclient
         *
         * The associated request type with this request is MegaRequest::TYPE_GET_LOCAL_SSL_CERT
         *
         * Valid data in the MegaRequest object received in onRequestFinish when the error code
         * is MegaError::API_OK:
         * - MegaRequest::getNumber - Returns the expiration time of the certificate (in seconds since the Epoch)
         * - MegaRequest::getMegaStringMap - Returns the data of the certificate
         *
         * The data returned in the string map is encoded in PEM format.
         * The key "key" of the map contains the private key of the certificate.
         * The key "cert" of the map contains the certificate.
         * Intermediate certificates are provided in keys "intermediate_1" - "intermediate_X".
         *
         * @param listener MegaRequestListener to track this request
         */
        void getLocalSSLCertificate(MegaRequestListener *listener = NULL);

        /**
         * @brief Get the IP of a MegaChat server
         *
         * This function allows to get the correct IP to connect to a MEGAchat server
         * using Websockets.
         *
         * The associated request type with this request is MegaRequest::TYPE_QUERY_DNS
         *
         * Valid data in the MegaRequest object received in onRequestFinish when the error code
         * is MegaError::API_OK:
         * - MegaRequest::getText - Returns the IP of the hostname. 
         * IPv6 addresses are returned between brackets
         *
         * @param hostname Hostname to resolve
         * @param listener MegaRequestListener to track this request
         */
        void queryDNS(const char *hostname, MegaRequestListener *listener = NULL);

        /**
         * @brief queryGeLB Query the GeLB server for a given service
         *
         * The associated request type with this request is MegaRequest::TYPE_QUERY_GELB
         *
         * Valid data in the MegaRequest object received in onRequestFinish when the error code
         * is MegaError::API_OK:
         * - MegaRequest::getNumber - Return the HTTP status code from the GeLB server
         * - MegaRequest::getText - Returns the JSON response from the GeLB server
         * - MegaRequest::getTotalBytes - Returns the number of bytes in the response
         *
         * @param service Service to check
         * @param timeoutds Timeout for the request, including all possible retries (in deciseconds)
         * A value <= 0 means no (or infinite) timeout.
         * @param maxretries Maximum number of retries for the request
         * @param listener MegaRequestListener to track this request
         */
        void queryGeLB(const char *service, int timeoutds = 40, int maxretries = 4, MegaRequestListener *listener = NULL);

        /**
         * @brief Download a file using a HTTP GET request
         *
         * The associated request type with this request is MegaRequest::TYPE_DOWNLOAD_FILE
         *
         * Valid data in the MegaRequest object received in onRequestFinish when the error code
         * is MegaError::API_OK:
         * - MegaRequest::getNumber - Return the HTTP status code from the server
         * - MegaRequest::getTotalBytes - Returns the number of bytes of the file
         *
         * If the request finishes with the error code MegaError::API_OK, the destination path
         * contains the downloaded file. If it's not possible to write in the destination path
         * the error code will be MegaError::API_EWRITE
         *
         * @param url URL of the file
         * @param dstpath Destination path for the downloaded file
         * @param listener MegaRequestListener to track this request
         */
        void downloadFile(const char *url, const char *dstpath, MegaRequestListener *listener = NULL);

        /**
         * @brief Get the User-Agent header used by the SDK
         *
         * The SDK retains the ownership of the returned value. It will be valid until
         * the MegaApi object is deleted.
         *
         * @return User-Agent used by the SDK
         */
        const char *getUserAgent();

        /**
         * @brief Get the base path set during initialization
         *
         * The SDK retains the ownership of the returned value. It will be valid until
         * the MegaApi object is deleted.
         *
         * @return Base path
         */
        const char *getBasePath();

        /**
         * @brief Change the API URL
         *
         * This function allows to change the API URL.
         * It's only useful for testing or debugging purposes.
         *
         * @param apiURL New API URL
         * @param disablepkp true to disable public key pinning for this URL
         */
        void changeApiUrl(const char *apiURL, bool disablepkp = false);

        /**
         * @brief Set the language code used by the app
         * @param Language code used by the app
         *
         * @return True if the language code is known for the SDK, otherwise false
         */
        bool setLanguage(const char* languageCode);

        /**
         * @brief Set the preferred language of the user
         *
         * Valid data in the MegaRequest object received in onRequestFinish:
         * - MegaRequest::getText - Return the language code
         *
         * If the language code is unknown for the SDK, the error code will be MegaError::API_ENOENT
         *
         * This attribute is automatically created by the server. Apps only need
         * to set the new value when the user changes the language.
         *
         * @param Language code to be set
         * @param listener MegaRequestListener to track this request
         */
        void setLanguagePreference(const char* languageCode, MegaRequestListener *listener = NULL);

        /**
         * @brief Get the preferred language of the user
         *
         * Valid data in the MegaRequest object received in onRequestFinish when the error code
         * is MegaError::API_OK:
         * - MegaRequest::getText - Return the language code
         *
         * @param listener MegaRequestListener to track this request
         */
        void getLanguagePreference(MegaRequestListener *listener = NULL);

        /**
         * @brief Enable or disable file versioning
         *
         * The associated request type with this request is MegaRequest::TYPE_SET_ATTR_USER
         *
         * Valid data in the MegaRequest object received on callbacks:
         * - MegaRequest::getParamType - Returns the value MegaApi::USER_ATTR_DISABLE_VERSIONS
         *
         * Valid data in the MegaRequest object received in onRequestFinish:
         * - MegaRequest::getText - "1" for disable, "0" for enable
         *
         * @param disable True to disable file versioning. False to enable it
         * @param listener MegaRequestListener to track this request
         */
        void setFileVersionsOption(bool disable, MegaRequestListener *listener = NULL);

        /**
         * @brief Enable or disable the automatic approval of incoming contact requests using a contact link
         *
         * The associated request type with this request is MegaRequest::TYPE_SET_ATTR_USER
         *
         * Valid data in the MegaRequest object received on callbacks:
         * - MegaRequest::getParamType - Returns the value MegaApi::USER_ATTR_CONTACT_LINK_VERIFICATION
         *
         * Valid data in the MegaRequest object received in onRequestFinish:
         * - MegaRequest::getText - "0" for disable, "1" for enable
         *
         * @param disable True to disable the automatic approval of incoming contact requests using a contact link
         * @param listener MegaRequestListener to track this request
         */
        void setContactLinksOption(bool disable, MegaRequestListener *listener = NULL);

        /**
         * @brief Check if file versioning is enabled or disabled
         *
         * If the option has never been set, the error code will be MegaError::API_ENOENT.
         *
         * The associated request type with this request is MegaRequest::TYPE_GET_ATTR_USER
         *
         * Valid data in the MegaRequest object received on callbacks:
         * - MegaRequest::getParamType - Returns the value MegaApi::USER_ATTR_DISABLE_VERSIONS
         *
         * Valid data in the MegaRequest object received in onRequestFinish when the error code
         * is MegaError::API_OK:
         * - MegaRequest::getText - "1" for disable, "0" for enable
         * - MegaRequest::getFlag - True if disabled, false if enabled
         *
         * @param listener MegaRequestListener to track this request
         */
        void getFileVersionsOption(MegaRequestListener *listener = NULL);

        /**
         * @brief Check if the automatic approval of incoming contact requests using contact links is enabled or disabled
         *
         * If the option has never been set, the error code will be MegaError::API_ENOENT.
         *
         * The associated request type with this request is MegaRequest::TYPE_GET_ATTR_USER
         *
         * Valid data in the MegaRequest object received on callbacks:
         * - MegaRequest::getParamType - Returns the value MegaApi::USER_ATTR_CONTACT_LINK_VERIFICATION
         *
         * Valid data in the MegaRequest object received in onRequestFinish when the error code
         * is MegaError::API_OK:
         * - MegaRequest::getText - "0" for disable, "1" for enable
         * - MegaRequest::getFlag - false if disabled, true if enabled
         *
         * @param listener MegaRequestListener to track this request
         */
        void getContactLinksOption(MegaRequestListener *listener = NULL);

        /**
         * @brief Keep retrying when public key pinning fails
         *
         * By default, when the check of the MEGA public key fails, it causes an automatic
         * logout. Pass false to this function to disable that automatic logout and
         * keep the SDK retrying the request.
         *
         * Even if the automatic logout is disabled, a request of the type MegaRequest::TYPE_LOGOUT
         * will be automatically created and callbacks (onRequestStart, onRequestFinish) will
         * be sent. However, logout won't be really executed and in onRequestFinish the error code
         * for the request will be MegaError::API_EINCOMPLETE
         *
         * @param enable true to keep retrying failed requests due to a fail checking the MEGA public key
         * or false to perform an automatic logout in that case
         */
        void retrySSLerrors(bool enable);

        /**
         * @brief Enable / disable the public key pinning
         *
         * Public key pinning is enabled by default for all sensible communications.
         * It is strongly discouraged to disable this feature.
         *
         * @param enable true to keep public key pinning enabled, false to disable it
         */
        void setPublicKeyPinning(bool enable);

        /**
         * @brief Pause the reception of action packets
         *
         * This function is intended to help apps to initialize themselves
         * after the reception of nodes (MegaApi::fetchNodes) but before the reception
         * of action packets.
         *
         * For that purpose, this function can be called synchronously in the callback
         * onRequestFinish related to the fetchNodes request.
         *
         * After your initialization is finished, you can call MegaApi::resumeActionPackets
         * to start receiving external updates.
         *
         * If you forget to call MegaApi::resumeActionPackets after the usage of this function
         * the SDK won't work properly. Do not use this function for other purposes.
         */
        void pauseActionPackets();

        /**
         * @brief Resume the reception of action packets
         * @see MegaApi::pauseActionPackets
         */
        void resumeActionPackets();

	#ifdef _WIN32
		/**
		 * @brief Convert an UTF16 string to UTF8 (Windows only)
         *
         * If the conversion fails, the size of the string will be 0
         * If the input string is empty, the size of the result will be also 0
         * You can know that the conversion failed checking if the size of the input
         * is not 0 and the size of the output is zero
         *
		 * @param utf16data UTF16 buffer
		 * @param utf16size Size of the UTF16 buffer (in characters)
		 * @param utf8string Pointer to a string that will be filled with UTF8 characters
		 */
        static void utf16ToUtf8(const wchar_t* utf16data, int utf16size, std::string* utf8string);

        /**
         * @brief Convert an UTF8 string to UTF16 (Windows only)
         *
         * The converted string will always be a valid UTF16 string. It will have a trailing null byte
         * added to the string, that along with the null character of the string itself forms a valid
         * UTF16 string terminator character. Thus, it's valid to pass utf16string->data() to any function
         * accepting a UTF16 string.
         *
         * If the conversion fails, the size of the string will be 1 (null character)
         * If the input string is empty, the size of the result will be also 1 (null character)
         * You can know that the conversion failed checking if the size of the input
         * is not 0 (or NULL) and the size of the output is zero
         *
         * @param utf8data NULL-terminated UTF8 character array
         * @param utf16string Pointer to a string that will be filled with UTF16 characters
         */
        static void utf8ToUtf16(const char* utf8data, std::string* utf16string);
    #endif


        /**
         * @brief Make a name suitable for a file name in the local filesystem
         *
         * This function escapes (%xx) forbidden characters in the local filesystem if needed.
         * You can revert this operation using MegaApi::unescapeFsIncompatible
         *
         * The input string must be UTF8 encoded. The returned value will be UTF8 too.
         *
         * You take the ownership of the returned value
         *
         * @param filename Name to convert (UTF8)
         * @return Converted name (UTF8)
         */
        char* escapeFsIncompatible(const char *filename);

        /**
         * @brief Unescape a file name escaped with MegaApi::escapeFsIncompatible
         *
         * The input string must be UTF8 encoded. The returned value will be UTF8 too.
         *
         * You take the ownership of the returned value
         *
         * @param name Escaped name to convert (UTF8)
         * @return Converted name (UTF8)
         */
        char* unescapeFsIncompatible(const char* name);


        /**
         * @brief Create a thumbnail for an image
         * @param imagePath Image path
         * @param dstPath Destination path for the thumbnail (including the file name)
         * @return True if the thumbnail was successfully created, otherwise false.
         */
        bool createThumbnail(const char *imagePath, const char *dstPath);

        /**
         * @brief Create a preview for an image
         * @param imagePath Image path
         * @param dstPath Destination path for the preview (including the file name)
         * @return True if the preview was successfully created, otherwise false.
         */
        bool createPreview(const char *imagePath, const char *dstPath);

        /**
         * @brief Create an avatar from an image
         * @param imagePath Image path
         * @param dstPath Destination path for the avatar (including the file name)
         * @return True if the avatar was successfully created, otherwise false.
         */
        bool createAvatar(const char *imagePath, const char *dstPath);

        /**
         * @brief Convert a Base64 string to Base32
         *
         * If the input pointer is NULL, this function will return NULL.
         * If the input character array isn't a valid base64 string
         * the effect is undefined
         *
         * You take the ownership of the returned value
         *
         * @param base64 NULL-terminated Base64 character array
         * @return NULL-terminated Base32 character array
         */
        static char *base64ToBase32(const char *base64);

        /**
         * @brief Convert a Base32 string to Base64
         *
         * If the input pointer is NULL, this function will return NULL.
         * If the input character array isn't a valid base32 string
         * the effect is undefined
         *
         * You take the ownership of the returned value
         *
         * @param base32 NULL-terminated Base32 character array
         * @return NULL-terminated Base64 character array
         */
        static char *base32ToBase64(const char *base32);

        /**
         * @brief Function to copy a buffer
         *
         * The new buffer is allocated by new[] so you should release
         * it with delete[].
         *
         * @param buffer Character buffer to copy
         * @return Copy of the character buffer
         */
        static char* strdup(const char* buffer);

        /**
         * @brief Recursively remove all local files/folders inside a local path
         * @param path Local path of a folder to start the recursive deletion
         * The folder itself is not deleted
         */
        static void removeRecursively(const char *path);

        /**
         * @brief Check if the connection with MEGA servers is OK
         *
         * It can briefly return false even if the connection is good enough when
         * some storage servers are temporarily not available or the load of API
         * servers is high.
         *
         * @return true if the connection is perfectly OK, otherwise false
         */
        bool isOnline();

#ifdef HAVE_LIBUV

        enum {
            HTTP_SERVER_DENY_ALL = -1,
            HTTP_SERVER_ALLOW_ALL = 0,
            HTTP_SERVER_ALLOW_CREATED_LOCAL_LINKS = 1,
            HTTP_SERVER_ALLOW_LAST_LOCAL_LINK = 2
        };

        /**
         * @brief Start an HTTP proxy server in specified port
         *
         * If this function returns true, that means that the server is
         * ready to accept connections. The initialization is synchronous.
         *
         * The server will serve files using this URL format:
         * http://127.0.0.1/<NodeHandle>/<NodeName>
         *
         * The node name must be URL encoded and must match with the node handle.
         * You can generate a correct link for a MegaNode using MegaApi::httpServerGetLocalLink
         *
         * If the node handle belongs to a folder node, a web with the list of files
         * inside the folder is returned.
         *
         * It's important to know that the HTTP proxy server has several configuration options
         * that can restrict the nodes that will be served and the connections that will be accepted.
         *
         * These are the default options:
         * - The restricted mode of the server is set to MegaApi::HTTP_SERVER_ALLOW_CREATED_LOCAL_LINKS
         * (see MegaApi::httpServerSetRestrictedMode)
         *
         * - Folder nodes are NOT allowed to be served (see MegaApi::httpServerEnableFolderServer)
         * - File nodes are allowed to be served (see MegaApi::httpServerEnableFileServer)
         * - Subtitles support is disabled (see MegaApi::httpServerEnableSubtitlesSupport)
         *
         * The HTTP server will only stream a node if it's allowed by all configuration options.
         *
         * @param localOnly true to listen on 127.0.0.1 only, false to listen on all network interfaces
         * @param port Port in which the server must accept connections
         * @param useTLS Use TLS (default false)
         * @param certificatepath path to certificate (PEM format)
         * @param keypath path to certificate key
         * @return True is the server is ready, false if the initialization failed
         */
        bool httpServerStart(bool localOnly = true, int port = 4443, bool useTLS = false, const char *certificatepath = NULL, const char * keypath = NULL);

        /**
         * @brief Stop the HTTP proxy server
         *
         * When this function returns, the server is already shutdown.
         * If the HTTP proxy server isn't running, this functions does nothing
         */
        void httpServerStop();

        /**
         * @brief Check if the HTTP proxy server is running
         * @return 0 if the server is not running. Otherwise the port in which it's listening to
         */
        int httpServerIsRunning();

        /**
         * @brief Check if the HTTP proxy server is listening on all network interfaces
         * @return true if the HTTP proxy server is listening on 127.0.0.1 only, or it's not started.
         * If it's started and listening on all network interfaces, this function returns false
         */
        bool httpServerIsLocalOnly();

        /**
         * @brief Allow/forbid to serve files
         *
         * By default, files are served (when the server is running)
         *
         * Even if files are allowed to be served by this function, restrictions related to
         * other configuration options (MegaApi::httpServerSetRestrictedMode) are still applied.
         *
         * @param enable true to allow to server files, false to forbid it
         */
        void httpServerEnableFileServer(bool enable);

        /**
         * @brief Check if it's allowed to serve files
         *
         * This function can return true even if the HTTP proxy server is not running
         *
         * Even if files are allowed to be served by this function, restrictions related to
         * other configuration options (MegaApi::httpServerSetRestrictedMode) are still applied.
         *
         * @return true if it's allowed to serve files, otherwise false
         */
        bool httpServerIsFileServerEnabled();

        /**
         * @brief Allow/forbid to serve folders
         *
         * By default, folders are NOT served
         *
         * Even if folders are allowed to be served by this function, restrictions related to
         * other configuration options (MegaApi::httpServerSetRestrictedMode) are still applied.
         *
         * @param enable true to allow to server folders, false to forbid it
         */
        void httpServerEnableFolderServer(bool enable);

        /**
         * @brief Check if it's allowed to serve folders
         *
         * This function can return true even if the HTTP proxy server is not running
         *
         * Even if folders are allowed to be served by this function, restrictions related to
         * other configuration options (MegaApi::httpServerSetRestrictedMode) are still applied.
         *
         * @return true if it's allowed to serve folders, otherwise false
         */
        bool httpServerIsFolderServerEnabled();

        /**
         * @brief Enable/disable the restricted mode of the HTTP server
         *
         * This function allows to restrict the nodes that are allowed to be served.
         * For not allowed links, the server will return "407 Forbidden".
         *
         * Possible values are:
         * - HTTP_SERVER_DENY_ALL = -1
         * All nodes are forbidden
         *
         * - HTTP_SERVER_ALLOW_ALL = 0
         * All nodes are allowed to be served
         *
         * - HTTP_SERVER_ALLOW_CREATED_LOCAL_LINKS = 1 (default)
         * Only links created with MegaApi::httpServerGetLocalLink are allowed to be served
         *
         * - HTTP_SERVER_ALLOW_LAST_LOCAL_LINK = 2
         * Only the last link created with MegaApi::httpServerGetLocalLink is allowed to be served
         *
         * If a different value from the list above is passed to this function, it won't have any effect and the previous
         * state of this option will be preserved.
         *
         * The default value of this property is MegaApi::HTTP_SERVER_ALLOW_CREATED_LOCAL_LINKS
         *
         * The state of this option is preserved even if the HTTP server is restarted, but the
         * the HTTP proxy server only remembers the generated links since the last call to
         * MegaApi::httpServerStart
         *
         * Even if nodes are allowed to be served by this function, restrictions related to
         * other configuration options (MegaApi::httpServerEnableFileServer,
         * MegaApi::httpServerEnableFolderServer) are still applied.
         *
         * @param Required state for the restricted mode of the HTTP proxy server
         */
        void httpServerSetRestrictedMode(int mode);

        /**
         * @brief Check if the HTTP proxy server is working in restricted mode
         *
         * Possible return values are:
         * - HTTP_SERVER_DENY_ALL = -1
         * All nodes are forbidden
         *
         * - HTTP_SERVER_ALLOW_ALL = 0
         * All nodes are allowed to be served
         *
         * - HTTP_SERVER_ALLOW_CREATED_LOCAL_LINKS = 1
         * Only links created with MegaApi::httpServerGetLocalLink are allowed to be served
         *
         * - HTTP_SERVER_ALLOW_LAST_LOCAL_LINK = 2
         * Only the last link created with MegaApi::httpServerGetLocalLink is allowed to be served
         *
         * The default value of this property is MegaApi::HTTP_SERVER_ALLOW_CREATED_LOCAL_LINKS
         *
         * See MegaApi::httpServerEnableRestrictedMode and MegaApi::httpServerStart
         *
         * Even if nodes are allowed to be served by this function, restrictions related to
         * other configuration options (MegaApi::httpServerEnableFileServer,
         * MegaApi::httpServerEnableFolderServer) are still applied.
         *
         * @return State of the restricted mode of the HTTP proxy server
         */
        int httpServerGetRestrictedMode();

        /**
         * @brief Enable/disable the support for subtitles
         *
         * Subtitles support allows to stream some special links that otherwise wouldn't be valid.
         * For example, let's suppose that the server is streaming this video:
         * http://120.0.0.1:4443/<Base64Handle>/MyHolidays.avi
         *
         * Some media players scan HTTP servers looking for subtitle files and request links like these ones:
         * http://120.0.0.1:4443/<Base64Handle>/MyHolidays.txt
         * http://120.0.0.1:4443/<Base64Handle>/MyHolidays.srt
         *
         * Even if a file with that name is in the same folder of the MEGA account, the node wouldn't be served because
         * the node handle wouldn't match.
         *
         * When this feature is enabled, the HTTP proxy server will check if there are files with that name
         * in the same folder as the node corresponding to the handle in the link.
         *
         * If a matching file is found, the name is exactly the same as the the node with the specified handle
         * (except the extension), the node with that handle is allowed to be streamed and this feature is enabled
         * the HTTP proxy server will serve that file.
         *
         * This feature is disabled by default.
         *
         * @param enable True to enable subtitles support, false to disable it
         */
        void httpServerEnableSubtitlesSupport(bool enable);

        /**
         * @brief Check if the support for subtitles is enabled
         *
         * See MegaApi::httpServerEnableSubtitlesSupport.
         *
         * This feature is disabled by default.
         *
         * @return true of the support for subtibles is enables, otherwise false
         */
        bool httpServerIsSubtitlesSupportEnabled();

        /**
         * @brief Add a listener to receive information about the HTTP proxy server
         *
         * This is the valid data that will be provided on callbacks:
         * - MegaTransfer::getType - It will be MegaTransfer::TYPE_LOCAL_HTTP_DOWNLOAD
         * - MegaTransfer::getPath - URL requested to the HTTP proxy server
         * - MegaTransfer::getFileName - Name of the requested file (if any, otherwise NULL)
         * - MegaTransfer::getNodeHandle - Handle of the requested file (if any, otherwise NULL)
         * - MegaTransfer::getTotalBytes - Total bytes of the response (response headers + file, if required)
         * - MegaTransfer::getStartPos - Start position (for range requests only, otherwise -1)
         * - MegaTransfer::getEndPos - End position (for range requests only, otherwise -1)
         *
         * On the onTransferFinish error, the error code associated to the MegaError can be:
         * - MegaError::API_EINCOMPLETE - If the whole response wasn't sent
         * (it's normal to get this error code sometimes because media players close connections when they have
         * the data that they need)
         *
         * - MegaError::API_EREAD - If the connection with MEGA storage servers failed
         * - MegaError::API_EAGAIN - If the download speed is too slow for streaming
         * - A number > 0 means an HTTP error code returned to the client
         *
         * @param listener Listener to receive information about the HTTP proxy server
         */
        void httpServerAddListener(MegaTransferListener *listener);

        /**
         * @brief Stop the reception of callbacks related to the HTTP proxy server on this listener
         * @param listener Listener that won't continue receiving information
         */
        void httpServerRemoveListener(MegaTransferListener *listener);

        /**
         * @brief Returns a URL to a node in the local HTTP proxy server
         *
         * The HTTP proxy server must be running before using this function, otherwise
         * it will return NULL.
         *
         * You take the ownership of the returned value
         *
         * @param node Node to generate the local HTTP link
         * @return URL to the node in the local HTTP proxy server, otherwise NULL
         */
        char *httpServerGetLocalLink(MegaNode *node);

        /**
         * @brief Set the maximum buffer size for the internal buffer
         *
         * The HTTP proxy server has an internal buffer to store the data received from MEGA
         * while it's being sent to clients. When the buffer is full, the connection with
         * the MEGA storage server is closed, when the buffer has few data, the connection
         * with the MEGA storage server is started again.
         *
         * Even with very fast connections, due to the possible latency starting new connections,
         * if this buffer is small the streaming can have problems due to the overhead caused by
         * the excessive number of POST requests.
         *
         * It's recommended to set this buffer at least to 1MB
         *
         * For connections that request less data than the buffer size, the HTTP proxy server
         * will only allocate the required memory to complete the request to minimize the
         * memory usage.
         *
         * The new value will be taken into account since the next request received by
         * the HTTP proxy server, not for ongoing requests. It's possible and effective
         * to call this function even before the server has been started, and the value
         * will be still active even if the server is stopped and started again.
         *
         * @param bufferSize Maximum buffer size (in bytes) or a number <= 0 to use the
         * internal default value
         */
        void httpServerSetMaxBufferSize(int bufferSize);

        /**
         * @brief Get the maximum size of the internal buffer size
         *
         * See MegaApi::httpServerSetMaxBufferSize
         *
         * @return Maximum size of the internal buffer size (in bytes)
         */
        int httpServerGetMaxBufferSize();

        /**
         * @brief Set the maximum size of packets sent to clients
         *
         * For each connection, the HTTP proxy server only sends one write to the underlying
         * socket at once. This parameter allows to set the size of that write.
         *
         * A small value could cause a lot of writes and would lower the performance.
         *
         * A big value could send too much data to the output buffer of the socket. That could
         * keep the internal buffer full of data that hasn't been sent to the client yet,
         * preventing the retrieval of additional data from the MEGA storage server. In that
         * circumstances, the client could read a lot of data at once and the HTTP server
         * could not have enough time to get more data fast enough.
         *
         * It's recommended to set this value to at least 8192 and no more than the 25% of
         * the maximum buffer size (MegaApi::httpServerSetMaxBufferSize).
         *
         * The new value will be takein into account since the next request received by
         * the HTTP proxy server, not for ongoing requests. It's possible and effective
         * to call this function even before the server has been started, and the value
         * will be still active even if the server is stopped and started again.
         *
         * @param outputSize Maximun size of data packets sent to clients (in bytes) or
         * a number <= 0 to use the internal default value
         */
        void httpServerSetMaxOutputSize(int outputSize);

        /**
         * @brief Get the maximum size of the packets sent to clients
         *
         * See MegaApi::httpServerSetMaxOutputSize
         *
         * @return Maximum size of the packets sent to clients (in bytes)
         */
        int httpServerGetMaxOutputSize();

#endif
    
        /**
         * @brief Get the MIME type associated with the extension
         *
         * You take the ownership of the returned value
         *
         * @param extension File extension (with or without a leading dot)
         * @return MIME type associated with the extension
         */
        static char *getMimeType(const char* extension);

#ifdef ENABLE_CHAT
        /**
         * @brief Creates a chat for one or more participants, allowing you to specify their
         * permissions and if the chat should be a group chat or not (when it is just for 2 participants).
         *
         * There are two types of chat: permanent an group. A permanent chat is between two people, and
         * participants can not leave it. It's also called 1on1 or 1:1.
         *
         * The creator of the chat will have moderator level privilege and should not be included in the
         * list of peers.
         *
         * On 1:1 chats, the other participant has also moderator level privilege, regardless the
         * privilege level specified.
         *
         * The associated request type with this request is MegaRequest::TYPE_CHAT_CREATE
         * Valid data in the MegaRequest object received on callbacks:
         * - MegaRequest::getFlag - Returns if the new chat is a group chat or permanent chat
         * - MegaRequest::getMegaTextChatPeerList - List of participants and their privilege level
         *
         * Valid data in the MegaRequest object received in onRequestFinish when the error code
         * is MegaError::API_OK:
         * - MegaRequest::getMegaTextChatList - Returns the new chat's information
         *
         * @note If you are trying to create a chat with more than 1 other person, then it will be forced
         * to be a group chat.
         *
         * @note If peers list contains only one person, group chat is not set and a permament chat already
         * exists with that person, then this call will return the information for the existing chat, rather
         * than a new chat.
         *
         * @param group Flag to indicate if the chat is a group chat or not
         * @param peers MegaTextChatPeerList including other users and their privilege level
         * @param listener MegaRequestListener to track this request
         */
        void createChat(bool group, MegaTextChatPeerList *peers, MegaRequestListener *listener = NULL);

        /**
         * @brief Adds a user to an existing chat. To do this you must have the
         * operator privilege in the chat, and the chat must be a group chat.
         *
         * In case the chat has a title already set, the title must be encrypted for the new
         * peer and passed to this function. Note that only participants with privilege level
         * MegaTextChatPeerList::PRIV_MODERATOR are allowed to set the title of a chat.
         *
         * The associated request type with this request is MegaRequest::TYPE_CHAT_INVITE
         * Valid data in the MegaRequest object received on callbacks:
         * - MegaRequest::getNodeHandle - Returns the chat identifier
         * - MegaRequest::getParentHandle - Returns the MegaHandle of the user to be invited
         * - MegaRequest::getAccess - Returns the privilege level wanted for the user
         * - MegaRequest::getText - Returns the title of the chat.
         *
         * On the onTransferFinish error, the error code associated to the MegaError can be:
         * - MegaError::API_EACCESS - If the logged in user doesn't have privileges to invite peers.
         * - MegaError::API_EARGS - If there's a title and it's not Base64url encoded.

         * @param chatid MegaHandle that identifies the chat room
         * @param uh MegaHandle that identifies the user
         * @param privilege Privilege level for the new peers. Valid values are:
         * - MegaTextChatPeerList::PRIV_UNKNOWN = -2
         * - MegaTextChatPeerList::PRIV_RM = -1
         * - MegaTextChatPeerList::PRIV_RO = 0
         * - MegaTextChatPeerList::PRIV_STANDARD = 2
         * - MegaTextChatPeerList::PRIV_MODERATOR = 3
         * @param title Byte array representing the title that wants to be set, already encrypted and
         * converted to Base64url encoding (optional).
         * @param listener MegaRequestListener to track this request
         */
        void inviteToChat(MegaHandle chatid, MegaHandle uh, int privilege, const char *title = NULL, MegaRequestListener *listener = NULL);

        /**
         * @brief Remove yourself or another user from a chat. To remove a user other than
         * yourself you need to have the operator privilege. Only a group chat may be left.
         *
         * The associated request type with this request is MegaRequest::TYPE_CHAT_REMOVE
         * Valid data in the MegaRequest object received on callbacks:
         * - MegaRequest::getNodeHandle - Returns the chat identifier
         * - MegaRequest::getParentHandle - Returns the MegaHandle of the user to be removed
         *
         * @param chatid MegaHandle that identifies the chat room
         * @param uh MegaHandle that identifies the user. If not provided (INVALID_HANDLE), the requester is removed
         * @param listener MegaRequestListener to track this request
         */
        void removeFromChat(MegaHandle chatid, MegaHandle uh = INVALID_HANDLE, MegaRequestListener *listener = NULL);

        /**
         * @brief Get your current, user-specific url to connect to chatd with
         *
         * The associated request type with this request is MegaRequest::TYPE_CHAT_URL
         * Valid data in the MegaRequest object received on callbacks:
         * - MegaRequest::getNodeHandle - Returns the chat identifier
         *
         * Valid data in the MegaRequest object received in onRequestFinish when the error code
         * is MegaError::API_OK:
         * - MegaRequest::getLink - Returns the user-specific URL for the chat
         *
         * @param chatid MegaHandle that identifies the chat room
         * @param listener MegaRequestListener to track this request
         */
        void getUrlChat(MegaHandle chatid, MegaRequestListener *listener = NULL);

        /**
         * @brief Grants another user access to download a file using MegaApi::startDownload like
         * a user would do so for their own file, rather than a public link.
         *
         * Currently, this method only supports files, not folders.
         *
         * The associated request type with this request is MegaRequest::TYPE_CHAT_GRANT_ACCESS
         * Valid data in the MegaRequest object received on callbacks:
         * - MegaRequest::getNodeHandle - Returns the node handle
         * - MegaRequest::getParentHandle - Returns the chat identifier
         * - MegaRequest::getEmail - Returns the MegaHandle of the user in Base64 enconding
         *
         * @param chatid MegaHandle that identifies the chat room
         * @param n MegaNode that wants to be shared
         * @param uh MegaHandle that identifies the user
         * @param listener MegaRequestListener to track this request
         */
        void grantAccessInChat(MegaHandle chatid, MegaNode *n, MegaHandle uh,  MegaRequestListener *listener = NULL);

        /**
         * @brief Removes access to a node from a user you previously granted access to.
         *
         * The associated request type with this request is MegaRequest::TYPE_CHAT_REMOVE_ACCESS
         * Valid data in the MegaRequest object received on callbacks:
         * - MegaRequest::getNodeHandle - Returns the node handle
         * - MegaRequest::getParentHandle - Returns the chat identifier
         * - MegaRequest::getEmail - Returns the MegaHandle of the user in Base64 enconding
         *
         * @param chatid MegaHandle that identifies the chat room
         * @param n MegaNode whose access wants to be revokesd
         * @param uh MegaHandle that identifies the user
         * @param listener MegaRequestListener to track this request
         */
        void removeAccessInChat(MegaHandle chatid, MegaNode *n, MegaHandle uh,  MegaRequestListener *listener = NULL);

        /**
         * @brief Allows a logged in operator/moderator to adjust the permissions on any other user
         * in their group chat. This does not work for a 1:1 chat.
         *
         * The associated request type with this request is MegaRequest::TYPE_CHAT_UPDATE_PERMISSIONS
         * Valid data in the MegaRequest object received on callbacks:
         * - MegaRequest::getNodeHandle - Returns the chat identifier
         * - MegaRequest::getParentHandle - Returns the MegaHandle of the user whose permission
         * is to be upgraded
         * - MegaRequest::getAccess - Returns the privilege level wanted for the user
         *
         * @param chatid MegaHandle that identifies the chat room
         * @param uh MegaHandle that identifies the user
         * @param privilege Privilege level for the existing peer. Valid values are:
         * - MegaTextChatPeerList::PRIV_RO = 0
         * - MegaTextChatPeerList::PRIV_STANDARD = 2
         * - MegaTextChatPeerList::PRIV_MODERATOR = 3
         * @param listener MegaRequestListener to track this request
         */
        void updateChatPermissions(MegaHandle chatid, MegaHandle uh, int privilege, MegaRequestListener *listener = NULL);

        /**
         * @brief Allows a logged in operator/moderator to truncate their chat, i.e. to clear
         * the entire chat history up to a certain message. All earlier messages are wiped,
         * but his specific message gets overridden with an API message.
         *
         * The associated request type with this request is MegaRequest::TYPE_CHAT_TRUNCATE
         * Valid data in the MegaRequest object received on callbacks:
         * - MegaRequest::getNodeHandle - Returns the chat identifier
         * - MegaRequest::getParentHandle - Returns the message identifier to truncate from.
         *
         * @param chatid MegaHandle that identifies the chat room
         * @param messageid MegaHandle that identifies the message to truncate from
         * @param listener MegaRequestListener to track this request
         */
        void truncateChat(MegaHandle chatid, MegaHandle messageid, MegaRequestListener *listener = NULL);


        /**
         * @brief Allows to set the title of a chat
         *
         * Only participants with privilege level MegaTextChatPeerList::PRIV_MODERATOR are allowed to
         * set the title of a chat.
         *
         * The associated request type with this request is MegaRequest::TYPE_CHAT_SET_TITLE
         * Valid data in the MegaRequest object received on callbacks:
         * - MegaRequest::getText - Returns the title of the chat.
         *
         * On the onTransferFinish error, the error code associated to the MegaError can be:
         * - MegaError::API_EACCESS - If the logged in user doesn't have privileges to invite peers.
         * - MegaError::API_EARGS - If there's a title and it's not Base64url encoded.
         *
         * @param chatid MegaHandle that identifies the chat room
         * @param title Byte array representing the title that wants to be set, already encrypted and
         * converted to Base64url encoding.
         * @param listener MegaRequestListener to track this request
         */
        void setChatTitle(MegaHandle chatid, const char *title, MegaRequestListener *listener = NULL);

        /**
         * @brief Get your current URL to connect to the presence server
         *
         * The associated request type with this request is MegaRequest::TYPE_CHAT_PRESENCE_URL
         * Valid data in the MegaRequest object received in onRequestFinish when the error code
         * is MegaError::API_OK:
         * - MegaRequest::getLink - Returns the user-specific URL for the chat presence server
         *
         * @param listener MegaRequestListener to track this request
         */
        void getChatPresenceURL(MegaRequestListener *listener = NULL);

        /**
         * @brief Register a token for push notifications
         *
         * This function attach a token to the current session, which is intended to get push notifications
         * on mobile platforms like Android and iOS.
         *
         * The push notification mechanism is platform-dependent. Hence, the app should indicate the
         * type of push notification to be registered. Currently, the different types are:
         *  - MegaApi::PUSH_NOTIFICATION_ANDROID    = 1
         *  - MegaApi::PUSH_NOTIFICATION_IOS_VOIP   = 2
         *  - MegaApi::PUSH_NOTIFICATION_IOS_STD    = 3
         *
         * The associated request type with this request is MegaRequest::TYPE_REGISTER_PUSH_NOTIFICATION
         * Valid data in the MegaRequest object received on callbacks:
         * - MegaRequest::getText - Returns the token provided.
         * - MegaRequest::getNumber - Returns the device type provided.
         *
         * @param deviceType Type of notification to be registered.
         * @param token Character array representing the token to be registered.
         * @param listener MegaRequestListener to track this request
         */
        void registerPushNotifications(int deviceType, const char *token, MegaRequestListener *listener = NULL);

        /**
         * @brief Send data related to MEGAchat to the stats server
         *
         * The associated request type with this request is MegaRequest::TYPE_CHAT_STATS
         * Valid data in the MegaRequest object received on callbacks:
         * - MegaRequest::getName - Returns the data provided.
         * - MegaRequest::getParamType - Returns number 1
         *
         * Valid data in the MegaRequest object received in onRequestFinish when the error code
         * is MegaError::API_OK:
         * - MegaRequest::getNumber - Return the HTTP status code from the stats server
         * - MegaRequest::getText - Returns the JSON response from the stats server
         * - MegaRequest::getTotalBytes - Returns the number of bytes in the response
         *
         * @param data JSON data to send to the stats server
         * @param listener MegaRequestListener to track this request
         */
        void sendChatStats(const char *data, MegaRequestListener *listener = NULL);

        /**
         * @brief Send logs related to MEGAchat to the logs server
         *
         * The associated request type with this request is MegaRequest::TYPE_CHAT_STATS
         * Valid data in the MegaRequest object received on callbacks:
         * - MegaRequest::getName - Returns the data provided.
         * - MegaRequest::getSessionKey - Returns the aid provided
         * - MegaRequest::getParamType - Returns number 2
         *
         * Valid data in the MegaRequest object received in onRequestFinish when the error code
         * is MegaError::API_OK:
         * - MegaRequest::getNumber - Return the HTTP status code from the stats server
         * - MegaRequest::getText - Returns the JSON response from the stats server
         * - MegaRequest::getTotalBytes - Returns the number of bytes in the response
         *
         * @param data JSON data to send to the logs server
         * @param aid User's anonymous identifier for logging
         * @param listener MegaRequestListener to track this request
         */
        void sendChatLogs(const char *data, const char *aid, MegaRequestListener *listener = NULL);

        /**
         * @brief Get the list of chatrooms for this account
         *
         * You take the ownership of the returned value
         *
         * @return A list of MegaTextChat objects with detailed information about each chatroom.
         */
        MegaTextChatList *getChatList();

        /**
         * @brief Get the list of users with access to the specified node
         *
         * You take the ownership of the returned value
         *
         * @param chatid MegaHandle that identifies the chat room
         * @param h MegaNode to check the access
         *
         * @return A list of user handles that have access to the node
         */
        MegaHandleList *getAttachmentAccess(MegaHandle chatid, MegaHandle h);

        /**
         * @brief Check if the logged-in user has access to the specified node
         *
         * @param chatid MegaHandle that identifies the chat room
         * @param h MegaHandle that identifies the node to check the access
         * @param uh MegaHandle that identifies the user to check the access
         *
         * @return True the user has access to the node in that chat. Otherwise, it returns false
         */
        bool hasAccessToAttachment(MegaHandle chatid, MegaHandle h, MegaHandle uh);

        /**
         * @brief Get files attributes from a node
         * You take the ownership of the returned value
         * @param handle handle from node
         * @return char array with files attributes from the node.
         */
        const char* getFileAttribute(MegaHandle h);

        /**
         * @brief Archive a chat
         *
         * The associated request type with this request is MegaRequest::TYPE_CHAT_ARCHIVE
         * Valid data in the MegaRequest object received on callbacks:
         * - MegaRequest::getNodeHandle - Returns the chat identifier
         * - MegaRequest::getFlag - Returns chat desired state
         *
         * @param chatid MegaHandle that identifies the chat room
         * @param archive Desired chat state
         * @param listener MegaRequestListener to track this request
         */
        void archiveChat(MegaHandle chatid, int archive, MegaRequestListener *listener = NULL);

#endif

        /**
         * @brief Get the MEGA Achievements of the account logged in
         *
         * The associated request type with this request is MegaRequest::TYPE_GET_ACHIEVEMENTS
         * Valid data in the MegaRequest object received on callbacks:
         * - MegaRequest::getFlag - Always false
         *
         * Valid data in the MegaRequest object received in onRequestFinish when the error code
         * is MegaError::API_OK:
         * - MegaRequest::getMegaAchievementsDetails - Details of the MEGA Achievements of this account
         *
         * @param listener MegaRequestListener to track this request
         */
        void getAccountAchievements(MegaRequestListener *listener = NULL);

        /**
         * @brief Get the list of existing MEGA Achievements
         *
         * Similar to MegaApi::getAccountAchievements, this method returns only the base storage and
         * the details for the different achievement classes, but not awards or rewards related to the
         * account that is logged in.
         * This function can be used to give an indication of what is available for advertising
         * for unregistered users, despite it can be used with a logged in account with no difference.
         *
         * @note: if the IP address is not achievement enabled (it belongs to a country where MEGA
         * Achievements are not enabled), the request will fail with MegaError::API_EACCESS.
         *
         * The associated request type with this request is MegaRequest::TYPE_GET_ACHIEVEMENTS
         * Valid data in the MegaRequest object received on callbacks:
         * - MegaRequest::getFlag - Always true
         *
         * Valid data in the MegaRequest object received in onRequestFinish when the error code
         * is MegaError::API_OK:
         * - MegaRequest::getMegaAchievementsDetails - Details of the list of existing MEGA Achievements
         *
         * @param listener MegaRequestListener to track this request
         */
        void getMegaAchievements(MegaRequestListener *listener = NULL);

private:
        MegaApiImpl *pImpl;
};


class MegaHashSignatureImpl;

/**
 * @brief Class to check a digital signatures
 *
 * The typical usage of this class:
 * - Construct the object using a public key
 * - Add data using MegaHashSignature::add (it can be called many times to add more data)
 * - Call MegaHashSignature::check to know if the data matches a signature
 * - Call MegaHashSignature::init and reuse the object if needed
 */
class MegaHashSignature
{
public:
    /**
     * @brief Initialize the object with a public key to check digital signatures
     * @param base64Key Base64-encode public key.
     *
     * This is the public key used to distribute MEGAsync updates:
     * "EACTzXPE8fdMhm6LizLe1FxV2DncybVh2cXpW3momTb8tpzRNT833r1RfySz5uHe8gdoXN1W0eM5Bk8X-LefygYYDS9RyXrRZ8qXrr9ITJ4r8ATnFIEThO5vqaCpGWTVi5pOPI5FUTJuhghVKTyAels2SpYT5CmfSQIkMKv7YVldaV7A-kY060GfrNg4--ETyIzhvaSZ_jyw-gmzYl_dwfT9kSzrrWy1vQG8JPNjKVPC4MCTZJx9SNvp1fVi77hhgT-Mc5PLcDIfjustlJkDBHtmGEjyaDnaWQf49rGq94q23mLc56MSjKpjOR1TtpsCY31d1Oy2fEXFgghM0R-1UkKswVuWhEEd8nO2PimJOl4u9ZJ2PWtJL1Ro0Hlw9OemJ12klIAxtGV-61Z60XoErbqThwWT5Uu3D2gjK9e6rL9dufSoqjC7UA2C0h7KNtfUcUHw0UWzahlR8XBNFXaLWx9Z8fRtA_a4seZcr0AhIA7JdQG5i8tOZo966KcFnkU77pfQTSprnJhCfEmYbWm9EZA122LJBWq2UrSQQN3pKc9goNaaNxy5PYU1yXyiAfMVsBDmDonhRWQh2XhdV-FWJ3rOGMe25zOwV4z1XkNBuW4T1JF2FgqGR6_q74B2ccFC8vrNGvlTEcs3MSxTI_EKLXQvBYy7hxG8EPUkrMVCaWzzTQAFEQ"
     */
    MegaHashSignature(const char *base64Key);
    ~MegaHashSignature();

    /**
     * @brief Reinitialize the object
     */
    void init();

    /**
     * @brief Add data to calculate the signature
     * @param data Byte buffer with the data
     * @param size Size of the buffer
     */
    void add(const char *data, unsigned size);

    /**
     * @brief Check if the introduced data matches a signature
     * @param base64Signature Base64-encoded digital signature
     * @return true if the signature is correct, otherwise false
     */
    bool checkSignature(const char *base64Signature);

private:
	MegaHashSignatureImpl *pImpl;    
};

/**
 * @brief Details about a MEGA balance
 */
class MegaAccountBalance
{
public:
    virtual ~MegaAccountBalance();

    /**
     * @brief Get the amount of the balance
     * @return Amount
     */
    virtual double getAmount() const;

    /**
     * @brief Get the currency of the amount
     *
     * You take the ownership of the returned value
     *
     * @return Currency of the amount
     */
    virtual char *getCurrency() const;
};

/**
 * @brief Details about a MEGA session
 */
class MegaAccountSession
{
public:
    virtual ~MegaAccountSession();

    /**
     * @brief Get the creation date of the session
     *
     * In seconds since the Epoch
     *
     * @return Creation date of the session
     */
    virtual int64_t getCreationTimestamp() const;

    /**
     * @brief Get the timestamp of the most recent usage of the session
     * @return Timestamp of the most recent usage of the session (in seconds since the Epoch)
     */
    virtual int64_t getMostRecentUsage() const;

    /**
     * @brief Get the User-Agent of the client that created the session
     *
     * You take the ownership of the returned value
     *
     * @return User-Agent of the creator of the session
     */
    virtual char *getUserAgent() const;

    /**
     * @brief Get the IP address of the client that created the session
     *
     * You take the ownership of the returned value
     *
     * @return IP address of the creator of the session
     */
    virtual char *getIP() const;

    /**
     * @brief Get the country of the client that created the session
     *
     * You take the ownership of the returned value
     *
     * @return Country of the creator of the session
     */
    virtual char *getCountry() const;

    /**
     * @brief Retuns true if the session is the current one
     * @return True if the session is the current one. Otherwise false.
     */
    virtual bool isCurrent() const;

    /**
     * @brief Get the state of the session
     * @return True if the session is alive, false otherwise
     */
    virtual bool isAlive() const;

    /**
     * @brief Get the handle of the session
     * @return Handle of the session
     */
    virtual MegaHandle getHandle() const;
};

/**
 * @brief Details about a MEGA purchase
 */
class MegaAccountPurchase
{
public:
    virtual ~MegaAccountPurchase();

    /**
     * @brief Get the timestamp of the purchase
     * @return Timestamp of the purchase (in seconds since the Epoch)
     */
    virtual int64_t getTimestamp() const;

    /**
     * @brief Get the handle of the purchase
     *
     * You take the ownership of the returned value
     *
     * @return Handle of the purchase
     */
    virtual char *getHandle() const;

    /**
     * @brief Get the currency of the purchase
     *
     * You take the ownership of the returned value
     *
     * @return Currency of the purchase
     */
    virtual char* getCurrency() const;

    /**
     * @brief Get the amount of the purchase
     * @return Amount of the purchase
     */
    virtual double getAmount() const;

    /**
     * @brief Get the method of the purchase
     *
     * These are the valid methods:
     * - MegaApi::PAYMENT_METHOD_BALANCE = 0,
     * - MegaApi::PAYMENT_METHOD_PAYPAL = 1,
     * - MegaApi::PAYMENT_METHOD_ITUNES = 2,
     * - MegaApi::PAYMENT_METHOD_GOOGLE_WALLET = 3,
     * - MegaApi::PAYMENT_METHOD_BITCOIN = 4,
     * - MegaApi::PAYMENT_METHOD_UNIONPAY = 5,
     * - MegaApi::PAYMENT_METHOD_FORTUMO = 6,
     * - MegaApi::PAYMENT_METHOD_CREDIT_CARD = 8
     * - MegaApi::PAYMENT_METHOD_CENTILI = 9
     * - MegaApi::PAYMENT_METHOD_WINDOWS_STORE = 13
     *
     * @return Method of the purchase
     */
    virtual int getMethod() const;
};

/**
 * @brief Details about a MEGA transaction
 */
class MegaAccountTransaction
{
public:
    virtual ~MegaAccountTransaction();

    /**
     * @brief Get the timestamp of the transaction
     * @return Timestamp of the transaction (in seconds since the Epoch)
     */
    virtual int64_t getTimestamp() const;

    /**
     * @brief Get the handle of the transaction
     *
     * You take the ownership of the returned value
     *
     * @return Handle of the transaction
     */
    virtual char *getHandle() const;

    /**
     * @brief Get the currency of the transaction
     *
     * You take the ownership of the returned value
     *
     * @return Currency of the transaction
     */
    virtual char* getCurrency() const;

    /**
     * @brief Get the amount of the transaction
     * @return Amount of the transaction
     */
    virtual double getAmount() const;
};

/**
 * @brief Details about a MEGA account
 */
class MegaAccountDetails
{
public:
    enum
    {
        ACCOUNT_TYPE_FREE = 0,
        ACCOUNT_TYPE_PROI = 1,
        ACCOUNT_TYPE_PROII = 2,
        ACCOUNT_TYPE_PROIII = 3,
        ACCOUNT_TYPE_LITE = 4
    };

    enum
    {
        SUBSCRIPTION_STATUS_NONE = 0,
        SUBSCRIPTION_STATUS_VALID = 1,
        SUBSCRIPTION_STATUS_INVALID = 2
    };

    virtual ~MegaAccountDetails();
    /**
     * @brief Get the PRO level of the MEGA account
     * @return PRO level of the MEGA account.
     * Valid values are:
     * - MegaAccountDetails::ACCOUNT_TYPE_FREE = 0
     * - MegaAccountDetails::ACCOUNT_TYPE_PROI = 1
     * - MegaAccountDetails::ACCOUNT_TYPE_PROII = 2
     * - MegaAccountDetails::ACCOUNT_TYPE_PROIII = 3
     * - MegaAccountDetails::ACCOUNT_TYPE_LITE = 4
     */
    virtual int getProLevel();

    /**
     * @brief Get the expiration time for the current PRO status
     * @return Expiration time for the current PRO status (in seconds since the Epoch)
     */
    virtual int64_t getProExpiration();

    /**
     * @brief Check if there is a valid subscription
     *
     * If this function returns MegaAccountDetails::SUBSCRIPTION_STATUS_VALID,
     * the PRO account will be automatically renewed.
     * See MegaAccountDetails::getSubscriptionRenewTime
     *
     * @return Information about about the subscription status
     *
     * Valid return values are:
     * - MegaAccountDetails::SUBSCRIPTION_STATUS_NONE = 0
     * There isn't any active subscription
     *
     * - MegaAccountDetails::SUBSCRIPTION_STATUS_VALID = 1
     * There is an active subscription
     *
     * - MegaAccountDetails::SUBSCRIPTION_STATUS_INVALID = 2
     * A subscription exists, but it uses a payment gateway that is no longer valid
     *
     */
    virtual int getSubscriptionStatus();

    /**
     * @brief Get the time when the the PRO account will be renewed
     * @return Renewal time (in seconds since the Epoch)
     */
    virtual int64_t getSubscriptionRenewTime();

    /**
     * @brief Get the subscryption method
     *
     * You take the ownership of the returned value
     *
     * @return Subscription method. For example "Credit Card".
     */
    virtual char* getSubscriptionMethod();

    /**
     * @brief Get the subscription cycle
     *
     * The return value will show if the subscription will be montly or yearly renewed.
     * Example return values: "1 M", "1 Y".
     *
     * @return Subscription cycle
     */
    virtual char* getSubscriptionCycle();

    /**
     * @brief Get the maximum storage for the account (in bytes)
     * @return Maximum storage for the account (in bytes)
     */
    virtual long long getStorageMax();

    /**
     * @brief Get the used storage
     * @return Used storage (in bytes)
     */
    virtual long long getStorageUsed();

    /**
     * @brief Get the used storage by versions
     * @return Used storage by versions (in bytes)
     */
    virtual long long getVersionStorageUsed();

    /**
     * @brief Get the maximum available bandwidth for the account
     * @return Maximum available bandwidth (in bytes)
     */
    virtual long long getTransferMax();

    /**
     * @brief Get the used bandwidth
     * @return Used bandwidth (in bytes)
     */
    virtual long long getTransferOwnUsed();

    /**
     * @brief Returns the number of nodes with account usage info
     *
     * You can get information about each node using MegaAccountDetails::getStorageUsed,
     * MegaAccountDetails::getNumFiles, MegaAccountDetails::getNumFolders
     *
     * This function can return:
     * - 0 (no info about any node)
     * - 3 (info about the root node, the inbox node and the rubbish node)
     * Use MegaApi::getRootNode MegaApi::getInboxNode and MegaApi::getRubbishNode to get those nodes.
     *
     * - >3 (info about root, inbox, rubbish and incoming shares)
     * Use MegaApi::getInShares to get the incoming shares
     *
     * @return Number of items with account usage info
     */
    virtual int getNumUsageItems();

    /**
     * @brief Get the used storage in for a node
     *
     * Only root nodes are supported.
     *
     * @param handle Handle of the node to check
     * @return Used storage (in bytes)
     * @see MegaApi::getRootNode, MegaApi::getRubbishNode, MegaApi::getInboxNode
     */
    virtual long long getStorageUsed(MegaHandle handle);

    /**
     * @brief Get the number of files in a node
     *
     * Only root nodes are supported.
     *
     * @param handle Handle of the node to check
     * @return Number of files in the node
     * @see MegaApi::getRootNode, MegaApi::getRubbishNode, MegaApi::getInboxNode
     */
    virtual long long getNumFiles(MegaHandle handle);

    /**
     * @brief Get the number of folders in a node
     *
     * Only root nodes are supported.
     *
     * @param handle Handle of the node to check
     * @return Number of folders in the node
     * @see MegaApi::getRootNode, MegaApi::getRubbishNode, MegaApi::getInboxNode
     */
    virtual long long getNumFolders(MegaHandle handle);

    /**
     * @brief Get the used storage by versions in for a node
     *
     * Only root nodes are supported.
     *
     * @param handle Handle of the node to check
     * @return Used storage by versions (in bytes)
     * @see MegaApi::getRootNode, MegaApi::getRubbishNode, MegaApi::getInboxNode
     */
    virtual long long getVersionStorageUsed(MegaHandle handle);

    /**
     * @brief Get the number of versioned files in a node
     *
     * Only root nodes are supported.
     *
     * @param handle Handle of the node to check
     * @return Number of versioned files in the node
     * @see MegaApi::getRootNode, MegaApi::getRubbishNode, MegaApi::getInboxNode
     */
    virtual long long getNumVersionFiles(MegaHandle handle);

    /**
     * @brief Creates a copy of this MegaAccountDetails object.
     *
     * The resulting object is fully independent of the source MegaAccountDetails,
     * it contains a copy of all internal attributes, so it will be valid after
     * the original object is deleted.
     *
     * You are the owner of the returned object
     *
     * @return Copy of the MegaAccountDetails object
     */
    virtual MegaAccountDetails* copy();

    /**
     * @brief Get the number of MegaAccountBalance objects associated with the account
     *
     * You can use MegaAccountDetails::getBalance to get those objects.
     *
     * @return Number of MegaAccountBalance objects
     */
    virtual int getNumBalances() const;

    /**
     * @brief Returns the MegaAccountBalance object associated with an index
     *
     * You take the ownership of the returned value
     *
     * @param i Index of the object
     * @return MegaAccountBalance object
     */
    virtual MegaAccountBalance* getBalance(int i) const;

    /**
     * @brief Get the number of MegaAccountSession objects associated with the account
     *
     * You can use MegaAccountDetails::getSession to get those objects.
     *
     * @return Number of MegaAccountSession objects
     */
    virtual int getNumSessions() const;

    /**
     * @brief Returns the MegaAccountSession object associated with an index
     *
     * You take the ownership of the returned value
     *
     * @param i Index of the object
     * @return MegaAccountSession object
     */
    virtual MegaAccountSession* getSession(int i) const;

    /**
     * @brief Get the number of MegaAccountPurchase objects associated with the account
     *
     * You can use MegaAccountDetails::getPurchase to get those objects.
     *
     * @return Number of MegaAccountPurchase objects
     */
    virtual int getNumPurchases() const;

    /**
     * @brief Returns the MegaAccountPurchase object associated with an index
     *
     * You take the ownership of the returned value
     *
     * @param i Index of the object
     * @return MegaAccountPurchase object
     */
    virtual MegaAccountPurchase* getPurchase(int i) const;

    /**
     * @brief Get the number of MegaAccountTransaction objects associated with the account
     *
     * You can use MegaAccountDetails::getTransaction to get those objects.
     *
     * @return Number of MegaAccountTransaction objects
     */
    virtual int getNumTransactions() const;

    /**
     * @brief Returns the MegaAccountTransaction object associated with an index
     *
     * You take the ownership of the returned value
     *
     * @param i Index of the object
     * @return MegaAccountTransaction object
     */
    virtual MegaAccountTransaction* getTransaction(int i) const;

    /**
     * @brief Get the number of hours that are taken into account to calculate the free bandwidth quota
     *
     * The number of bytes transferred in that time is provided using MegaAccountDetails::getTemporalBandwidth
     *
     * @return Number of hours taken into account to calculate the free bandwidth quota
     */
    virtual int getTemporalBandwidthInterval();

    /**
     * @brief Get the number of bytes that were recently transferred
     *
     * The time interval in which those bytes were transferred
     * is provided (in hours) using MegaAccountDetails::getTemporalBandwidthInterval
     *
     * @return Number of bytes that were recently transferred
     */
    virtual long long getTemporalBandwidth();

    /**
     * @brief Check if the temporal bandwidth usage is valid after an overquota error
     * @return True if the temporal bandwidth is valid, otherwise false
     */
    virtual bool isTemporalBandwidthValid();
};

/**
 * @brief Details about pricing plans
 *
 * Use MegaApi::getPricing to get the pricing plans to upgrade MEGA accounts
 */
class MegaPricing
{
public:
    virtual ~MegaPricing();

    /**
     * @brief Get the number of available products to upgrade the account
     * @return Number of available products
     */
    virtual int getNumProducts();

    /**
     * @brief Get the handle of a product
     * @param productIndex Product index (from 0 to MegaPricing::getNumProducts)
     * @return Handle of the product
     * @see MegaApi::getPaymentId
     */
    virtual MegaHandle getHandle(int productIndex);

    /**
     * @brief Get the PRO level associated with the product
     * @param productIndex Product index (from 0 to MegaPricing::getNumProducts)
     * @return PRO level associated with the product:
     * Valid values are:
     * - MegaAccountDetails::ACCOUNT_TYPE_FREE = 0
     * - MegaAccountDetails::ACCOUNT_TYPE_PROI = 1
     * - MegaAccountDetails::ACCOUNT_TYPE_PROII = 2
     * - MegaAccountDetails::ACCOUNT_TYPE_PROIII = 3
     * - MegaAccountDetails::ACCOUNT_TYPE_LITE = 4
     */
    virtual int getProLevel(int productIndex);

    /**
     * @brief Get the number of GB of storage associated with the product
     * @param productIndex Product index (from 0 to MegaPricing::getNumProducts)
     * @return number of GB of storage
     */
    virtual unsigned int getGBStorage(int productIndex);

    /**
     * @brief Get the number of GB of bandwidth associated with the product
     * @param productIndex Product index (from 0 to MegaPricing::getNumProducts)
     * @return number of GB of bandwidth
     */
    virtual unsigned int getGBTransfer(int productIndex);

    /**
     * @brief Get the duration of the product (in months)
     * @param productIndex Product index (from 0 to MegaPricing::getNumProducts)
     * @return Duration of the product (in months)
     */
    virtual int getMonths(int productIndex);

    /**
     * @brief getAmount Get the price of the product (in cents)
     * @param productIndex Product index (from 0 to MegaPricing::getNumProducts)
     * @return Price of the product (in cents)
     */
    virtual int getAmount(int productIndex);

    /**
     * @brief Get the currency associated with MegaPricing::getAmount
     *
     * The SDK retains the ownership of the returned value. It will be valid until
     * the MegaPricing object is deleted.
     *
     * @param productIndex Product index (from 0 to MegaPricing::getNumProducts)
     * @return Currency associated with MegaPricing::getAmount
     */
    virtual const char* getCurrency(int productIndex);

    /**
     * @brief Get a description of the product
     *
     * The SDK retains the ownership of the returned value. It will be valid until
     * the MegaPricing object is deleted.
     *
     * @param productIndex Product index (from 0 to MegaPricing::getNumProducts)
     * @return Description of the product
     */
    virtual const char* getDescription(int productIndex);

    /**
     * @brief getIosID Get the iOS ID of the product
     *
     * The SDK retains the ownership of the returned value. It will be valid until
     * the MegaPricing object is deleted.
     *
     * @param productIndex Product index (from 0 to MegaPricing::getNumProducts)
     * @return iOS ID of the product
     */
    virtual const char* getIosID(int productIndex);

    /**
     * @brief Get the Android ID of the product
     *
     * The SDK retains the ownership of the returned value. It will be valid until
     * the MegaPricing object is deleted.
     *
     * @param productIndex Product index (from 0 to MegaPricing::getNumProducts)
     * @return Android ID of the product
     */
    virtual const char* getAndroidID(int productIndex);

    /**
     * @brief Creates a copy of this MegaPricing object.
     *
     * The resulting object is fully independent of the source MegaPricing,
     * it contains a copy of all internal attributes, so it will be valid after
     * the original object is deleted.
     *
     * You are the owner of the returned object
     *
     * @return Copy of the MegaPricing object
     */
    virtual MegaPricing *copy();
};

/**
 * @brief The MegaAchievementsDetails class
 *
 * There are several MEGA Achievements that a user can unlock, resulting in a
 * temporary extension of the storage and/or transfer quota during a period of
 * time.
 *
 * Currently there are 4 different classes of MEGA Achievements:
 *
 *  - Welcome: Create your free account and get 35 GB of complimentary storage space,
 *      valid for 30 days.
 *
 *  - Invite: Invite as many friends or coworkers as you want. For every signup under the
 *      invited email address, you will receive 10 GB of complimentary storage plus 20 GB
 *      of transfer quota, both valid for 365 days, provided that the new user installs
 *      either MEGAsync or a mobile app and starts using MEGA.
 *
 *  - Desktop install: When you install MEGAsync you get 20 GB of complimentary storage
 *      space plus 40 GB of transfer quota, both valid for 180 days.
 *
 *  - Mobile install: When you install our mobile app you get 15 GB of complimentary
 *      storage space plus 30 GB transfer quota, both valid for 180 days.
 *
 * When the user unlocks one of the achievements above, it unlocks an "Award". The award
 * includes a timestamps to indicate when it was unlocked, plus an expiration timestamp.
 * Afterwards, the award will not be active. Additionally, each award results in a "Reward".
 * The reward is linked to the corresponding award and includes the storage and transfer
 * quota obtained thanks to the unlocked award.
 *
 * @note It may take 2-3 days for achievements to show on the account after they have been completed.
 */
class MegaAchievementsDetails
{
public:

    enum {
        MEGA_ACHIEVEMENT_WELCOME            = 1,
        MEGA_ACHIEVEMENT_INVITE             = 3,
        MEGA_ACHIEVEMENT_DESKTOP_INSTALL    = 4,
        MEGA_ACHIEVEMENT_MOBILE_INSTALL     = 5
    };

    virtual ~MegaAchievementsDetails();

    /**
     * @brief Get the base storage value for this account
     * @return The base storage value, in bytes
     */
    virtual long long getBaseStorage();

    /**
     * @brief Get the storage granted by a MEGA achievement class
     *
     * The following classes are valid:
     *  - MEGA_ACHIEVEMENT_WELCOME = 1
     *  - MEGA_ACHIEVEMENT_INVITE = 3
     *  - MEGA_ACHIEVEMENT_DESKTOP_INSTALL = 4
     *  - MEGA_ACHIEVEMENT_MOBILE_INSTALL = 5
     *
     * @param class_id Id of the MEGA achievement
     * @return Storage granted by this MEGA achievement class, in bytes
     */
    virtual long long getClassStorage(int class_id);

    /**
     * @brief Get the transfer quota granted by a MEGA achievement class
     *
     * The following classes are valid:
     *  - MEGA_ACHIEVEMENT_WELCOME = 1
     *  - MEGA_ACHIEVEMENT_INVITE = 3
     *  - MEGA_ACHIEVEMENT_DESKTOP_INSTALL = 4
     *  - MEGA_ACHIEVEMENT_MOBILE_INSTALL = 5
     *
     * @param class_id Id of the MEGA achievement
     * @return Transfer quota granted by this MEGA achievement class, in bytes
     */
    virtual long long getClassTransfer(int class_id);

    /**
     * @brief Get the duration of storage/transfer quota granted by a MEGA achievement class
     *
     * The following classes are valid:
     *  - MEGA_ACHIEVEMENT_WELCOME = 1
     *  - MEGA_ACHIEVEMENT_INVITE = 3
     *  - MEGA_ACHIEVEMENT_DESKTOP_INSTALL = 4
     *  - MEGA_ACHIEVEMENT_MOBILE_INSTALL = 5
     *
     * The storage and transfer quota resulting from a MEGA achievement may expire after
     * certain number of days. In example, the "Welcome" reward lasts for 30 days and afterwards
     * the granted storage and transfer quota is revoked.
     *
     * @param class_id Id of the MEGA achievement
     * @return Number of days for the storage/transfer quota granted by this MEGA achievement class
     */
    virtual int getClassExpire(int class_id);

    /**
     * @brief Get the number of unlocked awards for this account
     * @return Number of unlocked awards
     */
    virtual unsigned int getAwardsCount();

    /**
     * @brief Get the MEGA achievement class of the award
     * @param index Position of the award in the list of unlocked awards
     * @return The achievement class associated to the award in position \c index
     */
    virtual int getAwardClass(unsigned int index);

    /**
     * @brief Get the id of the award
     * @param index Position of the award in the list of unlocked awards
     * @return The id of the award in position \c index
     */
    virtual int getAwardId(unsigned int index);

    /**
     * @brief Get the timestamp of the award (when it was unlocked)
     * @param index Position of the award in the list of unlocked awards
     * @return The timestamp of the award (when it was unlocked) in position \c index
     */
    virtual int64_t getAwardTimestamp(unsigned int index);

    /**
     * @brief Get the expiration timestamp of the award
     *
     * After this moment, the storage and transfer quota granted as result of the award
     * will not be valid anymore.
     *
     * @note The expiration time may not be the \c getAwardTimestamp plus the number of days
     * returned by \c getClassExpire, since the award can be unlocked but not yet granted. It
     * typically takes 2 days from unlocking the award until the user is actually rewarded.
     *
     * @param index Position of the award in the list of unlocked awards
     * @return The expiration timestamp of the award in position \c index
     */
    virtual int64_t getAwardExpirationTs(unsigned int index);

    /**
     * @brief Get the list of referred emails for the award
     *
     * This function is specific for the achievements of class MEGA_ACHIEVEMENT_INVITE.
     *
     * You take ownership of the returned value.
     *
     * @param index Position of the award in the list of unlocked awards
     * @return The list of invited emails for the award in position \c index
     */
    virtual MegaStringList* getAwardEmails(unsigned int index);

    /**
     * @brief Get the number of active rewards for this account
     * @return Number of active rewards
     */
    virtual int getRewardsCount();
    
    /**
     * @brief Get the id of the award associated with the reward
     * @param index Position of the reward in the list of active rewards
     * @return The id of the award associated with the reward
     */
    virtual int getRewardAwardId(unsigned int index);
    
    /**
     * @brief Get the storage rewarded by the award
     * @param index Position of the reward in the list of active rewards
     * @return The storage rewarded by the award
     */
    virtual long long getRewardStorage(unsigned int index);
    
    /**
     * @brief Get the transfer quota rewarded by the award
     * @param index Position of the reward in the list of active rewards
     * @return The transfer quota rewarded by the award
     */
    virtual long long getRewardTransfer(unsigned int index);
    
    /**
     * @brief Get the storage rewarded by the award_id
     * @param award_id The id of the award
     * @return The storage rewarded by the award_id
     */
    virtual long long getRewardStorageByAwardId(int award_id);
    
    /**
     * @brief Get the transfer rewarded by the award_id
     * @param award_id The id of the award
     * @return The transfer rewarded by the award_id
     */
    virtual long long getRewardTransferByAwardId(int award_id);
    
    /**
     * @brief Get the duration of the reward
     * @param index Position of the reward in the list of active rewards
     * @return The duration of the reward, in days
     */
    virtual int getRewardExpire(unsigned int index);
    
    /**
     * @brief Creates a copy of this MegaAchievementsDetails object.
     *
     * The resulting object is fully independent of the source MegaAchievementsDetails,
     * it contains a copy of all internal attributes, so it will be valid after
     * the original object is deleted.
     *
     * You are the owner of the returned object
     *
     * @return Copy of the MegaAchievementsDetails object
     */
    virtual MegaAchievementsDetails *copy();

    /**
     * @brief Returns the actual storage achieved by this account
     *
     * This function considers all the storage granted to the logged in
     * account as result of the unlocked achievements. It does not consider
     * the expired achievements nor the permanent base storage.
     *
     * @return The achieved storage for this account
     */
    virtual long long currentStorage();

    /**
     * @brief Returns the actual transfer quota achieved by this account
     *
     * This function considers all the transfer quota granted to the logged
     * in account as result of the unlocked achievements. It does not consider
     * the expired achievements.
     *
     * @return The achieved transfer quota for this account
     */
    virtual long long currentTransfer();

    /**
     * @brief Returns the actual achieved storage due to referrals
     *
     * This function considers all the storage granted to the logged in account
     * as result of the successful invitations (referrals). It does not consider
     * the expired achievements.
     *
     * @return The achieved storage by this account as result of referrals
     */
    virtual long long currentStorageReferrals();

    /**
     * @brief Returns the actual achieved transfer quota due to referrals
     *
     * This function considers all the transfer quota granted to the logged
     * in account as result of the successful invitations (referrals). It
     * does not consider the expired achievements.
     *
     * @return The transfer achieved quota by this account as result of referrals
     */
    virtual long long currentTransferReferrals();
};

}

#endif //MEGAAPI_H<|MERGE_RESOLUTION|>--- conflicted
+++ resolved
@@ -2036,12 +2036,8 @@
             TYPE_QUERY_DNS, TYPE_QUERY_GELB, TYPE_CHAT_STATS, TYPE_DOWNLOAD_FILE,
             TYPE_QUERY_TRANSFER_QUOTA, TYPE_PASSWORD_LINK, TYPE_GET_ACHIEVEMENTS,
             TYPE_RESTORE, TYPE_REMOVE_VERSIONS, TYPE_CHAT_ARCHIVE, TYPE_WHY_AM_I_BLOCKED,
-<<<<<<< HEAD
             TYPE_CONTACT_LINK_CREATE, TYPE_CONTACT_LINK_QUERY, TYPE_CONTACT_LINK_DELETE,
-            TOTAL_OF_REQUEST_TYPES
-=======
             TYPE_FOLDER_INFO, TOTAL_OF_REQUEST_TYPES
->>>>>>> eac16c5a
         };
 
         virtual ~MegaRequest();
