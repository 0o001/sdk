--- conflicted
+++ resolved
@@ -586,14 +586,9 @@
     ATTR_DEVICE_NAMES = 30,                 // private - byte array - versioned
     ATTR_MY_BACKUPS_FOLDER = 31,            // private - byte array - non-versioned
     ATTR_BACKUP_NAMES = 32,                 // private - byte array - versioned
-<<<<<<< HEAD
-    ATTR_JSON_SYNC_CONFIG_NAME = 33,        // private - unencrypted - char array - versioned
-    ATTR_JSON_SYNC_CONFIG_KEY = 34          // private - unencrypted - char array - versioned
-=======
     ATTR_COOKIE_SETTINGS = 33,              // private - byte array - non-versioned
     ATTR_JSON_SYNC_CONFIG_NAME = 34,        // private - unencrypted - char array - versioned
     ATTR_JSON_SYNC_CONFIG_KEY = 35,          // private - unencrypted - char array - versioned
->>>>>>> 17b33023
 
 } attr_t;
 typedef map<attr_t, string> userattr_map;
@@ -871,184 +866,6 @@
 }
 BackupType;
 
-<<<<<<< HEAD
-// Holds the config of a sync. Can be extended with future config options
-class Sync;
-
-enum SyncType
-{
-    // sync up from local to remote
-    TYPE_UP = 0x01,
-    // sync down from remote to local		
-    TYPE_DOWN = 0x02,
-    // Two-way sync
-    TYPE_TWOWAY = TYPE_DOWN | TYPE_UP,
-    // special sync up from local to remote, automatically disabled when remote changed
-    TYPE_BACKUP = 0x04
-}; // SyncType
-
-class SyncConfig : public Cacheable
-{
-public:
-    SyncConfig() = default;
-
-    SyncConfig(int tag,
-               std::string localPath,
-               std::string syncName,
-               const handle remoteNode,
-               const std::string &remotePath,
-               const fsfp_t localFingerprint,
-               std::vector<std::string> regExps = {},
-               const bool enabled = true,
-               const SyncType syncType = TYPE_TWOWAY,
-               const bool syncDeletions = false,
-               const bool forceOverwrite = false,
-               const SyncError error = NO_SYNC_ERROR,
-               const SyncWarning warning = NO_SYNC_WARNING,
-               handle hearBeatID = UNDEF
-            );
-
-    // returns unique identifier
-    int getTag() const;
-
-    // returns unique identifier
-    void setTag(int tag);
-
-    // whether this sync has errors (was inactive)
-    bool hasError() const;
-
-    // returns the local path of the sync
-    const std::string& getLocalPath() const;
-
-    // returns the name of the sync
-    const std::string& getName() const;
-
-    // returns the remote path of the sync
-    handle getRemoteNode() const;
-
-    void setRemoteNode(const handle &remoteNode);
-
-    // returns the last valid remote path of the sync
-    const std::string& getRemotePath() const;
-
-    // returns the local fingerprint
-    fsfp_t getLocalFingerprint() const;
-
-    // sets the local fingerprint
-    void setLocalFingerprint(fsfp_t fingerprint);
-
-    // returns the regular expressions
-    const std::vector<std::string>& getRegExps() const;
-    void setRegExps(std::vector<std::string>&&);
-
-    // returns the type of the sync
-    SyncType getType() const;
-
-    // whether this is an up-sync from local to remote
-    bool isUpSync() const;
-
-    // whether this is a down-sync from remote to local
-    bool isDownSync() const;
-
-    // whether deletions are synced
-    bool syncDeletions() const;
-
-    // whether changes are overwritten irregardless of file properties
-    bool forceOverwrite() const;
-
-    // serializes the object to a string
-    bool serialize(string* data) override;
-
-    // deserializes the string to a SyncConfig object. Returns null in case of failure
-    static std::unique_ptr<SyncConfig> unserialize(const std::string& data);
-
-    void setRemotePath(const std::string &remotePath);
-
-    // get error code (errors can be temporary/fatal/mere warnings)
-    SyncError getError() const;
-    SyncWarning getWarning() const;
-
-    // sets the error
-    void setError(SyncError value);
-
-    // enabled by the user
-    bool getEnabled() const;
-
-    // sets if enabled by the user
-    void setEnabled(bool enabled);
-
-    handle getBackupId() const;
-    void setBackupId(const handle &backupId);
-	
-    // Whether this a backup sync.
-    bool isBackup() const;
-
-    // Whether this sync is backed by an external device.
-    bool isExternal() const;
-
-    // Path to the volume containing this backup.
-    void drivePath(const string& drivePath);
-    const string &drivePath() const;
-
-private:
-
-    // Unique identifier. any other field can change (even remote handle),
-    // and we want to keep disabled configurations saved: e.g: remote handle changed
-    int mTag;
-
-    // enabled/disabled by the user
-    bool mEnabled = true;
-
-    // Path to the volume containing this backup.
-    string mDrivePath;
-
-    // the local path of the sync
-    std::string mLocalPath;
-
-    // name of the sync (if localpath is not adecuate)
-    std::string mName;
-
-    // the remote handle of the sync
-    handle mRemoteNode;
-
-    // the last valid remote path of the sync
-    std::string mRemotePath;
-
-    // the local fingerprint
-    fsfp_t mLocalFingerprint;
-
-    // list of regular expressions
-    std::vector<std::string> mRegExps; //TODO: rename this to wildcardExclusions?: they are not regexps AFAIK
-
-    // type of the sync, defaults to bidirectional
-    SyncType mSyncType;
-
-    // whether deletions are synced (only relevant for one-way-sync)
-    bool mSyncDeletions;
-
-    // whether changes are overwritten irregardless of file properties (only relevant for one-way-sync)
-    bool mForceOverwrite;
-
-    // failure cause (disable/failure cause).
-    SyncError mError;
-
-    // id for heartbeating
-    handle mBackupId;
-
-    // need this to ensure serialization doesn't mutate state (Cacheable::serialize is non-const)
-    bool serialize(std::string& data) const;
-
-    // Warning if creation was successful but the user should know something
-    SyncWarning mWarning;
-    friend struct UnifiedSync;
-    friend class MegaClient; // until functions are moved to Sync.cpp
-
-    // notified/saved state
-    SyncError mKnownError = NO_SYNC_ERROR;
-    bool mKnownEnabled = false;
-};
-=======
->>>>>>> 17b33023
 
 // cross reference pointers.  For the case where two classes have pointers to each other, and they should
 // either always be NULL or if one refers to the other, the other refers to the one.
