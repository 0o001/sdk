--- conflicted
+++ resolved
@@ -553,18 +553,11 @@
     // Called via MegaApi::removeSync - cache files are deleted and syncs unregistered
     void removeSelectedSyncs(std::function<bool(SyncConfig&, Sync*)> selector);
 
-<<<<<<< HEAD
-    void resetSyncConfigStore();
-=======
     // removes all configured backups from cache, API (BackupCenter) and user's attribute (*!bn = backup-names)
     void purgeSyncs();
 
-    void resetSyncConfigDb();
->>>>>>> 6c13f166
+    void resetSyncConfigStore();
     void clear();
-
-    // Deletes the file that internal sync configs are stored in
-    error truncate();
 
     SyncConfigVector configsForDrive(const LocalPath& drive);
     SyncConfigVector allConfigs();
