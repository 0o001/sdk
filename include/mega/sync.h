--- conflicted
+++ resolved
@@ -522,11 +522,7 @@
 
     bool hasRunningSyncs();
     unsigned numRunningSyncs();
-<<<<<<< HEAD
     unsigned numSyncs();    // includes non-running syncs, but configured
-=======
-    unsigned numSyncs();
->>>>>>> c11a688d
     Sync* firstRunningSync();
     Sync* runningSyncByBackupId(handle backupId) const;
     SyncConfig* syncConfigByBackupId(handle backupId) const;
@@ -552,10 +548,7 @@
     // Called via MegaApi::removeSync - cache files are deleted and syncs unregistered
     void removeSelectedSyncs(std::function<bool(SyncConfig&, Sync*)> selector);
 
-<<<<<<< HEAD
     // removes all configured backups from cache, API (BackupCenter) and user's attribute (*!bn = backup-names)
-=======
->>>>>>> c11a688d
     void purgeSyncs();
 
     void resetSyncConfigDb();
