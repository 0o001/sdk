--- conflicted
+++ resolved
@@ -55,13 +55,8 @@
     // Adds a new sync config or updates if exists already
     error insert(const SyncConfig& syncConfig);
 
-<<<<<<< HEAD
-    // Removes a sync config with a given tag
-    error removeByTag(const int tag);
-=======
     // Removes a sync config with a given backupId
-    bool removeByBackupId(const handle backupId);
->>>>>>> 43fb3833
+    error removeByBackupId(const handle backupId);
 
     // Returns the sync config with a given backupId
     const SyncConfig* get(const handle backupId) const;
@@ -280,9 +275,6 @@
     // Local fingerprint.
     fsfp_t fingerprint;
 
-    // ID for backup heartbeating.
-    handle heartbeatID;
-
     // Handle of remote sync target.
     handle targetHandle;
 
@@ -293,10 +285,10 @@
     SyncWarning lastWarning;
 
     // Type of sync.
-    SyncType type;
-
-    // Identity of sync.
-    int tag;
+    SyncConfig::Type type;
+
+    // Identity of sync. (in heartbeats too)
+    handle backupId;
 
     // Whether the sync has been enabled by the user.
     bool enabled;
@@ -309,7 +301,7 @@
 SyncConfig translate(const MegaClient& client, const JSONSyncConfig& config);
 
 // For convenience.
-using JSONSyncConfigMap = map<int, JSONSyncConfig>;
+using JSONSyncConfigMap = map<handle, JSONSyncConfig>;
 
 class JSONSyncConfigDBObserver;
 class JSONSyncConfigIOContext;
@@ -349,19 +341,19 @@
     const LocalPath& drivePath() const;
 
     // Get config by backup tag.
-    const JSONSyncConfig* get(const int tag) const;
+    const JSONSyncConfig* getByBackupId(handle backupId) const;
 
     // Get config by backup target handle.
-    const JSONSyncConfig* get(const handle targetHandle) const;
+    const JSONSyncConfig* getByRootHandle(handle targetHandle) const;
 
     // Read this database from disk.
     error read(JSONSyncConfigIOContext& ioContext);
 
     // Remove config by backup tag.
-    error remove(const int tag);
+    error removeByBackupId(handle backupId);
 
     // Remove config by backup target handle.
-    error remove(const handle targetHandle);
+    error removeByRootNode(handle targetHandle);
 
     // Write this database to disk.
     error write(JSONSyncConfigIOContext& ioContext);
@@ -379,7 +371,7 @@
                const unsigned int slot);
 
     // Remove config by backup tag.
-    error remove(const int tag, const bool flush);
+    error removeByBackupId(handle backupId, bool flush);
 
     // How many times we should be able to write the database before
     // overwriting earlier versions.
@@ -395,7 +387,7 @@
     JSONSyncConfigDBObserver* mObserver;
 
     // Maps backup tag to config.
-    JSONSyncConfigMap mTagToConfig;
+    JSONSyncConfigMap mBackupIdToConfig;
 
     // Maps backup target handle to config.
     map<handle, JSONSyncConfig*> mTargetToConfig;
@@ -506,12 +498,8 @@
     bool hasRunningSyncs();
     unsigned numRunningSyncs();
     Sync* firstRunningSync();
-<<<<<<< HEAD
-    Sync* runningSyncByTag(int tag) const;
-    SyncConfig* syncConfigByTag(const int tag) const;
-=======
     Sync* runningSyncByBackupId(handle tag) const;
->>>>>>> 43fb3833
+    SyncConfig* syncConfigByBackupId(handle bid) const;
 
     void forEachUnifiedSync(std::function<void(UnifiedSync&)> f);
     void forEachRunningSync(std::function<void(Sync* s)>);
@@ -581,7 +569,7 @@
     void removeSyncByIndex(size_t index);
 
     // Removes a sync config.
-    error removeSyncConfig(const int tag);
+    error removeSyncConfigByBackupId(handle bid);
 
     MegaClient& mClient;
 };
