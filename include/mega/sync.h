--- conflicted
+++ resolved
@@ -113,7 +113,7 @@
 public:
 
     // returns the sync config
-    SyncConfig getConfig() const;
+    const SyncConfig& getConfig() const;
 
     MegaClient* client = nullptr;
 
@@ -266,65 +266,6 @@
     SyncBackupState mBackupState;
 };
 
-<<<<<<< HEAD
-
-struct Syncs
-{
-    UnifiedSync* appendNewSync(const SyncConfig&, MegaClient& mc);
-
-    bool hasRunningSyncs();
-    unsigned numRunningSyncs();
-    Sync* firstRunningSync();
-    Sync* runningSyncByTag(int tag) const;
-
-    void forEachUnifiedSync(std::function<void(UnifiedSync&)> f);
-    void forEachRunningSync(std::function<void(Sync* s)>);
-    bool forEachRunningSync_shortcircuit(std::function<bool(Sync* s)>);
-    void forEachSyncConfig(std::function<void(const SyncConfig&)>);
-
-    void purgeRunningSyncs();
-    void stopCancelledFailedDisabled();
-    void resumeResumableSyncsOnStartup();
-    void enableResumeableSyncs();
-    error enableSyncByTag(int tag, SyncError& syncError, bool resetFingerprint, handle newRemoteNode);
-
-    // disable all active syncs.  Cache is kept
-    void disableSyncs(SyncError syncError = NO_SYNC_ERROR);
-
-    // Called via MegaApi::disableSync - cache files are retained, as is the config, but the Sync is deleted
-    void disableSelectedSyncs(std::function<bool(SyncConfig&, Sync*)> selector, SyncError syncError);
-
-    // Called via MegaApi::removeSync - cache files are deleted
-    void removeSelectedSyncs(std::function<bool(SyncConfig&, Sync*)> selector);
-
-    void resetSyncConfigDb();
-    void clear();
-
-    // updates in state & error
-    void saveAndUpdateSyncConfig(const SyncConfig *config, syncstate_t newstate, SyncError syncerror);
-    void saveSyncConfig(const SyncConfig *config);
-
-    Syncs(MegaClient& mc);
-
-    // for quick lock free reference by MegaApiImpl::syncPathState (don't slow down windows explorer)
-    bool isEmpty = true;
-
-    unique_ptr<MegaBackupMonitor> mHeartBeatMonitor;
-
-    // use this existing class for maintaining the db
-    unique_ptr<SyncConfigBag> mSyncConfigDb;
-
-private:
-
-    vector<unique_ptr<UnifiedSync>> mSyncVec;
-
-    // remove the Sync and its config.  The sync's Localnode cache is removed
-    void removeSyncByIndex(size_t index);
-
-    MegaClient& mClient;
-};
-
-=======
 class MEGA_API XBackupConfig
 {
 public:
@@ -639,7 +580,163 @@
     // Maps backup target handle to database.
     map<handle, XBackupConfigDB*> mTargetToDB;
 }; // XBackupConfigStore
->>>>>>> 692c6fff
+
+struct Syncs
+{
+    UnifiedSync* appendNewSync(const SyncConfig&, MegaClient& mc);
+
+    bool hasRunningSyncs();
+    unsigned numRunningSyncs();
+    Sync* firstRunningSync();
+    Sync* runningSyncByTag(int tag) const;
+
+    void forEachUnifiedSync(std::function<void(UnifiedSync&)> f);
+    void forEachRunningSync(std::function<void(Sync* s)>);
+    bool forEachRunningSync_shortcircuit(std::function<bool(Sync* s)>);
+    void forEachSyncConfig(std::function<void(const SyncConfig&)>);
+
+    void purgeRunningSyncs();
+    void stopCancelledFailedDisabled();
+    void resumeResumableSyncsOnStartup();
+    void enableResumeableSyncs();
+    error enableSyncByTag(int tag, SyncError& syncError, bool resetFingerprint, handle newRemoteNode);
+
+    // disable all active syncs.  Cache is kept
+    void disableSyncs(SyncError syncError = NO_SYNC_ERROR);
+
+    // Called via MegaApi::disableSync - cache files are retained, as is the config, but the Sync is deleted
+    void disableSelectedSyncs(std::function<bool(SyncConfig&, Sync*)> selector, SyncError syncError);
+
+    // Called via MegaApi::removeSync - cache files are deleted
+    void removeSelectedSyncs(std::function<bool(SyncConfig&, Sync*)> selector);
+
+    void resetSyncConfigDb();
+    void clear();
+
+    // updates in state & error
+    error saveAndUpdateSyncConfig(const SyncConfig *config, syncstate_t newstate, SyncError syncerror);
+    error saveSyncConfig(const SyncConfig *config);
+
+    Syncs(MegaClient& mc);
+
+    // for quick lock free reference by MegaApiImpl::syncPathState (don't slow down windows explorer)
+    bool isEmpty = true;
+
+    unique_ptr<MegaBackupMonitor> mHeartBeatMonitor;
+
+    // use this existing class for maintaining the db
+    unique_ptr<SyncConfigBag> mSyncConfigDb;
+
+    /**
+     * @brief
+     * Add an external backup sync.
+     *
+     * @param config
+     * Config describing the sync to be added.
+     *
+     * @param delayInitialScan
+     * Whether we should delay the inital scan.
+     *
+     * @return
+     * The result of adding the sync.
+     */
+    pair<error, SyncError> backupAdd(const XBackupConfig& config,
+                                     const bool delayInitialScan);
+
+    /**
+     * @brief
+     * Removes a previously opened backup database from memory.
+     *
+     * Note that this function will:
+     * - Flush any pending database changes.
+     * - Remove all contained backup configs from memory.
+     * - Remove the database itself from memory.
+     *
+     * @param drivePath
+     * The drive containing the database to remove.
+     *
+     * @return
+     * The result of removing the backup database.
+     *
+     * API_EARGS
+     * The path is invalid.
+     *
+     * API_EBUSY
+     * There is an active sync on this device.
+     *
+     * API_EFAILED
+     * Encountered an internal error.
+     * 
+     * API_ENOENT
+     * No such database exists in memory.
+     *
+     * API_EWRITE
+     * The database has been removed from memory but it could not
+     * be successfully flushed.
+     *
+     * API_OK
+     * The database was removed from memory.
+     */
+    error backupRemove(const LocalPath& drivePath);
+
+    /**
+     * @brief
+     * Restores backups loaded from an external drive.
+     *
+     * @param configs
+     * A map describing the backups to restore.
+     *
+     * @param delayInitialScan
+     * Whether we should delay the inital scan.
+     *
+     * @return
+     * The result of restoring the external backups.
+     */
+    pair<error, SyncError> backupRestore(const LocalPath& drivePath,
+                                         const XBackupConfigMap& configs,
+                                         const bool delayInitialScan);
+    /**
+     * @brief
+     * Restores backups from an external drive.
+     *
+     * @param drivePath
+     * The drive to restore external backups from.
+     *
+     * @param delayInitialScan
+     * Whether we should delay the inital scan.
+     *
+     * @return
+     * The result of restoring the external backups.
+     */
+    pair<error, SyncError> backupRestore(const LocalPath& drivePath,
+                                         const bool delayInitialScan);
+
+    // Returns a reference to this user's backup configuration store.
+    XBackupConfigStore* backupConfigStore();
+
+    // Whether the store has any changes that need to be written to disk.
+    bool backupConfigStoreDirty();
+
+    // Attempts to flush database changes to disk.
+    error backupConfigStoreFlush();
+
+private:
+    // Responsible for securely writing config databases to disk.
+    unique_ptr<XBackupConfigIOContext> mBackupConfigIOContext;
+
+    // Manages this user's external backup configuration databases.
+    unique_ptr<XBackupConfigStore> mBackupConfigStore;
+
+    vector<unique_ptr<UnifiedSync>> mSyncVec;
+
+    // remove the Sync and its config.  The sync's Localnode cache is removed
+    void removeSyncByIndex(size_t index);
+
+    // Removes a sync config.
+    error removeSyncConfig(const int tag);
+
+    MegaClient& mClient;
+};
 
 } // namespace
 
