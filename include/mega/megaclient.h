--- conflicted
+++ resolved
@@ -236,17 +236,12 @@
     string uid;
 
     // root nodes (files, incoming, rubbish)
-<<<<<<< HEAD
-    NodeHandle rootnodes[3];
-=======
     struct Rootnodes
     {
         NodeHandle files;
         NodeHandle inbox;
         NodeHandle rubbish;
     } rootnodes;
-
->>>>>>> 7c69a098
 
     // Not all nodes are loaded
     node_map mNodes;
