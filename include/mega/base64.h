--- conflicted
+++ resolved
@@ -54,11 +54,7 @@
     Base64Str(const byte* b, int size)
     {
         int n = Base64::btoa(b, size, chars);
-<<<<<<< HEAD
-        assert(n + 1 <= (int)sizeof(chars));
-=======
         assert(static_cast<size_t>(n + 1) <= sizeof(chars));
->>>>>>> 0afca703
     }
     Base64Str(const handle& h)
     {
