--- conflicted
+++ resolved
@@ -1444,27 +1444,6 @@
     CommandDismissBanner(MegaClient*, int id, m_time_t ts);
 };
 
-<<<<<<< HEAD
-typedef std::function<void(Error, string_map)> CommandFetchGoogleAdsCompletion;
-class MEGA_API CommandFetchGoogleAds : public Command
-{
-    CommandFetchGoogleAdsCompletion mCompletion;
-public:
-    bool procresult(Result) override;
-
-    CommandFetchGoogleAds(MegaClient*, int adFlags, const std::vector<std::string>& adUnits, handle publicHandle, CommandFetchGoogleAdsCompletion completion);
-};
-
-typedef std::function<void(Error, int)> CommandQueryGoogleAdsCompletion;
-class MEGA_API CommandQueryGoogleAds : public Command
-{
-    CommandQueryGoogleAdsCompletion mCompletion;
-public:
-    bool procresult(Result) override;
-
-    CommandQueryGoogleAds(MegaClient*, int adFlags, handle publicHandle, CommandQueryGoogleAdsCompletion completion);
-};
-
 #ifdef ENABLE_CHAT
 typedef std::function<void(Error, std::string, handle)> CommandMeetingStartCompletion;
 class MEGA_API CommandMeetingStart : public Command
@@ -1498,8 +1477,6 @@
 
 #endif
 
-=======
->>>>>>> 18acf434
 } // namespace
 
 #endif