/**
 * @file megaapi_impl.h
 * @brief Private header file of the intermediate layer for the MEGA C++ SDK.
 *
 * (c) 2013-2014 by Mega Limited, Auckland, New Zealand
 *
 * This file is part of the MEGA SDK - Client Access Engine.
 *
 * Applications using the MEGA API must present a valid application key
 * and comply with the the rules set forth in the Terms of Service.
 *
 * The MEGA SDK is distributed in the hope that it will be useful,
 * but WITHOUT ANY WARRANTY; without even the implied warranty of
 * MERCHANTABILITY or FITNESS FOR A PARTICULAR PURPOSE.
 *
 * @copyright Simplified (2-clause) BSD License.
 *
 * You should have received a copy of the license along with this
 * program.
 */

#ifndef MEGAAPI_IMPL_H
#define MEGAAPI_IMPL_H

#include <atomic>
#include <memory>

#include "mega.h"
#include "mega/gfx/external.h"
#include "megaapi.h"

#include "mega/heartbeats.h"

#define CRON_USE_LOCAL_TIME 1
#include "mega/mega_ccronexpr.h"

#ifdef USE_PCRE
#include <pcre.h>
#endif

#ifdef HAVE_LIBUV
#include "uv.h"
#include "mega/mega_http_parser.h"
#include "mega/mega_evt_tls.h"

#endif

#ifndef _WIN32
#include <curl/curl.h>
#include <fcntl.h>
#endif

////////////////////////////// SETTINGS //////////////////////////////
////////// Support for threads and mutexes
//Choose one of these options.
//Otherwise, C++11 threads and mutexes will be used
//#define USE_PTHREAD
//#define USE_QT

////////// Support for thumbnails and previews.
//If you selected QT for threads and mutexes, it will be also used for thumbnails and previews
//You can create a subclass of MegaGfxProcessor and pass it to the constructor of MegaApi
//#define USE_FREEIMAGE

//Define WINDOWS_PHONE if you want to build the MEGA SDK for Windows Phone
//#define WINDOWS_PHONE
/////////////////////////// END OF SETTINGS ///////////////////////////

namespace mega
{

#ifdef USE_QT
class MegaThread : public QtThread {};
class MegaSemaphore : public QtSemaphore {};
#elif USE_PTHREAD
class MegaThread : public PosixThread {};
class MegaSemaphore : public PosixSemaphore {};
#elif defined(_WIN32) && !defined(USE_CPPTHREAD) && !defined(WINDOWS_PHONE)
class MegaThread : public Win32Thread {};
class MegaSemaphore : public Win32Semaphore {};
#else
class MegaThread : public CppThread {};
class MegaSemaphore : public CppSemaphore {};
#endif

#ifdef USE_QT
class MegaGfxProc : public GfxProcQT {};
#elif USE_FREEIMAGE
class MegaGfxProc : public GfxProcFreeImage {};
#elif TARGET_OS_IPHONE
class MegaGfxProc : public GfxProcCG {};
#else
class MegaGfxProc : public GfxProcExternal {};
#endif

#ifdef WIN32
    #ifndef WINDOWS_PHONE
    #ifdef USE_CURL
    class MegaHttpIO : public CurlHttpIO {};
    #else
    class MegaHttpIO : public WinHttpIO {};
    #endif
    #else
    class MegaHttpIO : public CurlHttpIO {};
    #endif
	class MegaFileSystemAccess : public WinFileSystemAccess {};
	class MegaWaiter : public WinWaiter {};
#else
    #ifdef __APPLE__
    typedef CurlHttpIO MegaHttpIO;
    typedef PosixFileSystemAccess MegaFileSystemAccess;
    typedef PosixWaiter MegaWaiter;
    #else
    class MegaHttpIO : public CurlHttpIO {};
    class MegaFileSystemAccess : public PosixFileSystemAccess {};
    class MegaWaiter : public PosixWaiter {};
    #endif
#endif

#ifdef HAVE_LIBUV
class MegaTCPServer;
class MegaHTTPServer;
class MegaFTPServer;
#endif

class MegaDbAccess
  : public SqliteDbAccess
{
public:
    MegaDbAccess(const LocalPath& rootPath)
      : SqliteDbAccess(rootPath)
    {
    }
}; // MegaDbAccess

class MegaErrorPrivate : public MegaError
{
public:
    MegaErrorPrivate(int errorCode = MegaError::API_OK);
    MegaErrorPrivate(int errorCode, long long value);
    MegaErrorPrivate(const Error &err);
    MegaErrorPrivate(const MegaError &megaError);
    ~MegaErrorPrivate() override;
    MegaError* copy() const override;
    int getErrorCode() const override;
    long long getValue() const override;
    bool hasExtraInfo() const override;
    long long getUserStatus() const override;
    long long getLinkStatus() const override;
    const char* getErrorString() const override;
    const char* toString() const override;
    const char* __str__() const override;
    const char* __toString() const override;

private:
    long long mValue = 0;
    long long mUserStatus = MegaError::UserErrorCode::USER_ETD_UNKNOWN;
    long long mLinkStatus = MegaError::LinkErrorCode::LINK_UNKNOWN;
};

class ExternalLogger : public Logger
{
public:
    ExternalLogger();
    ~ExternalLogger();
    void addMegaLogger(MegaLogger* logger);
    void removeMegaLogger(MegaLogger *logger);
    void setLogLevel(int logLevel);
    void setLogToConsole(bool enable);
    void postLog(int logLevel, const char *message, const char *filename, int line);
    void log(const char *time, int loglevel, const char *source, const char *message
#ifdef ENABLE_LOG_PERFORMANCE
             , const char **directMessages, size_t *directMessagesSizes, unsigned numberMessages
#endif
            ) override;

private:
    std::recursive_mutex mutex;
    set <MegaLogger *> megaLoggers;
    bool logToConsole;
};

class MegaTransferPrivate;
class MegaTreeProcCopy : public MegaTreeProcessor
{
public:
    vector<NewNode> nn;
    unsigned nc = 0;
    bool allocated = false;

    MegaTreeProcCopy(MegaClient *client);
    bool processMegaNode(MegaNode* node) override;
    void allocnodes(void);

protected:
    MegaClient *client;
};


class MegaSizeProcessor : public MegaTreeProcessor
{
    protected:
        long long totalBytes;

    public:
        MegaSizeProcessor();
        bool processMegaNode(MegaNode* node) override;
        long long getTotalBytes();
};

class MegaRecursiveOperation
{
public:
    virtual ~MegaRecursiveOperation() = default;
    virtual void start(MegaNode* node) = 0;
    virtual void cancel() = 0;

protected:
    MegaApiImpl *megaApi;
    MegaClient *client;
    MegaTransferPrivate *transfer;
    MegaTransferListener *listener;
    int recursive;
    int tag;
    int pendingTransfers;
    bool cancelled = false;
    std::set<MegaTransferPrivate*> subTransfers;
    int mIncompleteTransfers = { 0 };
    MegaErrorPrivate mLastError = { API_OK };
};

class MegaFolderUploadController : public MegaRequestListener, public MegaTransferListener, public MegaRecursiveOperation
{
public:
    MegaFolderUploadController(MegaApiImpl *megaApi, MegaTransferPrivate *transfer);
    void start(MegaNode* node) override;
    void cancel() override;

protected:
    void onFolderAvailable(MegaHandle handle);
    void checkCompletion();

    std::list<LocalPath> pendingFolders;

public:
    void onRequestFinish(MegaApi* api, MegaRequest *request, MegaError *e) override;
    void onTransferStart(MegaApi *api, MegaTransfer *transfer) override;
    void onTransferUpdate(MegaApi *api, MegaTransfer *transfer) override;
    void onTransferFinish(MegaApi* api, MegaTransfer *transfer, MegaError *e) override;
    ~MegaFolderUploadController();
};


class MegaBackupController : public MegaBackup, public MegaRequestListener, public MegaTransferListener
{
public:
    MegaBackupController(MegaApiImpl *megaApi, int tag, int folderTransferTag, handle parenthandle, const char *filename, bool attendPastBackups, const char *speriod, int64_t period=-1, int maxBackups = 10);
    MegaBackupController(MegaBackupController *backup);
    ~MegaBackupController();

    void update();
    void start(bool skip = false);
    void removeexceeding(bool currentoneOK);
    void abortCurrent();

    // MegaBackup interface
    MegaBackup *copy() override;
    const char *getLocalFolder() const override;
    MegaHandle getMegaHandle() const override;
    int getTag() const override;
    int64_t getPeriod() const override;
    const char *getPeriodString() const override;
    int getMaxBackups() const override;
    int getState() const override;
    long long getNextStartTime(long long oldStartTimeAbsolute = -1) const override;
    bool getAttendPastBackups() const override;
    MegaTransferList *getFailedTransfers() override;


    // MegaBackup setters
    void setLocalFolder(const std::string &value);
    void setMegaHandle(const MegaHandle &value);
    void setTag(int value);
    void setPeriod(const int64_t &value);
    void setPeriodstring(const std::string &value);
    void setMaxBackups(int value);
    void setState(int value);
    void setAttendPastBackups(bool value);

    //getters&setters
    int64_t getStartTime() const;
    void setStartTime(const int64_t &value);
    std::string getBackupName() const;
    void setBackupName(const std::string &value);
    int64_t getOffsetds() const;
    void setOffsetds(const int64_t &value);
    int64_t getLastbackuptime() const;
    void setLastbackuptime(const int64_t &value);
    int getFolderTransferTag() const;
    void setFolderTransferTag(int value);

    //convenience methods
    bool isBackup(std::string localname, std::string backupname) const;
    int64_t getTimeOfBackup(std::string localname) const;

protected:

    // common variables
    MegaApiImpl *megaApi;
    MegaClient *client;
    MegaBackupListener *backupListener;

    int state;
    int tag;
    int64_t lastwakeuptime;
    int64_t lastbackuptime; //ds absolute
    int pendingremovals;
    int folderTransferTag; //reused between backup instances
    std::string basepath;
    std::string backupName;
    handle parenthandle;
    int maxBackups;
    int64_t period;
    std::string periodstring;
    cron_expr ccronexpr;
    bool valid;
    int64_t offsetds; //times offset with epoch time?
    int64_t startTime; // when shall the next backup begin
    bool attendPastBackups;

    // backup instance related
    handle currentHandle;
    std::string currentName;
    std::list<LocalPath> pendingFolders;
    std::vector<MegaTransfer *> failedTransfers;
    int recursive;
    int pendingTransfers;
    int pendingTags;
    // backup instance stats
    int64_t currentBKStartTime;
    int64_t updateTime;
    long long transferredBytes;
    long long totalBytes;
    long long speed;
    long long meanSpeed;
    long long numberFiles; //number of files successfully uploaded
    long long totalFiles;
    long long numberFolders;


    // internal methods
    void onFolderAvailable(MegaHandle handle);
    bool checkCompletion();
    bool isBusy() const;
    int64_t getLastBackupTime();
    long long getNextStartTimeDs(long long oldStartTimeds = -1) const;

    std::string epochdsToString(int64_t rawtimeds) const;
    int64_t stringTimeTods(string stime) const;

    void clearCurrentBackupData();

public:
    void onRequestFinish(MegaApi* api, MegaRequest *request, MegaError *e) override;
    void onTransferStart(MegaApi *api, MegaTransfer *transfer) override;
    void onTransferUpdate(MegaApi *api, MegaTransfer *transfer) override;
    void onTransferTemporaryError(MegaApi *, MegaTransfer *t, MegaError* e) override;
    void onTransferFinish(MegaApi* api, MegaTransfer *transfer, MegaError *e) override;

    long long getNumberFolders() const override;
    void setNumberFolders(long long value);
    long long getNumberFiles() const override;
    void setNumberFiles(long long value);
    long long getMeanSpeed() const override;
    void setMeanSpeed(long long value);
    long long getSpeed() const override;
    void setSpeed(long long value);
    long long getTotalBytes() const override;
    void setTotalBytes(long long value);
    long long getTransferredBytes() const override;
    void setTransferredBytes(long long value);
    int64_t getUpdateTime() const override;
    void setUpdateTime(const int64_t &value);
    int64_t getCurrentBKStartTime() const override;
    void setCurrentBKStartTime(const int64_t &value);
    long long getTotalFiles() const override;
    void setTotalFiles(long long value);
    MegaBackupListener *getBackupListener() const;
    void setBackupListener(MegaBackupListener *value);
    cron_expr getCcronexpr() const;
    void setCcronexpr(const cron_expr &value);
    bool isValid() const;
    void setValid(bool value);
};

class MegaFolderDownloadController : public MegaTransferListener, public MegaRecursiveOperation
{
public:
    MegaFolderDownloadController(MegaApiImpl *megaApi, MegaTransferPrivate *transfer);
    void start(MegaNode *node) override;
    void cancel() override;

protected:
    void downloadFolderNode(MegaNode *node, LocalPath& path, FileSystemType fsType);
    void checkCompletion();

public:
    void onTransferStart(MegaApi *, MegaTransfer *t) override;
    void onTransferUpdate(MegaApi *, MegaTransfer *t) override;
    void onTransferFinish(MegaApi*, MegaTransfer *t, MegaError *e) override;
};

class MegaNodePrivate : public MegaNode, public Cacheable
{
    public:
        MegaNodePrivate(const char *name, int type, int64_t size, int64_t ctime, int64_t mtime,
                        MegaHandle nodeMegaHandle, std::string *nodekey, std::string *attrstring, std::string *fileattrstring,
                        const char *fingerprint, const char *originalFingerprint, MegaHandle owner, MegaHandle parentHandle = INVALID_HANDLE,
                        const char *privateauth = NULL, const char *publicauth = NULL, bool isPublic = true,
                        bool isForeign = false, const char *chatauth = NULL);

        MegaNodePrivate(MegaNode *node);
        ~MegaNodePrivate() override;
        int getType() override;
        const char* getName() override;
        const char* getFingerprint() override;
        const char* getOriginalFingerprint() override;
        bool hasCustomAttrs() override;
        MegaStringList *getCustomAttrNames() override;
        const char *getCustomAttr(const char* attrName) override;
        int getDuration() override;
        int getWidth() override;
        bool isFavourite() override;
        int getLabel() override;
        int getHeight() override;
        int getShortformat() override;
        int getVideocodecid() override;
        double getLatitude() override;
        double getLongitude() override;
        char *getBase64Handle() override;
        int64_t getSize() override;
        int64_t getCreationTime() override;
        int64_t getModificationTime() override;
        MegaHandle getHandle() override;
        MegaHandle getRestoreHandle() override;
        MegaHandle getParentHandle() override;
        std::string* getNodeKey() override;
        char *getBase64Key() override;
        std::string* getAttrString() override;
        char* getFileAttrString() override;
        int getTag() override;
        int64_t getExpirationTime() override;
        MegaHandle getPublicHandle() override;
        MegaNode* getPublicNode() override;
        char *getPublicLink(bool includeKey = true) override;
        int64_t getPublicLinkCreationTime() override;
        const char * getWritableLinkAuthKey() override;

        bool isNewLinkFormat();
        bool isFile() override;
        bool isFolder() override;
        bool isRemoved() override;
        bool hasChanged(int changeType) override;
        int getChanges() override;
        bool hasThumbnail() override;
        bool hasPreview() override;
        bool isPublic() override;
        bool isExported() override;
        bool isExpired() override;
        bool isTakenDown() override;
        bool isForeign() override;
        std::string* getPrivateAuth() override;
        MegaNodeList *getChildren() override;
        void setPrivateAuth(const char *privateAuth) override;
        void setPublicAuth(const char *publicAuth);
        void setChatAuth(const char *chatAuth);
        void setForeign(bool foreign);
        void setChildren(MegaNodeList *children);
        void setName(const char *newName);
        std::string* getPublicAuth() override;
        const char *getChatAuth() override;
        bool isShared() override;
        bool isOutShare() override;
        bool isInShare() override;
        std::string* getSharekey();
        MegaHandle getOwner() const override;
        const char* getDeviceId() const override;

#ifdef ENABLE_SYNC
        bool isSyncDeleted() override;
        std::string getLocalPath() override;
#endif

        static MegaNode *fromNode(Node *node);
        MegaNode *copy() override;

        char *serialize() override;
        bool serialize(string*) override;
        static MegaNodePrivate* unserialize(string*);

    protected:
        MegaNodePrivate(Node *node);
        int type;
        const char *name;
        const char *fingerprint;
        const char *originalfingerprint;
        attr_map *customAttrs;
        int64_t size;
        int64_t ctime;
        int64_t mtime;
        MegaHandle nodehandle;
        MegaHandle parenthandle;
        MegaHandle restorehandle;
        std::string nodekey;
        std::string attrstring;
        std::string fileattrstring;
        std::string privateAuth;
        std::string publicAuth;
        std::string mDeviceId;
        const char *chatAuth;
        int tag;
        int changed;
        struct {
            bool thumbnailAvailable : 1;
            bool previewAvailable : 1;
            bool isPublicNode : 1;
            bool outShares : 1;
            bool inShare : 1;
            bool foreign : 1;
        };
        PublicLink *plink;
        bool mNewLinkFormat;
        std::string *sharekey;   // for plinks of folders
        int duration;
        int width;
        int height;
        int shortformat;
        int videocodecid;
        double latitude;
        double longitude;
        MegaNodeList *children;
        MegaHandle owner;
        bool mFavourite;
        nodelabel_t mLabel;

#ifdef ENABLE_SYNC
        bool syncdeleted;
        std::string localPath;
#endif
};


class MegaUserPrivate : public MegaUser
{
	public:
		MegaUserPrivate(User *user);
		MegaUserPrivate(MegaUser *user);
		static MegaUser *fromUser(User *user);
        virtual MegaUser *copy();

		~MegaUserPrivate();
        virtual const char* getEmail();
        virtual MegaHandle getHandle();
        virtual int getVisibility();
        virtual int64_t getTimestamp();
        virtual bool hasChanged(int changeType);
        virtual int getChanges();
        virtual int isOwnChange();

	protected:
		const char *email;
        MegaHandle handle;
        int visibility;
        int64_t ctime;
        int changed;
        int tag;
};

class MegaUserAlertPrivate : public MegaUserAlert
{
public:
    MegaUserAlertPrivate(UserAlert::Base* user, MegaClient* mc);
    //MegaUserAlertPrivate(const MegaUserAlertPrivate&); // default copy works for this type
    virtual MegaUserAlert* copy() const;

    virtual unsigned getId() const;
    virtual bool getSeen() const;
    virtual bool getRelevant() const;
    virtual int getType() const;
    virtual const char *getTypeString() const;
    virtual MegaHandle getUserHandle() const;
    virtual MegaHandle getNodeHandle() const;
    virtual const char* getEmail() const;
    virtual const char* getPath() const;
    virtual const char* getName() const;
    virtual const char* getHeading() const;
    virtual const char* getTitle() const;
    virtual int64_t getNumber(unsigned index) const;
    virtual int64_t getTimestamp(unsigned index) const;
    virtual const char* getString(unsigned index) const;
    virtual bool isOwnChange() const;

protected:
    unsigned id;
    bool seen;
    bool relevant;
    int type;
    int tag;
    string heading;
    string title;
    handle userHandle;
    string email;
    handle nodeHandle;
    string nodePath;
    string nodeName;
    vector<int64_t> numbers;
    vector<int64_t> timestamps;
    vector<string> extraStrings;
};

class MegaHandleListPrivate : public MegaHandleList
{
public:
    MegaHandleListPrivate();
    MegaHandleListPrivate(const MegaHandleListPrivate *hList);
    virtual ~MegaHandleListPrivate();

    virtual MegaHandleList *copy() const;
    virtual MegaHandle get(unsigned int i) const;
    virtual unsigned int size() const;
    virtual void addMegaHandle(MegaHandle megaHandle);

private:
    std::vector<MegaHandle> mList;
};

class MegaIntegerListPrivate : public MegaIntegerList
{
public:
    MegaIntegerListPrivate(const vector<int64_t> &integers);
    virtual ~MegaIntegerListPrivate();

    MegaIntegerList *copy() const override;
    int64_t get(int i) const override;
    int size() const override;

private:
    vector<int64_t> mIntegers;
};

class MegaSharePrivate : public MegaShare
{
	public:
        static MegaShare *fromShare(MegaHandle nodeMegaHandle, Share *share);
        virtual MegaShare *copy();
        virtual ~MegaSharePrivate();
        virtual const char *getUser();
        virtual MegaHandle getNodeHandle();
        virtual int getAccess();
        virtual int64_t getTimestamp();
        virtual bool isPending();

	protected:
        MegaSharePrivate(MegaHandle nodehandle, Share *share);
		MegaSharePrivate(MegaShare *share);

		MegaHandle nodehandle;
		const char *user;
		int access;
		int64_t ts;
        bool pending;
};

class MegaTransferPrivate : public MegaTransfer, public Cacheable
{
	public:
		MegaTransferPrivate(int type, MegaTransferListener *listener = NULL);
        MegaTransferPrivate(const MegaTransferPrivate *transfer);
        virtual ~MegaTransferPrivate();

        MegaTransfer *copy() override;
	    Transfer *getTransfer() const;
        void setTransfer(Transfer *transfer);
        void setStartTime(int64_t startTime);
		void setTransferredBytes(long long transferredBytes);
		void setTotalBytes(long long totalBytes);
		void setPath(const char* path);
		void setParentPath(const char* path);
        void setNodeHandle(MegaHandle nodeHandle);
        void setParentHandle(MegaHandle parentHandle);
		void setNumConnections(int connections);
		void setStartPos(long long startPos);
		void setEndPos(long long endPos);
		void setNumRetry(int retry);
		void setMaxRetries(int retry);
        void setTime(int64_t time);
		void setFileName(const char* fileName);
		void setSlot(int id);
		void setTag(int tag);
		void setSpeed(long long speed);
        void setMeanSpeed(long long meanSpeed);
		void setDeltaSize(long long deltaSize);
        void setUpdateTime(int64_t updateTime);
        void setPublicNode(MegaNode *publicNode, bool copyChildren = false);
        void setSyncTransfer(bool syncTransfer);
        void setSourceFileTemporary(bool temporary);
        void setStartFirst(bool startFirst);
        void setBackupTransfer(bool backupTransfer);
        void setForeignOverquota(bool backupTransfer);
        void setForceNewUpload(bool forceNewUpload);
        void setStreamingTransfer(bool streamingTransfer);
        void setLastBytes(char *lastBytes);
        void setLastError(const MegaError *e);
        void setFolderTransferTag(int tag);
        void setNotificationNumber(long long notificationNumber);
        void setListener(MegaTransferListener *listener);
        void setTargetOverride(bool targetOverride);

        int getType() const override;
        const char * getTransferString() const override;
        const char* toString() const override;
        const char* __str__() const override;
        const char* __toString() const override;
        virtual int64_t getStartTime() const override;
        long long getTransferredBytes() const override;
        long long getTotalBytes() const override;
        const char* getPath() const override;
        const char* getParentPath() const override;
        MegaHandle getNodeHandle() const override;
        MegaHandle getParentHandle() const override;
        long long getStartPos() const override;
        long long getEndPos() const override;
        const char* getFileName() const override;
        MegaTransferListener* getListener() const override;
        int getNumRetry() const override;
        int getMaxRetries() const override;
        virtual int64_t getTime() const;
        int getTag() const override;
        long long getSpeed() const override;
        long long getMeanSpeed() const override;
        long long getDeltaSize() const override;
        int64_t getUpdateTime() const override;
        virtual MegaNode *getPublicNode() const;
        MegaNode *getPublicMegaNode() const override;
        bool isSyncTransfer() const override;
        bool isStreamingTransfer() const override;
        bool isFinished() const override;
        virtual bool isSourceFileTemporary() const;
        virtual bool shouldStartFirst() const;
        bool isBackupTransfer() const override;
        bool isForeignOverquota() const override;
        bool isForceNewUpload() const override;
        char *getLastBytes() const override;
        MegaError getLastError() const override;
        const MegaError *getLastErrorExtended() const override;
        bool isFolderTransfer() const override;
        int getFolderTransferTag() const override;
        virtual void setAppData(const char *data);
        const char* getAppData() const override;
        virtual void setState(int state);
        int getState() const override;
        virtual void setPriority(unsigned long long p);
        unsigned long long getPriority() const override;
        long long getNotificationNumber() const override;
        bool getTargetOverride() const override;

        bool serialize(string*) override;
        static MegaTransferPrivate* unserialize(string*);

        void startRecursiveOperation(unique_ptr<MegaRecursiveOperation>, MegaNode* node); // takes ownership of both

        long long getPlaceInQueue() const;
        void setPlaceInQueue(long long value);

        void setDoNotStopSubTransfers(bool doNotStopSubTransfers);
        bool getDoNotStopSubTransfers() const;

protected:
        int type;
        int tag;
        int state;
        uint64_t priority;

        bool mDoNotStopSubTransfers = false;

        struct
        {
            bool syncTransfer : 1;
            bool streamingTransfer : 1;
            bool temporarySourceFile : 1;
            bool startFirst : 1;
            bool backupTransfer : 1;
            bool foreignOverquota : 1;
            bool forceNewUpload : 1;
        };

        int64_t startTime;
        int64_t updateTime;
        int64_t time;
        long long transferredBytes;
        long long totalBytes;
        long long speed;
        long long meanSpeed;
        long long deltaSize;
        long long notificationNumber;
        MegaHandle nodeHandle;
        MegaHandle parentHandle;
        const char* path;
        const char* parentPath; //used as targetUser for uploads
        const char* fileName;
        char *lastBytes;
        MegaNode *publicNode;
        long long startPos;
        long long endPos;
        int retry;
        int maxRetries;

        long long placeInQueue = 0;

        MegaTransferListener *listener;
        Transfer *transfer = nullptr;
        std::unique_ptr<MegaError> lastError;
        int folderTransferTag;
        const char* appData;
        unique_ptr<MegaRecursiveOperation> recursiveOperation;
        bool mTargetOverride;
};

class MegaTransferDataPrivate : public MegaTransferData
{
public:
    MegaTransferDataPrivate(TransferList *transferList, long long notificationNumber);
    MegaTransferDataPrivate(const MegaTransferDataPrivate *transferData);

    virtual ~MegaTransferDataPrivate();
    virtual MegaTransferData *copy() const;
    virtual int getNumDownloads() const;
    virtual int getNumUploads() const;
    virtual int getDownloadTag(int i) const;
    virtual int getUploadTag(int i) const;
    virtual unsigned long long getDownloadPriority(int i) const;
    virtual unsigned long long getUploadPriority(int i) const;
    virtual long long getNotificationNumber() const;

protected:
    int numDownloads;
    int numUploads;
    long long notificationNumber;
    vector<int> downloadTags;
    vector<int> uploadTags;
    vector<uint64_t> downloadPriorities;
    vector<uint64_t> uploadPriorities;
};

class MegaFolderInfoPrivate : public MegaFolderInfo
{
public:
    MegaFolderInfoPrivate(int numFiles, int numFolders, int numVersions, long long currentSize, long long versionsSize);
    MegaFolderInfoPrivate(const MegaFolderInfoPrivate *folderData);

    virtual ~MegaFolderInfoPrivate();

    virtual MegaFolderInfo *copy() const;

    virtual int getNumVersions() const;
    virtual int getNumFiles() const;
    virtual int getNumFolders() const;
    virtual long long getCurrentSize() const;
    virtual long long getVersionsSize() const;

protected:
    int numFiles;
    int numFolders;
    int numVersions;
    long long currentSize;
    long long versionsSize;
};

class MegaTimeZoneDetailsPrivate : public MegaTimeZoneDetails
{
public:
    MegaTimeZoneDetailsPrivate(vector<string>* timeZones, vector<int> *timeZoneOffsets, int defaultTimeZone);
    MegaTimeZoneDetailsPrivate(const MegaTimeZoneDetailsPrivate *timeZoneDetails);

    virtual ~MegaTimeZoneDetailsPrivate();
    virtual MegaTimeZoneDetails *copy() const;

    virtual int getNumTimeZones() const;
    virtual const char *getTimeZone(int index) const;
    virtual int getTimeOffset(int index) const;
    virtual int getDefault() const;

protected:
    int defaultTimeZone;
    vector<string> timeZones;
    vector<int> timeZoneOffsets;
};

class MegaPushNotificationSettingsPrivate : public MegaPushNotificationSettings
{
public:
    MegaPushNotificationSettingsPrivate(const std::string &settingsJSON);
    MegaPushNotificationSettingsPrivate();
    MegaPushNotificationSettingsPrivate(const MegaPushNotificationSettingsPrivate *settings);

    std::string generateJson() const;
    bool isValid() const;

    virtual ~MegaPushNotificationSettingsPrivate();
    MegaPushNotificationSettings *copy() const override;

private:
    m_time_t mGlobalDND = -1;        // defaults to -1 if not defined
    int mGlobalScheduleStart = -1;   // defaults to -1 if not defined
    int mGlobalScheduleEnd = -1;     // defaults to -1 if not defined
    std::string mGlobalScheduleTimezone;

    std::map<MegaHandle, m_time_t> mChatDND;
    std::map<MegaHandle, bool> mChatAlwaysNotify;

    m_time_t mContactsDND = -1;      // defaults to -1 if not defined
    m_time_t mSharesDND = -1;        // defaults to -1 if not defined
    m_time_t mGlobalChatsDND = -1;        // defaults to -1 if not defined

    bool mJsonInvalid = false;  // true if ctor from JSON find issues

public:

    // getters

    bool isGlobalEnabled() const override;
    bool isGlobalDndEnabled() const override;
    bool isGlobalChatsDndEnabled() const override;
    int64_t getGlobalDnd() const override;
    int64_t getGlobalChatsDnd() const override;
    bool isGlobalScheduleEnabled() const override;
    int getGlobalScheduleStart() const override;
    int getGlobalScheduleEnd() const override;
    const char *getGlobalScheduleTimezone() const override;

    bool isChatEnabled(MegaHandle chatid) const override;
    bool isChatDndEnabled(MegaHandle chatid) const override;
    int64_t getChatDnd(MegaHandle chatid) const override;
    bool isChatAlwaysNotifyEnabled(MegaHandle chatid) const override;

    bool isContactsEnabled() const override;
    bool isSharesEnabled() const override;
    bool isChatsEnabled() const override;

    // setters

    void enableGlobal(bool enable) override;
    void setGlobalDnd(int64_t timestamp) override;
    void disableGlobalDnd() override;
    void setGlobalSchedule(int start, int end, const char *timezone) override;
    void disableGlobalSchedule() override;

    void enableChat(MegaHandle chatid, bool enable) override;
    void setChatDnd(MegaHandle chatid, int64_t timestamp) override;
    void setGlobalChatsDnd(int64_t timestamp) override;
    void enableChatAlwaysNotify(MegaHandle chatid, bool enable) override;

    void enableContacts(bool enable) override;
    void enableShares(bool enable) override;
    void enableChats(bool enable) override;
};

class MegaContactRequestPrivate : public MegaContactRequest
{
public:
    MegaContactRequestPrivate(PendingContactRequest *request);
    MegaContactRequestPrivate(const MegaContactRequest *request);
    virtual ~MegaContactRequestPrivate();

    static MegaContactRequest *fromContactRequest(PendingContactRequest *request);
    virtual MegaContactRequest *copy() const;

    virtual MegaHandle getHandle() const;
    virtual char* getSourceEmail() const;
    virtual char* getSourceMessage() const;
    virtual char* getTargetEmail() const;
    virtual int64_t getCreationTime() const;
    virtual int64_t getModificationTime() const;
    virtual int getStatus() const;
    virtual bool isOutgoing() const;
    virtual bool isAutoAccepted() const;

protected:
    MegaHandle handle;
    char* sourceEmail;
    char* sourceMessage;
    char* targetEmail;
    int64_t creationTime;
    int64_t modificationTime;
    int status;
    bool outgoing;
    bool autoaccepted;
};

#ifdef ENABLE_SYNC

class MegaSyncEventPrivate: public MegaSyncEvent
{
public:
    explicit MegaSyncEventPrivate(int type);

    MegaSyncEvent *copy() override;

    int getType() const override;
    const char *getPath() const override;
    MegaHandle getNodeHandle() const override;
    const char *getNewPath() const override;
    const char* getPrevName() const override;
    MegaHandle getPrevParent() const override;

    void setPath(const char* path);
    void setNodeHandle(MegaHandle nodeHandle);
    void setNewPath(const char* newPath);
    void setPrevName(const char* prevName);
    void setPrevParent(MegaHandle prevParent);

protected:
    int type;
    std::unique_ptr<char[]> path;
    std::unique_ptr<char[]> newPath;
    std::unique_ptr<char[]> prevName;
    MegaHandle nodeHandle = INVALID_HANDLE;
    MegaHandle prevParent = INVALID_HANDLE;
};

class MegaRegExpPrivate
{
public:
    MegaRegExpPrivate();
    ~MegaRegExpPrivate();

    MegaRegExpPrivate *copy();

    bool addRegExp(const char *regExp);
    int getNumRegExp();
    const char *getRegExp(int index);
    bool match(const char *s);
    const char *getFullPattern();

private:
    enum{
        REGEXP_NO_ERROR = 0,
        REGEXP_COMPILATION_ERROR,
        REGEXP_OPTIMIZATION_ERROR,
        REGEXP_EMPTY
    };
    int compile();
    bool updatePattern();
    bool checkRegExp(const char *regExp);
    bool isPatternUpdated();

private:
    std::vector<std::string> regExps;
    std::string pattern;
    bool patternUpdated;

#ifdef USE_PCRE
    int options;
    pcre* reCompiled;
    pcre_extra* reOptimization;
#endif
};

class MegaSyncPrivate : public MegaSync
{
public:
    MegaSyncPrivate(const char *path, const char *name, handle nodehandle, int tag, SyncConfig::Type type);
    MegaSyncPrivate(MegaSyncPrivate *sync);

    virtual ~MegaSyncPrivate();

    virtual MegaSync *copy();

    virtual MegaHandle getMegaHandle() const;
    void setMegaHandle(MegaHandle handle);
    virtual const char* getLocalFolder() const;
    void setLocalFolder(const char*path);
    virtual const char* getName() const;
    void setName(const char*name);
    virtual const char* getMegaFolder() const;
    void setMegaFolder(const char *path);
    void setMegaFolderYielding(char *path); //MEGAsync acquires the ownership of path
    virtual long long getLocalFingerprint() const;
    void setLocalFingerprint(long long fingerprint);
    virtual int getTag() const;
    void setTag(int tag);
    virtual int getState() const;

    void setState(int state);
    virtual MegaRegExp* getRegExp() const;
    void setRegExp(MegaRegExp *regExp);

    virtual int getError() const;
    void setError(int error);

    int getType() const override;
    void setType(SyncType type);

    void disable(int error = NO_SYNC_ERROR); //disable. NO_SYNC_ERROR = user disable

    virtual bool isEnabled() const; //enabled by user
    virtual bool isActive() const; //not disabled by user nor failed (nor being removed)
    virtual bool isTemporaryDisabled() const; //disabled automatically for a transient reason

protected:
    MegaHandle megaHandle;
    char *localFolder;
    char *mName;
    char *megaFolder;
    MegaRegExp *regExp;
    int tag;
    long long fingerprint;
    int state; //this refers to status (initialscan/active/failed/canceled/disabled)
    SyncType mType = TYPE_UNKNOWN;

    //holds error cause
    int mError;
};


class MegaSyncListPrivate : public MegaSyncList
{
    public:
        MegaSyncListPrivate();
        MegaSyncListPrivate(MegaSyncPrivate **newlist, int size);
        MegaSyncListPrivate(const MegaSyncListPrivate *syncList);
        virtual ~MegaSyncListPrivate();
        MegaSyncList *copy() const override;
        MegaSync* get(int i) const override;
        int size() const override;

        void addSync(MegaSync* sync) override;

    protected:
        MegaSync** list;
        int s;
};

#endif


class MegaPricingPrivate;
class MegaBannerListPrivate;
class MegaRequestPrivate : public MegaRequest
{
	public:
        MegaRequestPrivate(int type, MegaRequestListener *listener = NULL);
        MegaRequestPrivate(MegaRequestPrivate *request);

        virtual ~MegaRequestPrivate();
        MegaRequest *copy() override;
        void setNodeHandle(MegaHandle nodeHandle);
        void setLink(const char* link);
        void setParentHandle(MegaHandle parentHandle);
        void setSessionKey(const char* sessionKey);
        void setName(const char* name);
        void setEmail(const char* email);
        void setPassword(const char* email);
        void setNewPassword(const char* email);
        void setPrivateKey(const char* privateKey);
        void setAccess(int access);
        void setNumRetry(int ds);
        void setNextRetryDelay(int delay);
        void setPublicNode(MegaNode* publicNode, bool copyChildren = false);
        void setNumDetails(int numDetails);
        void setFile(const char* file);
        void setParamType(int type);
        void setText(const char* text);
        void setNumber(long long number);
        void setFlag(bool flag);
        void setTransferTag(int transfer);
        void setListener(MegaRequestListener *listener);
        void setTotalBytes(long long totalBytes);
        void setTransferredBytes(long long transferredBytes);
        void setTag(int tag);
        void addProduct(unsigned int type, handle product, int proLevel, int gbStorage, int gbTransfer,
                        int months, int amount, int amountMonth, const char *currency, const char *description, const char *iosid, const char *androidid);
        void setProxy(Proxy *proxy);
        Proxy *getProxy();
        void setTimeZoneDetails(MegaTimeZoneDetails *timeZoneDetails);

        int getType() const override;
        const char *getRequestString() const override;
        const char* toString() const override;
        const char* __str__() const override;
        const char* __toString() const override;
        MegaHandle getNodeHandle() const override;
        const char* getLink() const override;
        MegaHandle getParentHandle() const override;
        const char* getSessionKey() const override;
        const char* getName() const override;
        const char* getEmail() const override;
        const char* getPassword() const override;
        const char* getNewPassword() const override;
        const char* getPrivateKey() const override;
        int getAccess() const override;
        const char* getFile() const override;
        int getNumRetry() const override;
        MegaNode *getPublicNode() const override;
        MegaNode *getPublicMegaNode() const override;
        int getParamType() const override;
        const char *getText() const override;
        long long getNumber() const override;
        bool getFlag() const override;
        long long getTransferredBytes() const override;
        long long getTotalBytes() const override;
        MegaRequestListener *getListener() const override;
        MegaAccountDetails *getMegaAccountDetails() const override;
        int getTransferTag() const override;
        int getNumDetails() const override;
        int getTag() const override;
        MegaPricing *getPricing() const override;
        AccountDetails * getAccountDetails() const;
        MegaAchievementsDetails *getMegaAchievementsDetails() const override;
        AchievementsDetails *getAchievementsDetails() const;
        MegaTimeZoneDetails *getMegaTimeZoneDetails () const override;
        MegaStringList *getMegaStringList() const override;

#ifdef ENABLE_CHAT
        MegaTextChatPeerList *getMegaTextChatPeerList() const override;
        void setMegaTextChatPeerList(MegaTextChatPeerList *chatPeers);
        MegaTextChatList *getMegaTextChatList() const override;
        void setMegaTextChatList(MegaTextChatList *chatList);
#endif
        MegaStringMap *getMegaStringMap() const override;
        void setMegaStringMap(const MegaStringMap *);
        MegaStringListMap *getMegaStringListMap() const override;
        void setMegaStringListMap(const MegaStringListMap *stringListMap);
        MegaStringTable *getMegaStringTable() const override;
        void setMegaStringTable(const MegaStringTable *stringTable);
        MegaFolderInfo *getMegaFolderInfo() const override;
        void setMegaFolderInfo(const MegaFolderInfo *);
        const MegaPushNotificationSettings *getMegaPushNotificationSettings() const override;
        void setMegaPushNotificationSettings(const MegaPushNotificationSettings *settings);
        MegaBackgroundMediaUpload *getMegaBackgroundMediaUploadPtr() const override;
        void setMegaBackgroundMediaUploadPtr(MegaBackgroundMediaUpload *);  // non-owned pointer
        void setMegaStringList(MegaStringList* stringList);

#ifdef ENABLE_SYNC
        void setRegExp(MegaRegExp *regExp);
        virtual MegaRegExp *getRegExp() const;
#endif

        MegaBackupListener *getBackupListener() const;
        void setBackupListener(MegaBackupListener *value);

        MegaBannerList* getMegaBannerList() const override;
        void setBanners(vector< tuple<int, string, string, string, string, string, string> >&& banners);

protected:
        AccountDetails *accountDetails;
        MegaPricingPrivate *megaPricing;
        AchievementsDetails *achievementsDetails;
        MegaTimeZoneDetails *timeZoneDetails;
        int type;
        MegaHandle nodeHandle;
        const char* link;
        const char* name;
        MegaHandle parentHandle;
        const char* sessionKey;
        const char* email;
        const char* password;
        const char* newPassword;
        const char* privateKey;
        const char* text;
        long long number;
        int access;
        const char* file;
        int attrType;
        bool flag;
        long long totalBytes;
        long long transferredBytes;
        MegaRequestListener *listener;
#ifdef ENABLE_SYNC
        MegaRegExp *regExp;
#endif
        MegaBackupListener *backupListener;

        int transfer;
        int numDetails;
        MegaNode* publicNode;
        int numRetry;
        int tag;
        Proxy *proxy;

#ifdef ENABLE_CHAT
        MegaTextChatPeerList *chatPeerList;
        MegaTextChatList *chatList;
#endif
        MegaStringMap *stringMap;
        MegaStringListMap *mStringListMap;
        MegaStringTable *mStringTable;
        MegaFolderInfo *folderInfo;
        MegaPushNotificationSettings *settings;
        MegaBackgroundMediaUpload* backgroundMediaUpload;  // non-owned pointer
        unique_ptr<MegaStringList> mStringList;

    private:
        unique_ptr<MegaBannerListPrivate> mBannerList;
};

class MegaEventPrivate : public MegaEvent
{
public:
    MegaEventPrivate(int type);
    MegaEventPrivate(MegaEventPrivate *event);
    virtual ~MegaEventPrivate();
    MegaEvent *copy() override;

    int getType() const override;
    const char *getText() const override;
    int64_t getNumber() const override;
    MegaHandle getHandle() const override;
    const char *getEventString() const override;

    static const char* getEventString(int type);

    void setText(const char* text);
    void setNumber(int64_t number);
    void setHandle(const MegaHandle &handle);

protected:
    int type;
    const char* text;
    int64_t number;
    MegaHandle mHandle;
};

class MegaAccountBalancePrivate : public MegaAccountBalance
{
public:
    static MegaAccountBalance *fromAccountBalance(const AccountBalance *balance);
    virtual ~MegaAccountBalancePrivate() ;
    virtual MegaAccountBalance* copy();

    virtual double getAmount() const;
    virtual char* getCurrency() const;

protected:
    MegaAccountBalancePrivate(const AccountBalance *balance);
    AccountBalance balance;
};

class MegaAccountSessionPrivate : public MegaAccountSession
{
public:
    static MegaAccountSession *fromAccountSession(const AccountSession *session);
    virtual ~MegaAccountSessionPrivate() ;
    virtual MegaAccountSession* copy();

    virtual int64_t getCreationTimestamp() const;
    virtual int64_t getMostRecentUsage() const;
    virtual char *getUserAgent() const;
    virtual char *getIP() const;
    virtual char *getCountry() const;
    virtual bool isCurrent() const;
    virtual bool isAlive() const;
    virtual MegaHandle getHandle() const;

private:
    MegaAccountSessionPrivate(const AccountSession *session);
    AccountSession session;
};

class MegaAccountPurchasePrivate : public MegaAccountPurchase
{
public:
    static MegaAccountPurchase *fromAccountPurchase(const AccountPurchase *purchase);
    virtual ~MegaAccountPurchasePrivate() ;
    virtual MegaAccountPurchase* copy();

    virtual int64_t getTimestamp() const;
    virtual char *getHandle() const;
    virtual char *getCurrency() const;
    virtual double getAmount() const;
    virtual int getMethod() const;

private:
    MegaAccountPurchasePrivate(const AccountPurchase *purchase);
    AccountPurchase purchase;
};

class MegaAccountTransactionPrivate : public MegaAccountTransaction
{
public:
    static MegaAccountTransaction *fromAccountTransaction(const AccountTransaction *transaction);
    virtual ~MegaAccountTransactionPrivate() ;
    virtual MegaAccountTransaction* copy();

    virtual int64_t getTimestamp() const;
    virtual char *getHandle() const;
    virtual char *getCurrency() const;
    virtual double getAmount() const;

private:
    MegaAccountTransactionPrivate(const AccountTransaction *transaction);
    AccountTransaction transaction;
};

class MegaAccountDetailsPrivate : public MegaAccountDetails
{
    public:
        static MegaAccountDetails *fromAccountDetails(AccountDetails *details);
        virtual ~MegaAccountDetailsPrivate();

        virtual int getProLevel();
        virtual int64_t getProExpiration();
        virtual int getSubscriptionStatus();
        virtual int64_t getSubscriptionRenewTime();
        virtual char* getSubscriptionMethod();
        virtual char* getSubscriptionCycle();

        virtual long long getStorageMax();
        virtual long long getStorageUsed();
        virtual long long getVersionStorageUsed();
        virtual long long getTransferMax();
        virtual long long getTransferOwnUsed();
        virtual long long getTransferSrvUsed();
        virtual long long getTransferUsed();

        virtual int getNumUsageItems();
        virtual long long getStorageUsed(MegaHandle handle);
        virtual long long getNumFiles(MegaHandle handle);
        virtual long long getNumFolders(MegaHandle handle);
        virtual long long getVersionStorageUsed(MegaHandle handle);
        virtual long long getNumVersionFiles(MegaHandle handle);

        virtual MegaAccountDetails* copy();

        virtual int getNumBalances() const;
        virtual MegaAccountBalance* getBalance(int i) const;

        virtual int getNumSessions() const;
        virtual MegaAccountSession* getSession(int i) const;

        virtual int getNumPurchases() const;
        virtual MegaAccountPurchase* getPurchase(int i) const;

        virtual int getNumTransactions() const;
        virtual MegaAccountTransaction* getTransaction(int i) const;

        virtual int getTemporalBandwidthInterval();
        virtual long long getTemporalBandwidth();
        virtual bool isTemporalBandwidthValid();

    private:
        MegaAccountDetailsPrivate(AccountDetails *details);
        AccountDetails details;
};

class MegaPricingPrivate : public MegaPricing
{
public:
    virtual ~MegaPricingPrivate();
    virtual int getNumProducts();
    virtual MegaHandle getHandle(int productIndex);
    virtual int getProLevel(int productIndex);
    virtual int getGBStorage(int productIndex);
    virtual int getGBTransfer(int productIndex);
    virtual int getMonths(int productIndex);
    virtual int getAmount(int productIndex);
    virtual const char* getCurrency(int productIndex);
    virtual const char* getDescription(int productIndex);
    virtual const char* getIosID(int productIndex);
    virtual const char* getAndroidID(int productIndex);
    virtual bool isBusinessType(int productIndex);
    virtual int getAmountMonth(int productIndex);
    virtual MegaPricing *copy();

    void addProduct(unsigned int type, handle product, int proLevel, int gbStorage, int gbTransfer,
                    int months, int amount, int amountMonth, const char *currency, const char *description, const char *iosid, const char *androidid);
private:
    vector<unsigned int> type;
    vector<handle> handles;
    vector<int> proLevel;
    vector<int> gbStorage;
    vector<int> gbTransfer;
    vector<int> months;
    vector<int> amount;
    vector<int> amountMonth;
    vector<const char *> currency;
    vector<const char *> description;
    vector<const char *> iosId;
    vector<const char *> androidId;
};

class MegaAchievementsDetailsPrivate : public MegaAchievementsDetails
{
public:
    static MegaAchievementsDetails *fromAchievementsDetails(AchievementsDetails *details);
    virtual ~MegaAchievementsDetailsPrivate();

    virtual MegaAchievementsDetails* copy();

    virtual long long getBaseStorage();
    virtual long long getClassStorage(int class_id);
    virtual long long getClassTransfer(int class_id);
    virtual int getClassExpire(int class_id);
    virtual unsigned int getAwardsCount();
    virtual int getAwardClass(unsigned int index);
    virtual int getAwardId(unsigned int index);
    virtual int64_t getAwardTimestamp(unsigned int index);
    virtual int64_t getAwardExpirationTs(unsigned int index);
    virtual MegaStringList* getAwardEmails(unsigned int index);
    virtual int getRewardsCount();
    virtual int getRewardAwardId(unsigned int index);
    virtual long long getRewardStorage(unsigned int index);
    virtual long long getRewardTransfer(unsigned int index);
    virtual long long getRewardStorageByAwardId(int award_id);
    virtual long long getRewardTransferByAwardId(int award_id);
    virtual int getRewardExpire(unsigned int index);

    virtual long long currentStorage();
    virtual long long currentTransfer();
    virtual long long currentStorageReferrals();
    virtual long long currentTransferReferrals();

private:
    MegaAchievementsDetailsPrivate(AchievementsDetails *details);
    AchievementsDetails details;
};

class MegaCancelTokenPrivate : public MegaCancelToken
{
public:
    ~MegaCancelTokenPrivate() override;

    void cancel(bool newValue = true) override;
    bool isCancelled() const override;

private:
    std::atomic_bool cancelFlag { false };
};

#ifdef ENABLE_CHAT
class MegaTextChatPeerListPrivate : public MegaTextChatPeerList
{
public:
    MegaTextChatPeerListPrivate();
    MegaTextChatPeerListPrivate(userpriv_vector *);

    virtual ~MegaTextChatPeerListPrivate();
    virtual MegaTextChatPeerList *copy() const;
    virtual void addPeer(MegaHandle h, int priv);
    virtual MegaHandle getPeerHandle(int i) const;
    virtual int getPeerPrivilege(int i) const;
    virtual int size() const;

    // returns the list of user-privilege (this object keeps the ownership)
    const userpriv_vector * getList() const;

    void setPeerPrivilege(handle uh, privilege_t priv);

private:
    userpriv_vector list;
};

class MegaTextChatPrivate : public MegaTextChat
{
public:
    MegaTextChatPrivate(const MegaTextChat *);
    MegaTextChatPrivate(const TextChat *);

    virtual ~MegaTextChatPrivate();
    virtual MegaTextChat *copy() const;

    virtual MegaHandle getHandle() const;
    virtual int getOwnPrivilege() const;
    virtual int getShard() const;
    virtual const MegaTextChatPeerList *getPeerList() const;
    virtual void setPeerList(const MegaTextChatPeerList *peers);
    virtual bool isGroup() const;
    virtual MegaHandle getOriginatingUser() const;
    virtual const char *getTitle() const;
    virtual const char *getUnifiedKey() const;
    virtual int64_t getCreationTime() const;
    virtual bool isArchived() const;
    virtual bool isPublicChat() const;

    virtual bool hasChanged(int changeType) const;
    virtual int getChanges() const;
    virtual int isOwnChange() const;

private:
    handle id;
    int priv;
    string url;
    int shard;
    MegaTextChatPeerList *peers;
    bool group;
    handle ou;
    string title;
    string unifiedKey;
    int changed;
    int tag;
    bool archived;
    bool publicchat;
    int64_t ts;
};

class MegaTextChatListPrivate : public MegaTextChatList
{
public:
    MegaTextChatListPrivate();
    MegaTextChatListPrivate(textchat_map *list);

    virtual ~MegaTextChatListPrivate();
    virtual MegaTextChatList *copy() const;
    virtual const MegaTextChat *get(unsigned int i) const;
    virtual int size() const;

    void addChat(MegaTextChatPrivate*);

private:
    MegaTextChatListPrivate(const MegaTextChatListPrivate*);
    vector<MegaTextChat*> list;
};

#endif

class MegaBannerPrivate : public MegaBanner
{
public:
    MegaBannerPrivate(std::tuple<int, std::string, std::string, std::string, std::string, std::string, std::string>&& details);
    MegaBanner* copy() const override;

    int getId() const override;
    const char* getTitle() const override;
    const char* getDescription() const override;
    const char* getImage() const override;
    const char* getUrl() const override;
    const char* getBackgroundImage() const override;
    const char* getImageLocation() const override;

private:
    std::tuple<int, std::string, std::string, std::string, std::string, std::string, std::string> mDetails;
};

class MegaBannerListPrivate : public MegaBannerList
{
public:
    MegaBannerListPrivate* copy() const override; // "different" return type is Covariant
    const MegaBanner* get(int i) const override;
    int size() const override;
    void add(MegaBannerPrivate&&);

private:
    std::vector<MegaBannerPrivate> mVector;
};

class MegaStringMapPrivate : public MegaStringMap
{
public:
    MegaStringMapPrivate();
    MegaStringMapPrivate(const string_map *map, bool toBase64 = false);
    virtual ~MegaStringMapPrivate();
    virtual MegaStringMap *copy() const;
    virtual const char *get(const char* key) const;
    virtual MegaStringList *getKeys() const;
    virtual void set(const char *key, const char *value);
    virtual int size() const;
    const string_map *getMap() const;

protected:
    MegaStringMapPrivate(const MegaStringMapPrivate *megaStringMap);
    string_map strMap;
};


class MegaStringListPrivate : public MegaStringList
{
public:
    MegaStringListPrivate();
    MegaStringListPrivate(char **newlist, int size); // takes ownership
    virtual ~MegaStringListPrivate();
    MEGA_DISABLE_COPY_MOVE(MegaStringListPrivate)
    MegaStringList *copy() const override;
    const char* get(int i) const override;
    int size() const override;
    void add(const char* value) override;
    const string_vector& getVector();
protected:
    MegaStringListPrivate(const MegaStringListPrivate *stringList);
    string_vector mList;
};

bool operator==(const MegaStringList& lhs, const MegaStringList& rhs);

class MegaStringListMapPrivate : public MegaStringListMap
{
public:
    MegaStringListMapPrivate() = default;
    MEGA_DISABLE_COPY_MOVE(MegaStringListMapPrivate)
    MegaStringListMap* copy() const override;
    const MegaStringList* get(const char* key) const override;
    MegaStringList *getKeys() const override;
    void set(const char* key, const MegaStringList* value) override; // takes ownership of value
    int size() const override;
protected:
    struct Compare
    {
        bool operator()(const std::unique_ptr<const char[]>& rhs,
                        const std::unique_ptr<const char[]>& lhs) const;
    };

    map<std::unique_ptr<const char[]>, std::unique_ptr<const MegaStringList>, Compare> mMap;
};

class MegaStringTablePrivate : public MegaStringTable
{
public:
    MegaStringTablePrivate() = default;
    MEGA_DISABLE_COPY_MOVE(MegaStringTablePrivate)
    MegaStringTable* copy() const override;
    void append(const MegaStringList* value) override; // takes ownership of value
    const MegaStringList* get(int i) const override;
    int size() const override;
protected:
    vector<std::unique_ptr<const MegaStringList>> mTable;
};

class MegaNodeListPrivate : public MegaNodeList
{
	public:
        MegaNodeListPrivate();
        MegaNodeListPrivate(node_vector& v);
        MegaNodeListPrivate(Node** newlist, int size);
        MegaNodeListPrivate(const MegaNodeListPrivate *nodeList, bool copyChildren = false);
        virtual ~MegaNodeListPrivate();
        MegaNodeList *copy() const override;
        MegaNode* get(int i) const override;
        int size() const override;

        void addNode(MegaNode* node) override;

	protected:
		MegaNode** list;
		int s;
};

class MegaChildrenListsPrivate : public MegaChildrenLists
{
    public:
        MegaChildrenListsPrivate();
        MegaChildrenListsPrivate(MegaChildrenLists*);
        MegaChildrenListsPrivate(unique_ptr<MegaNodeListPrivate> folderList, unique_ptr<MegaNodeListPrivate> fileList);
        virtual MegaChildrenLists *copy();
        virtual MegaNodeList* getFolderList();
        virtual MegaNodeList* getFileList();

    protected:
        unique_ptr<MegaNodeList> folders;
        unique_ptr<MegaNodeList> files;
};

class MegaUserListPrivate : public MegaUserList
{
	public:
        MegaUserListPrivate();
        MegaUserListPrivate(User** newlist, int size);
        virtual ~MegaUserListPrivate();
        virtual MegaUserList *copy();
        virtual MegaUser* get(int i);
        virtual int size();

	protected:
        MegaUserListPrivate(MegaUserListPrivate *userList);
		MegaUser** list;
		int s;
};

class MegaShareListPrivate : public MegaShareList
{
	public:
        MegaShareListPrivate();
        MegaShareListPrivate(Share** newlist, MegaHandle *MegaHandlelist, int size);
        virtual ~MegaShareListPrivate();
        virtual MegaShare* get(int i);
        virtual int size();

	protected:
		MegaShare** list;
		int s;
};

class MegaTransferListPrivate : public MegaTransferList
{
	public:
        MegaTransferListPrivate();
        MegaTransferListPrivate(MegaTransfer** newlist, int size);
        virtual ~MegaTransferListPrivate();
        virtual MegaTransfer* get(int i);
        virtual int size();

	protected:
		MegaTransfer** list;
		int s;
};

class MegaContactRequestListPrivate : public MegaContactRequestList
{
    public:
        MegaContactRequestListPrivate();
        MegaContactRequestListPrivate(PendingContactRequest ** newlist, int size);
        virtual ~MegaContactRequestListPrivate();
        virtual MegaContactRequestList *copy();
        virtual MegaContactRequest* get(int i);
        virtual int size();

    protected:
        MegaContactRequestListPrivate(MegaContactRequestListPrivate *requestList);
        MegaContactRequest** list;
        int s;
};

class MegaUserAlertListPrivate : public MegaUserAlertList
{
public:
    MegaUserAlertListPrivate();
    MegaUserAlertListPrivate(UserAlert::Base** newlist, int size, MegaClient* mc);
    MegaUserAlertListPrivate(const MegaUserAlertListPrivate &userList);
    virtual ~MegaUserAlertListPrivate();
    virtual MegaUserAlertList *copy() const;
    virtual MegaUserAlert* get(int i) const;
    virtual int size() const;
    virtual void clear();

protected:
    MegaUserAlertListPrivate(MegaUserAlertListPrivate *userList);
    MegaUserAlert** list;
    int s;
};

class MegaRecentActionBucketPrivate : public MegaRecentActionBucket
{
public:
    MegaRecentActionBucketPrivate(recentaction& ra, MegaClient* mc);
    MegaRecentActionBucketPrivate(int64_t timestamp, const string& user, handle parent, bool update, bool media, MegaNodeList*);
    virtual ~MegaRecentActionBucketPrivate();
    virtual MegaRecentActionBucket *copy() const;
    virtual int64_t getTimestamp() const;
    virtual const char* getUserEmail() const;
    virtual MegaHandle getParentHandle() const;
    virtual bool isUpdate() const;
    virtual bool isMedia() const;
    virtual const MegaNodeList* getNodes() const;

private:
    int64_t timestamp;
    string user;
    handle parent;
    bool update, media;
    MegaNodeList* nodes;
};

class MegaRecentActionBucketListPrivate : public MegaRecentActionBucketList
{
public:
    MegaRecentActionBucketListPrivate();
    MegaRecentActionBucketListPrivate(recentactions_vector& v, MegaClient* mc);
    MegaRecentActionBucketListPrivate(const MegaRecentActionBucketListPrivate &userList);
    virtual ~MegaRecentActionBucketListPrivate();
    virtual MegaRecentActionBucketList *copy() const;
    virtual MegaRecentActionBucket* get(int i) const;
    virtual int size() const;

protected:
    MegaRecentActionBucketPrivate** list;
    int s;
};

class EncryptFilePieceByChunks : public EncryptByChunks
{
    // specialisation for encrypting a piece of a file without using too much RAM
    FileAccess* fain;
    FileAccess* faout;
    m_off_t inpos, outpos;
    string buffer;
    unsigned lastsize;

public:

    EncryptFilePieceByChunks(FileAccess* cFain, m_off_t cInPos, FileAccess* cFaout, m_off_t cOutPos,
                             SymmCipher* cipher, chunkmac_map* chunkmacs, uint64_t ctriv);

    byte* nextbuffer(unsigned bufsize) override;
};

class MegaBackgroundMediaUploadPrivate : public MegaBackgroundMediaUpload
{
public:
    MegaBackgroundMediaUploadPrivate(MegaApi* api);
    MegaBackgroundMediaUploadPrivate(const string& serialised, MegaApi* api);
    ~MegaBackgroundMediaUploadPrivate();

    bool analyseMediaInfo(const char* inputFilepath) override;
    char *encryptFile(const char* inputFilepath, int64_t startPos, m_off_t* length, const char *outputFilepath,
                     bool adjustsizeonly) override;

    char *getUploadURL() override;

    bool serialize(string* s);
    char *serialize() override;

    void setThumbnail(MegaHandle h) override;
    void setPreview(MegaHandle h) override;
    void setCoordinates(double lat, double lon, bool unshareable) override;

    SymmCipher* nodecipher(MegaClient*);

    MegaApiImpl* api;
    string url;
    chunkmac_map chunkmacs;
    byte filekey[FILENODEKEYLENGTH];
    MediaProperties mediaproperties;

    double latitude = MegaNode::INVALID_COORDINATE;
    double longitude = MegaNode::INVALID_COORDINATE;
    bool unshareableGPS = false;
    handle thumbnailFA = INVALID_HANDLE;
    handle previewFA = INVALID_HANDLE;
};

struct MegaFile : public File
{
    MegaFile();

    void setTransfer(MegaTransferPrivate *transfer);
    MegaTransferPrivate *getTransfer();
    bool serialize(string*) override;

    static MegaFile* unserialize(string*);

protected:
    MegaTransferPrivate *megaTransfer;
};

struct MegaFileGet : public MegaFile
{
    void prepare() override;
    void updatelocalname() override;
    void progress() override;
    void completed(Transfer*, LocalNode*) override;
    void terminated() override;
    MegaFileGet(MegaClient *client, Node* n, const LocalPath& dstPath, FileSystemType fsType);
    MegaFileGet(MegaClient *client, MegaNode* n, const LocalPath& dstPath);
    ~MegaFileGet() {}

    bool serialize(string*) override;
    static MegaFileGet* unserialize(string*);

private:
    MegaFileGet() {}
};

struct MegaFilePut : public MegaFile
{
    void completed(Transfer* t, LocalNode*) override;
    void terminated() override;
    MegaFilePut(MegaClient *client, LocalPath clocalname, string *filename, handle ch, const char* ctargetuser, int64_t mtime = -1, bool isSourceTemporary = false, Node *pvNode = nullptr);
    ~MegaFilePut() {}

    bool serialize(string*) override;
    static MegaFilePut* unserialize(string*);

protected:
    int64_t customMtime;

private:
    MegaFilePut() {}
};

class TreeProcessor
{
    public:
        virtual bool processNode(Node* node);
        virtual ~TreeProcessor();
};

class SearchTreeProcessor : public TreeProcessor
{
    public:
        SearchTreeProcessor(MegaClient *client, const char *search, int type);
        virtual bool processNode(Node* node);
        bool isValidTypeNode(Node *node);
        virtual ~SearchTreeProcessor() {}
        vector<Node *> &getResults();

    protected:
        int mFileType;
        const char *mSearch;
        vector<Node *> mResults;
        MegaClient *mClient;
};

class OutShareProcessor : public TreeProcessor
{
    public:
        OutShareProcessor(MegaClient&);
        virtual bool processNode(Node* node);
        virtual ~OutShareProcessor() {}
        vector<Share *> getShares();
        vector<handle> getHandles();
        void sortShares(int order);
    protected:
        vector<Share *> mShares;
        node_vector mNodes;
        MegaClient& mClient;
};

class PendingOutShareProcessor : public TreeProcessor
{
    public:
        PendingOutShareProcessor();
        virtual bool processNode(Node* node);
        virtual ~PendingOutShareProcessor() {}
        vector<Share *> &getShares();
        vector<handle> &getHandles();

    protected:
        vector<Share *> shares;
        vector<handle> handles;
};

class SizeProcessor : public TreeProcessor
{
    protected:
        long long totalBytes;

    public:
        SizeProcessor();
        virtual bool processNode(Node* node);
        long long getTotalBytes();
};

class TreeProcFolderInfo : public TreeProc
{
    public:
        TreeProcFolderInfo();
        virtual void proc(MegaClient*, Node*);
        virtual ~TreeProcFolderInfo() {}
        MegaFolderInfo *getResult();

    protected:
        int numFiles;
        int numFolders;
        int numVersions;
        long long currentSize;
        long long versionsSize;
};

//Thread safe request queue
class RequestQueue
{
    protected:
        std::deque<MegaRequestPrivate *> requests;
        std::mutex mutex;

    public:
        RequestQueue();
        void push(MegaRequestPrivate *request);
        void push_front(MegaRequestPrivate *request);
        MegaRequestPrivate * pop();
        MegaRequestPrivate * front();
        void removeListener(MegaRequestListener *listener);
        void removeListener(MegaBackupListener *listener);
};


//Thread safe transfer queue
class TransferQueue
{
    protected:
        std::deque<MegaTransferPrivate *> transfers;
        std::mutex mutex;
        int lastPushedTransferTag = 0;

    public:
        TransferQueue();
        void push(MegaTransferPrivate *transfer);
        void push_front(MegaTransferPrivate *transfer);
        MegaTransferPrivate * pop();

        /**
         * @brief pops and returns transfer up to the designated one
         * @param lastQueuedTransfer position of the last transfer to pop
         * @param direction directio of transfers to pop
         * @return
         */
        std::vector<MegaTransferPrivate *> popUpTo(int lastQueuedTransfer, int direction);

        void removeWithFolderTag(int folderTag, std::function<void(MegaTransferPrivate *)> callback);
        void removeListener(MegaTransferListener *listener);
        int getLastPushedTag() const;
};


class MegaApiImpl : public MegaApp
{
    public:
        MegaApiImpl(MegaApi *api, const char *appKey, MegaGfxProcessor* processor, const char *basePath = NULL, const char *userAgent = NULL, unsigned workerThreadCount = 1);
        MegaApiImpl(MegaApi *api, const char *appKey, const char *basePath = NULL, const char *userAgent = NULL, unsigned workerThreadCount = 1);
        MegaApiImpl(MegaApi *api, const char *appKey, const char *basePath, const char *userAgent, int fseventsfd, unsigned workerThreadCount = 1);
        virtual ~MegaApiImpl();

        static MegaApiImpl* ImplOf(MegaApi*);

        //Multiple listener management.
        void addListener(MegaListener* listener);
        void addRequestListener(MegaRequestListener* listener);
        void addTransferListener(MegaTransferListener* listener);
        void addBackupListener(MegaBackupListener* listener);
        void addGlobalListener(MegaGlobalListener* listener);
        void removeListener(MegaListener* listener);
        void removeRequestListener(MegaRequestListener* listener);
        void removeTransferListener(MegaTransferListener* listener);
        void removeBackupListener(MegaBackupListener* listener);
        void removeGlobalListener(MegaGlobalListener* listener);

        void cancelPendingTransfersByFolderTag(int folderTag);


        MegaRequest *getCurrentRequest();
        MegaTransfer *getCurrentTransfer();
        MegaError *getCurrentError();
        MegaNodeList *getCurrentNodes();
        MegaUserList *getCurrentUsers();

        //Utils
        long long getSDKtime();
        char *getStringHash(const char* base64pwkey, const char* inBuf);
        void getSessionTransferURL(const char *path, MegaRequestListener *listener);
        static MegaHandle base32ToHandle(const char* base32Handle);
        static handle base64ToHandle(const char* base64Handle);
        static handle base64ToUserHandle(const char* base64Handle);
        static char *handleToBase64(MegaHandle handle);
        static char *userHandleToBase64(MegaHandle handle);
        static char *binaryToBase64(const char* binaryData, size_t length);
        static void base64ToBinary(const char *base64string, unsigned char **binary, size_t* binarysize);
        static const char* ebcEncryptKey(const char* encryptionKey, const char* plainKey);
        void retryPendingConnections(bool disconnect = false, bool includexfers = false, MegaRequestListener* listener = NULL);
        void setDnsServers(const char *dnsServers, MegaRequestListener* listener = NULL);
        void addEntropy(char* data, unsigned int size);
        static string userAttributeToString(int);
        static string userAttributeToLongName(int);
        static int userAttributeFromString(const char *name);
        static char userAttributeToScope(int);
        static void setStatsID(const char *id);

        bool serverSideRubbishBinAutopurgeEnabled();
        bool appleVoipPushEnabled();
        bool newLinkFormatEnabled();
        int smsAllowedState();
        char* smsVerifiedPhoneNumber();
        void resetSmsVerifiedPhoneNumber(MegaRequestListener *listener);

        bool multiFactorAuthAvailable();
        void multiFactorAuthCheck(const char *email, MegaRequestListener *listener = NULL);
        void multiFactorAuthGetCode(MegaRequestListener *listener = NULL);
        void multiFactorAuthEnable(const char *pin, MegaRequestListener *listener = NULL);
        void multiFactorAuthDisable(const char *pin, MegaRequestListener *listener = NULL);
        void multiFactorAuthLogin(const char* email, const char* password, const char* pin, MegaRequestListener *listener = NULL);
        void multiFactorAuthChangePassword(const char *oldPassword, const char *newPassword, const char* pin, MegaRequestListener *listener = NULL);
        void multiFactorAuthChangeEmail(const char *email, const char* pin, MegaRequestListener *listener = NULL);
        void multiFactorAuthCancelAccount(const char* pin, MegaRequestListener *listener = NULL);

        void fetchTimeZone(MegaRequestListener *listener = NULL);

        //API requests
        void login(const char* email, const char* password, MegaRequestListener *listener = NULL);
        char *dumpSession();
        char *getSequenceNumber();
        char *getAccountAuth();
        void setAccountAuth(const char* auth);

        void fastLogin(const char* email, const char *stringHash, const char *base64pwkey, MegaRequestListener *listener = NULL);
        void fastLogin(const char* session, MegaRequestListener *listener = NULL);
        void killSession(MegaHandle sessionHandle, MegaRequestListener *listener = NULL);
        void getUserData(MegaRequestListener *listener = NULL);
        void getUserData(MegaUser *user, MegaRequestListener *listener = NULL);
        void getUserData(const char *user, MegaRequestListener *listener = NULL);
        void getMiscFlags(MegaRequestListener *listener = NULL);
        void sendDevCommand(const char *command, const char *email, long long quota, int businessStatus, int userStatus, MegaRequestListener *listener);
        void getCloudStorageUsed(MegaRequestListener *listener = NULL);
        void getAccountDetails(bool storage, bool transfer, bool pro, bool sessions, bool purchases, bool transactions, int source = -1, MegaRequestListener *listener = NULL);
        void queryTransferQuota(long long size, MegaRequestListener *listener = NULL);
        void createAccount(const char* email, const char* password, const char* firstname, const char* lastname, MegaHandle lastPublicHandle, int lastPublicHandleType, int64_t lastAccessTimestamp, MegaRequestListener *listener = NULL);
        void resumeCreateAccount(const char* sid, MegaRequestListener *listener = NULL);
        void cancelCreateAccount(MegaRequestListener *listener = NULL);
        void sendSignupLink(const char* email, const char *name, const char *password, MegaRequestListener *listener = NULL);
        void fastSendSignupLink(const char *email, const char *base64pwkey, const char *name, MegaRequestListener *listener = NULL);
        void querySignupLink(const char* link, MegaRequestListener *listener = NULL);
        void confirmAccount(const char* link, const char *password, MegaRequestListener *listener = NULL);
        void fastConfirmAccount(const char* link, const char *base64pwkey, MegaRequestListener *listener = NULL);
        void resetPassword(const char *email, bool hasMasterKey, MegaRequestListener *listener = NULL);
        void queryRecoveryLink(const char *link, MegaRequestListener *listener = NULL);
        void confirmResetPasswordLink(const char *link, const char *newPwd, const char *masterKey = NULL, MegaRequestListener *listener = NULL);
        void cancelAccount(MegaRequestListener *listener = NULL);
        void confirmCancelAccount(const char *link, const char *pwd, MegaRequestListener *listener = NULL);
        void resendVerificationEmail(MegaRequestListener *listener = NULL);
        void changeEmail(const char *email, MegaRequestListener *listener = NULL);
        void confirmChangeEmail(const char *link, const char *pwd, MegaRequestListener *listener = NULL);
        void setProxySettings(MegaProxy *proxySettings, MegaRequestListener *listener = NULL);
        MegaProxy *getAutoProxySettings();
        int isLoggedIn();
        void whyAmIBlocked(bool logout, MegaRequestListener *listener = NULL);
        char* getMyEmail();
        int64_t getAccountCreationTs();
        char* getMyUserHandle();
        MegaHandle getMyUserHandleBinary();
        MegaUser *getMyUser();
        bool isAchievementsEnabled();
        bool isBusinessAccount();
        bool isMasterBusinessAccount();
        bool isBusinessAccountActive();
        int getBusinessStatus();
        int64_t getOverquotaDeadlineTs();
        MegaIntegerList *getOverquotaWarningsTs();
        bool checkPassword(const char *password);
        char* getMyCredentials();
        void getUserCredentials(MegaUser *user, MegaRequestListener *listener = NULL);
        bool areCredentialsVerified(MegaUser *user);
        void verifyCredentials(MegaUser *user, MegaRequestListener *listener = NULL);
        void resetCredentials(MegaUser *user, MegaRequestListener *listener = NULL);
        char* getMyRSAPrivateKey();
        static void setLogLevel(int logLevel);
        static void setMaxPayloadLogSize(long long maxSize);
        static void addLoggerClass(MegaLogger *megaLogger);
        static void removeLoggerClass(MegaLogger *megaLogger);
        static void setLogToConsole(bool enable);
        static void log(int logLevel, const char* message, const char *filename = NULL, int line = -1);
        void setLoggingName(const char* loggingName);
#ifdef USE_ROTATIVEPERFORMANCELOGGER
        static void setUseRotativePerformanceLogger(const char * logPath, const char * logFileName, bool logToStdOut, long int archivedFilesAgeSeconds);
#endif

        bool platformSetRLimitNumFile(int newNumFileLimit) const;

        void createFolder(const char* name, MegaNode *parent, MegaRequestListener *listener = NULL);
        bool createLocalFolder(const char *path);
        void moveNode(MegaNode* node, MegaNode* newParent, MegaRequestListener *listener = NULL);
        void moveNode(MegaNode* node, MegaNode* newParent, const char *newName, MegaRequestListener *listener = NULL);
        void copyNode(MegaNode* node, MegaNode *newParent, MegaRequestListener *listener = NULL);
        void copyNode(MegaNode* node, MegaNode *newParent, const char* newName, MegaRequestListener *listener = NULL);
        void renameNode(MegaNode* node, const char* newName, MegaRequestListener *listener = NULL);
        void remove(MegaNode* node, bool keepversions = false, MegaRequestListener *listener = NULL);
        void removeVersions(MegaRequestListener *listener = NULL);
        void restoreVersion(MegaNode *version, MegaRequestListener *listener = NULL);
        void cleanRubbishBin(MegaRequestListener *listener = NULL);
        void sendFileToUser(MegaNode *node, MegaUser *user, MegaRequestListener *listener = NULL);
        void sendFileToUser(MegaNode *node, const char* email, MegaRequestListener *listener = NULL);
        void share(MegaNode *node, MegaUser* user, int level, MegaRequestListener *listener = NULL);
        void share(MegaNode* node, const char* email, int level, MegaRequestListener *listener = NULL);
        void loginToFolder(const char* megaFolderLink, const char *authKey = nullptr, MegaRequestListener *listener = NULL);
        void importFileLink(const char* megaFileLink, MegaNode* parent, MegaRequestListener *listener = NULL);
        void decryptPasswordProtectedLink(const char* link, const char* password, MegaRequestListener *listener = NULL);
        void encryptLinkWithPassword(const char* link, const char* password, MegaRequestListener *listener = NULL);
        void getPublicNode(const char* megaFileLink, MegaRequestListener *listener = NULL);
        const char *buildPublicLink(const char *publicHandle, const char *key, bool isFolder);
        void getThumbnail(MegaNode* node, const char *dstFilePath, MegaRequestListener *listener = NULL);
		void cancelGetThumbnail(MegaNode* node, MegaRequestListener *listener = NULL);
        void setThumbnail(MegaNode* node, const char *srcFilePath, MegaRequestListener *listener = NULL);
        void putThumbnail(MegaBackgroundMediaUpload* node, const char *srcFilePath, MegaRequestListener *listener = NULL);
        void setThumbnailByHandle(MegaNode* node, MegaHandle attributehandle, MegaRequestListener *listener = NULL);
        void getPreview(MegaNode* node, const char *dstFilePath, MegaRequestListener *listener = NULL);
		void cancelGetPreview(MegaNode* node, MegaRequestListener *listener = NULL);
        void setPreview(MegaNode* node, const char *srcFilePath, MegaRequestListener *listener = NULL);
        void putPreview(MegaBackgroundMediaUpload* node, const char *srcFilePath, MegaRequestListener *listener = NULL);
        void setPreviewByHandle(MegaNode* node, MegaHandle attributehandle, MegaRequestListener *listener = NULL);
        void getUserAvatar(MegaUser* user, const char *dstFilePath, MegaRequestListener *listener = NULL);
        void setAvatar(const char *dstFilePath, MegaRequestListener *listener = NULL);
        void getUserAvatar(const char *email_or_handle, const char *dstFilePath, MegaRequestListener *listener = NULL);
        static char* getUserAvatarColor(MegaUser *user);
        static char *getUserAvatarColor(const char *userhandle);
        static char* getUserAvatarSecondaryColor(MegaUser *user);
        static char *getUserAvatarSecondaryColor(const char *userhandle);
        bool testAllocation(unsigned allocCount, size_t allocSize);
        void getUserAttribute(MegaUser* user, int type, MegaRequestListener *listener = NULL);
        void getUserAttribute(const char* email_or_handle, int type, MegaRequestListener *listener = NULL);
        void getChatUserAttribute(const char* email_or_handle, int type, const char* ph, MegaRequestListener *listener = NULL);
        void getUserAttr(const char* email_or_handle, int type, const char *dstFilePath, int number = 0, MegaRequestListener *listener = NULL);
        void getChatUserAttr(const char* email_or_handle, int type, const char *dstFilePath, const char *ph = NULL, int number = 0, MegaRequestListener *listener = NULL);
        void setUserAttribute(int type, const char* value, MegaRequestListener *listener = NULL);
        void setUserAttribute(int type, const MegaStringMap* value, MegaRequestListener *listener = NULL);
        void getRubbishBinAutopurgePeriod(MegaRequestListener *listener = NULL);
        void setRubbishBinAutopurgePeriod(int days, MegaRequestListener *listener = NULL);
        const char* getDeviceId() const;
        void getDeviceName(MegaRequestListener *listener = NULL);
        void setDeviceName(const char* deviceName, MegaRequestListener *listener = NULL);
        void getUserEmail(MegaHandle handle, MegaRequestListener *listener = NULL);
        void setCustomNodeAttribute(MegaNode *node, const char *attrName, const char *value, MegaRequestListener *listener = NULL);
        void setNodeDuration(MegaNode *node, int secs, MegaRequestListener *listener = NULL);
        void setNodeLabel(MegaNode *node, int label, MegaRequestListener *listener = NULL);
        void setNodeFavourite(MegaNode *node, bool fav, MegaRequestListener *listener = NULL);
        void setNodeCoordinates(MegaNode *node, bool unshareable, double latitude, double longitude, MegaRequestListener *listener = NULL);
        void exportNode(MegaNode *node, int64_t expireTime, bool writable, MegaRequestListener *listener = NULL);
        void disableExport(MegaNode *node, MegaRequestListener *listener = NULL);
        void fetchNodes(MegaRequestListener *listener = NULL);
        void getPricing(MegaRequestListener *listener = NULL);
        void getPaymentId(handle productHandle, handle lastPublicHandle, int lastPublicHandleType, int64_t lastAccessTimestamp, MegaRequestListener *listener = NULL);
        void upgradeAccount(MegaHandle productHandle, int paymentMethod, MegaRequestListener *listener = NULL);
        void submitPurchaseReceipt(int gateway, const char *receipt, MegaHandle lastPublicHandle, int lastPublicHandleType, int64_t lastAccessTimestamp, MegaRequestListener *listener = NULL);
        void creditCardStore(const char* address1, const char* address2, const char* city,
                             const char* province, const char* country, const char *postalcode,
                             const char* firstname, const char* lastname, const char* creditcard,
                             const char* expire_month, const char* expire_year, const char* cv2,
                             MegaRequestListener *listener = NULL);

        void creditCardQuerySubscriptions(MegaRequestListener *listener = NULL);
        void creditCardCancelSubscriptions(const char* reason, MegaRequestListener *listener = NULL);
        void getPaymentMethods(MegaRequestListener *listener = NULL);

        char *exportMasterKey();
        void updatePwdReminderData(bool lastSuccess, bool lastSkipped, bool mkExported, bool dontShowAgain, bool lastLogin, MegaRequestListener *listener = NULL);

        void changePassword(const char *oldPassword, const char *newPassword, MegaRequestListener *listener = NULL);
        void inviteContact(const char* email, const char* message, int action, MegaHandle contactLink, MegaRequestListener* listener = NULL);
        void replyContactRequest(MegaContactRequest *request, int action, MegaRequestListener* listener = NULL);
        void respondContactRequest();

        void removeContact(MegaUser *user, MegaRequestListener* listener=NULL);
        void logout(MegaRequestListener *listener = NULL);
        void localLogout(MegaRequestListener *listener = NULL);
        void invalidateCache();
        int getPasswordStrength(const char *password);
        void submitFeedback(int rating, const char *comment, MegaRequestListener *listener = NULL);
        void reportEvent(const char *details = NULL, MegaRequestListener *listener = NULL);
        void sendEvent(int eventType, const char* message, MegaRequestListener *listener = NULL);
        void createSupportTicket(const char* message, int type = 1, MegaRequestListener *listener = NULL);

        void useHttpsOnly(bool httpsOnly, MegaRequestListener *listener = NULL);
        bool usingHttpsOnly();

        //Backups
        MegaStringList *getBackupFolders(int backuptag);
        void setBackup(const char* localPath, MegaNode *parent, bool attendPastBackups, int64_t period, string periodstring, int numBackups, MegaRequestListener *listener=NULL);
        void removeBackup(int tag, MegaRequestListener *listener=NULL);
        void abortCurrentBackup(int tag, MegaRequestListener *listener=NULL);

        //Timer
        void startTimer( int64_t period, MegaRequestListener *listener=NULL);

        //Transfers
        void startUpload(const char* localPath, MegaNode *parent, FileSystemType fsType, MegaTransferListener *listener=NULL);
        void startUpload(const char* localPath, MegaNode *parent, int64_t mtime, FileSystemType fsType, MegaTransferListener *listener=NULL);
        void startUpload(const char* localPath, MegaNode* parent, const char* fileName, FileSystemType fsType, MegaTransferListener *listener = NULL);
        void startUpload(bool startFirst, const char* localPath, MegaNode* parent, const char* fileName, int64_t mtime, int folderTransferTag, bool isBackup, const char *appData, bool isSourceFileTemporary, bool forceNewUpload, FileSystemType fsType, MegaTransferListener *listener);
        void startUpload(bool startFirst, const char* localPath, MegaNode* parent, const char* fileName, const char* targetUser, int64_t mtime, int folderTransferTag, bool isBackup, const char *appData, bool isSourceFileTemporary, bool forceNewUpload, FileSystemType fsType, MegaTransferListener *listener);
        void startUploadForSupport(const char *localPath, bool isSourceTemporary, FileSystemType fsType, MegaTransferListener *listener=NULL);
        void startDownload(MegaNode* node, const char* localPath, MegaTransferListener *listener = NULL);
        void startDownload(bool startFirst, MegaNode *node, const char* target, int folderTransferTag, const char *appData, MegaTransferListener *listener);
        void startStreaming(MegaNode* node, m_off_t startPos, m_off_t size, MegaTransferListener *listener);
        void setStreamingMinimumRate(int bytesPerSecond);
        void retryTransfer(MegaTransfer *transfer, MegaTransferListener *listener = NULL);
        void cancelTransfer(MegaTransfer *transfer, MegaRequestListener *listener=NULL);
        void cancelTransferByTag(int transferTag, MegaRequestListener *listener = NULL);
        void cancelTransfers(int direction, MegaRequestListener *listener=NULL);
        void pauseTransfers(bool pause, int direction, MegaRequestListener* listener=NULL);
        void pauseTransfer(int transferTag, bool pause, MegaRequestListener* listener = NULL);
        void moveTransferUp(int transferTag, MegaRequestListener *listener = NULL);
        void moveTransferDown(int transferTag, MegaRequestListener *listener = NULL);
        void moveTransferToFirst(int transferTag, MegaRequestListener *listener = NULL);
        void moveTransferToLast(int transferTag, MegaRequestListener *listener = NULL);
        void moveTransferBefore(int transferTag, int prevTransferTag, MegaRequestListener *listener = NULL);
        void enableTransferResumption(const char* loggedOutId);
        void disableTransferResumption(const char* loggedOutId);
        bool areTransfersPaused(int direction);
        void setUploadLimit(int bpslimit);
        void setMaxConnections(int direction, int connections, MegaRequestListener* listener = NULL);
        void setDownloadMethod(int method);
        void setUploadMethod(int method);
        bool setMaxDownloadSpeed(m_off_t bpslimit);
        bool setMaxUploadSpeed(m_off_t bpslimit);
        int getMaxDownloadSpeed();
        int getMaxUploadSpeed();
        int getCurrentDownloadSpeed();
        int getCurrentUploadSpeed();
        int getCurrentSpeed(int type);
        int getDownloadMethod();
        int getUploadMethod();
        MegaTransferData *getTransferData(MegaTransferListener *listener = NULL);
        MegaTransfer *getFirstTransfer(int type);
        void notifyTransfer(int transferTag, MegaTransferListener *listener = NULL);
        MegaTransferList *getTransfers();
        MegaTransferList *getStreamingTransfers();
        MegaTransfer* getTransferByTag(int transferTag);
        MegaTransferList *getTransfers(int type);
        MegaTransferList *getChildTransfers(int transferTag);
        MegaTransferList *getTansfersByFolderTag(int folderTransferTag);


#ifdef ENABLE_SYNC
        //Sync
        int syncPathState(string *path);
        MegaNode *getSyncedNode(const LocalPath& path);
        void syncFolder(const char *localFolder, const char *name, MegaHandle megaHandle, SyncConfig::Type type, MegaRegExp *regExp = NULL, MegaRequestListener* listener = NULL);
        void syncFolder(const char *localFolder, const char *name, MegaNode *megaFolder, MegaRegExp *regExp = NULL, MegaRequestListener* listener = NULL);
        void copySyncDataToCache(const char *localFolder, const char *name, MegaHandle megaHandle, const char *remotePath,
                                          long long localfp, bool enabled, bool temporaryDisabled, MegaRequestListener *listener = NULL);
        void copyCachedStatus(int storageStatus, int blockStatus, int businessStatus, MegaRequestListener *listener = NULL);
        void setKeepSyncsAfterLogout(bool enable);
        void removeSync(handle nodehandle, MegaRequestListener *listener=NULL);
        void removeSync(int syncTag, MegaRequestListener *listener=NULL);
        void disableSync(handle nodehandle, MegaRequestListener *listener=NULL);
        void disableSync(int syncTag, MegaRequestListener *listener = NULL);
        void enableSync(int syncTag, MegaRequestListener *listener = NULL);
        MegaSyncList *getSyncs();

        int getNumActiveSyncs();
        void stopSyncs(MegaRequestListener *listener=NULL);
        bool isSynced(MegaNode *n);
        void setExcludedNames(vector<string> *excludedNames);
        void setExcludedPaths(vector<string> *excludedPaths);
        void setExclusionLowerSizeLimit(long long limit);
        void setExclusionUpperSizeLimit(long long limit);
        bool moveToLocalDebris(const char *path);
        string getLocalPath(MegaNode *node);
        long long getNumLocalNodes();
        bool isSyncable(const char *path, long long size);
        bool isInsideSync(MegaNode *node);
        bool is_syncable(Sync*, const char*, const LocalPath&);
        bool is_syncable(long long size);
        int isNodeSyncable(MegaNode *megaNode);
        bool isIndexing();
        bool isSyncing();

        MegaSync *getSyncByTag(int tag);
        MegaSync *getSyncByNode(MegaNode *node);
        MegaSync *getSyncByPath(const char * localPath);
        char *getBlockedPath();
        void setExcludedRegularExpressions(MegaSync *sync, MegaRegExp *regExp);
#endif

        void backupFolder(const char *localFolder, const char *backupName = nullptr, MegaRequestListener *listener = nullptr);

        MegaBackup *getBackupByTag(int tag);
        MegaBackup *getBackupByNode(MegaNode *node);
        MegaBackup *getBackupByPath(const char * localPath);

        void update();
        int isWaiting();
        int areServersBusy();

        //Statistics
        int getNumPendingUploads();
        int getNumPendingDownloads();
        int getTotalUploads();
        int getTotalDownloads();
        void resetTotalDownloads();
        void resetTotalUploads();
        void updateStats();
        long long getNumNodes();
        long long getTotalDownloadedBytes();
        long long getTotalUploadedBytes();
        long long getTotalDownloadBytes();
        long long getTotalUploadBytes();

        //Filesystem
		int getNumChildren(MegaNode* parent);
		int getNumChildFiles(MegaNode* parent);
		int getNumChildFolders(MegaNode* parent);
        MegaNodeList* getChildren(MegaNode *parent, int order);
        MegaNodeList* getVersions(MegaNode *node);
        int getNumVersions(MegaNode *node);
        bool hasVersions(MegaNode *node);
        void getFolderInfo(MegaNode *node, MegaRequestListener *listener);
        MegaChildrenLists* getFileFolderChildren(MegaNode *parent, int order=1);
        bool hasChildren(MegaNode *parent);
        MegaNode *getChildNode(MegaNode *parent, const char* name);
        MegaNode *getParentNode(MegaNode *node);
        char *getNodePath(MegaNode *node);
        char *getNodePathByNodeHandle(MegaHandle handle);
        MegaNode *getNodeByPath(const char *path, MegaNode *n = NULL);
        MegaNode *getNodeByHandle(handle handler);
        MegaContactRequest *getContactRequestByHandle(MegaHandle handle);
        MegaUserList* getContacts();
        MegaUser* getContact(const char* uid);
        MegaUserAlertList* getUserAlerts();
        int getNumUnreadUserAlerts();
        MegaNodeList *getInShares(MegaUser* user, int order);
        MegaNodeList *getInShares(int order);
        MegaShareList *getInSharesList(int order);
        MegaUser *getUserFromInShare(MegaNode *node, bool recurse = false);
        bool isPendingShare(MegaNode *node);
        MegaShareList *getOutShares(int order);
        MegaShareList *getOutShares(MegaNode *node);
        MegaShareList *getPendingOutShares();
        MegaShareList *getPendingOutShares(MegaNode *megaNode);
        MegaNodeList *getPublicLinks(int order);
        MegaContactRequestList *getIncomingContactRequests();
        MegaContactRequestList *getOutgoingContactRequests();

        int getAccess(MegaNode* node);
        long long getSize(MegaNode *node);
        static void removeRecursively(const char *path);

        //Fingerprint
        char *getFingerprint(const char *filePath);
        char *getFingerprint(MegaNode *node);
        char *getFingerprint(MegaInputStream *inputStream, int64_t mtime);
        MegaNode *getNodeByFingerprint(const char* fingerprint);
        MegaNodeList *getNodesByFingerprint(const char* fingerprint);
        MegaNodeList *getNodesByOriginalFingerprint(const char* originalfingerprint, MegaNode* parent);
        MegaNode *getExportableNodeByFingerprint(const char *fingerprint, const char *name = NULL);
        MegaNode *getNodeByFingerprint(const char *fingerprint, MegaNode* parent);
        bool hasFingerprint(const char* fingerprint);

        //CRC
        char *getCRC(const char *filePath);
        char *getCRCFromFingerprint(const char *fingerprint);
        char *getCRC(MegaNode *node);
        MegaNode* getNodeByCRC(const char *crc, MegaNode* parent);

        //Permissions
        MegaError checkAccess(MegaNode* node, int level);
        MegaError* checkAccessErrorExtended(MegaNode* node, int level);
        MegaError checkMove(MegaNode* node, MegaNode* target);
        MegaError* checkMoveErrorExtended(MegaNode* node, MegaNode* target);

        bool isFilesystemAvailable();
        MegaNode *getRootNode();
        MegaNode* getInboxNode();
        MegaNode *getRubbishNode();
        MegaNode *getRootNode(MegaNode *node);
        bool isInRootnode(MegaNode *node, int index);

        void setDefaultFilePermissions(int permissions);
        int getDefaultFilePermissions();
        void setDefaultFolderPermissions(int permissions);
        int getDefaultFolderPermissions();

        long long getBandwidthOverquotaDelay();

        MegaRecentActionBucketList* getRecentActions(unsigned days = 90, unsigned maxnodes = 10000);

        MegaNodeList* search(MegaNode *node, const char *searchString, MegaCancelToken *cancelToken, bool recursive = true, int order = MegaApi::ORDER_NONE, int type = MegaApi::FILE_TYPE_DEFAULT, int target = MegaApi::SEARCH_TARGET_ALL);
        bool processMegaTree(MegaNode* node, MegaTreeProcessor* processor, bool recursive = 1);
        MegaNodeList* search(const char* searchString, MegaCancelToken *cancelToken, int order = MegaApi::ORDER_NONE, int type = MegaApi::FILE_TYPE_DEFAULT);

        MegaNode *createForeignFileNode(MegaHandle handle, const char *key, const char *name, m_off_t size, m_off_t mtime,
                                       MegaHandle parentHandle, const char *privateauth, const char *publicauth, const char *chatauth);
        MegaNode *createForeignFolderNode(MegaHandle handle, const char *name, MegaHandle parentHandle,
                                         const char *privateauth, const char *publicauth);

        MegaNode *authorizeNode(MegaNode *node);
        void authorizeMegaNodePrivate(MegaNodePrivate *node);
        MegaNode *authorizeChatNode(MegaNode *node, const char *cauth);

        const char *getVersion();
        char *getOperatingSystemVersion();
        void getLastAvailableVersion(const char *appKey, MegaRequestListener *listener = NULL);
        void getLocalSSLCertificate(MegaRequestListener *listener = NULL);
        void queryDNS(const char *hostname, MegaRequestListener *listener = NULL);
        void queryGeLB(const char *service, int timeoutds, int maxretries, MegaRequestListener *listener = NULL);
        void downloadFile(const char *url, const char *dstpath, MegaRequestListener *listener = NULL);
        const char *getUserAgent();
        const char *getBasePath();

        void contactLinkCreate(bool renew = false, MegaRequestListener *listener = NULL);
        void contactLinkQuery(MegaHandle handle, MegaRequestListener *listener = NULL);
        void contactLinkDelete(MegaHandle handle, MegaRequestListener *listener = NULL);

        void keepMeAlive(int type, bool enable, MegaRequestListener *listener = NULL);
        void acknowledgeUserAlerts(MegaRequestListener *listener = NULL);

        void getPSA(bool urlSupported, MegaRequestListener *listener = NULL);
        void setPSA(int id, MegaRequestListener *listener = NULL);

        void disableGfxFeatures(bool disable);
        bool areGfxFeaturesDisabled();

        void changeApiUrl(const char *apiURL, bool disablepkp = false);

        bool setLanguage(const char* languageCode);
        void setLanguagePreference(const char* languageCode, MegaRequestListener *listener = NULL);
        void getLanguagePreference(MegaRequestListener *listener = NULL);
        bool getLanguageCode(const char* languageCode, std::string* code);

        void setFileVersionsOption(bool disable, MegaRequestListener *listener = NULL);
        void getFileVersionsOption(MegaRequestListener *listener = NULL);

        void setContactLinksOption(bool disable, MegaRequestListener *listener = NULL);
        void getContactLinksOption(MegaRequestListener *listener = NULL);

        void retrySSLerrors(bool enable);
        void setPublicKeyPinning(bool enable);
        void pauseActionPackets();
        void resumeActionPackets();

        static std::function<bool (Node*, Node*)>getComparatorFunction(int order, MegaClient& mc);
        static void sortByComparatorFunction(node_vector&, int order, MegaClient& mc);
        static bool nodeNaturalComparatorASC(Node *i, Node *j);
        static bool nodeNaturalComparatorDESC(Node *i, Node *j);
        static bool nodeComparatorDefaultASC  (Node *i, Node *j);
        static bool nodeComparatorDefaultDESC (Node *i, Node *j);
        static bool nodeComparatorSizeASC  (Node *i, Node *j);
        static bool nodeComparatorSizeDESC (Node *i, Node *j);
        static bool nodeComparatorCreationASC  (Node *i, Node *j);
        static bool nodeComparatorCreationDESC  (Node *i, Node *j);
        static bool nodeComparatorModificationASC  (Node *i, Node *j);
        static bool nodeComparatorModificationDESC  (Node *i, Node *j);
        static bool nodeComparatorPhotoASC(Node *i, Node *j, MegaClient& mc);
        static bool nodeComparatorPhotoDESC(Node *i, Node *j, MegaClient& mc);
        static bool nodeComparatorVideoASC(Node *i, Node *j, MegaClient& mc);
        static bool nodeComparatorVideoDESC(Node *i, Node *j, MegaClient& mc);
        static bool nodeComparatorPublicLinkCreationASC(Node *i, Node *j);
        static bool nodeComparatorPublicLinkCreationDESC(Node *i, Node *j);
        static bool nodeComparatorLabelASC(Node *i, Node *j);
        static bool nodeComparatorLabelDESC(Node *i, Node *j);
        static bool nodeComparatorFavASC(Node *i, Node *j);
        static bool nodeComparatorFavDESC(Node *i, Node *j);
        static int typeComparator(Node *i, Node *j);
        static bool userComparatorDefaultASC (User *i, User *j);

        char* escapeFsIncompatible(const char *filename, const char *dstPath);
        char* unescapeFsIncompatible(const char* name, const char *path);

        bool createThumbnail(const char* imagePath, const char *dstPath);
        bool createPreview(const char* imagePath, const char *dstPath);
        bool createAvatar(const char* imagePath, const char *dstPath);

        void backgroundMediaUploadRequestUploadURL(int64_t fullFileSize, MegaBackgroundMediaUpload* state, MegaRequestListener *listener);
        void backgroundMediaUploadComplete(MegaBackgroundMediaUpload* state, const char* utf8Name, MegaNode *parent, const char* fingerprint, const char* fingerprintoriginal,
            const char *string64UploadToken, MegaRequestListener *listener);

        bool ensureMediaInfo();
        void setOriginalFingerprint(MegaNode* node, const char* originalFingerprint, MegaRequestListener *listener);

        bool isOnline();

#ifdef HAVE_LIBUV
        // start/stop
        bool httpServerStart(bool localOnly = true, int port = 4443, bool useTLS = false, const char *certificatepath = NULL, const char *keypath = NULL, bool useIPv6 = false);
        void httpServerStop();
        int httpServerIsRunning();

        // management
        char *httpServerGetLocalLink(MegaNode *node);
        char *httpServerGetLocalWebDavLink(MegaNode *node);
        MegaStringList *httpServerGetWebDavLinks();
        MegaNodeList *httpServerGetWebDavAllowedNodes();
        void httpServerRemoveWebDavAllowedNode(MegaHandle handle);
        void httpServerRemoveWebDavAllowedNodes();
        void httpServerSetMaxBufferSize(int bufferSize);
        int httpServerGetMaxBufferSize();
        void httpServerSetMaxOutputSize(int outputSize);
        int httpServerGetMaxOutputSize();

        // permissions
        void httpServerEnableFileServer(bool enable);
        bool httpServerIsFileServerEnabled();
        void httpServerEnableFolderServer(bool enable);
        bool httpServerIsFolderServerEnabled();
        bool httpServerIsOfflineAttributeEnabled();
        void httpServerSetRestrictedMode(int mode);
        int httpServerGetRestrictedMode();
        bool httpServerIsLocalOnly();
        void httpServerEnableOfflineAttribute(bool enable);
        void httpServerEnableSubtitlesSupport(bool enable);
        bool httpServerIsSubtitlesSupportEnabled();

        void httpServerAddListener(MegaTransferListener *listener);
        void httpServerRemoveListener(MegaTransferListener *listener);

        void fireOnStreamingStart(MegaTransferPrivate *transfer);
        void fireOnStreamingTemporaryError(MegaTransferPrivate *transfer, unique_ptr<MegaErrorPrivate> e);
        void fireOnStreamingFinish(MegaTransferPrivate *transfer, unique_ptr<MegaErrorPrivate> e);

        //FTP
        bool ftpServerStart(bool localOnly = true, int port = 4990, int dataportBegin = 1500, int dataPortEnd = 1600, bool useTLS = false, const char *certificatepath = NULL, const char *keypath = NULL);
        void ftpServerStop();
        int ftpServerIsRunning();

        // management
        char *ftpServerGetLocalLink(MegaNode *node);
        MegaStringList *ftpServerGetLinks();
        MegaNodeList *ftpServerGetAllowedNodes();
        void ftpServerRemoveAllowedNode(MegaHandle handle);
        void ftpServerRemoveAllowedNodes();
        void ftpServerSetMaxBufferSize(int bufferSize);
        int ftpServerGetMaxBufferSize();
        void ftpServerSetMaxOutputSize(int outputSize);
        int ftpServerGetMaxOutputSize();

        // permissions
        void ftpServerSetRestrictedMode(int mode);
        int ftpServerGetRestrictedMode();
        bool ftpServerIsLocalOnly();

        void ftpServerAddListener(MegaTransferListener *listener);
        void ftpServerRemoveListener(MegaTransferListener *listener);

        void fireOnFtpStreamingStart(MegaTransferPrivate *transfer);
        void fireOnFtpStreamingTemporaryError(MegaTransferPrivate *transfer, unique_ptr<MegaErrorPrivate> e);
        void fireOnFtpStreamingFinish(MegaTransferPrivate *transfer, unique_ptr<MegaErrorPrivate> e);

#endif

#ifdef ENABLE_CHAT
        void createChat(bool group, bool publicchat, MegaTextChatPeerList *peers, const MegaStringMap *userKeyMap = NULL, const char *title = NULL, MegaRequestListener *listener = NULL);
        void inviteToChat(MegaHandle chatid, MegaHandle uh, int privilege, bool openMode, const char *unifiedKey = NULL, const char *title = NULL, MegaRequestListener *listener = NULL);
        void removeFromChat(MegaHandle chatid, MegaHandle uh = INVALID_HANDLE, MegaRequestListener *listener = NULL);
        void getUrlChat(MegaHandle chatid, MegaRequestListener *listener = NULL);
        void grantAccessInChat(MegaHandle chatid, MegaNode *n, MegaHandle uh,  MegaRequestListener *listener = NULL);
        void removeAccessInChat(MegaHandle chatid, MegaNode *n, MegaHandle uh,  MegaRequestListener *listener = NULL);
        void updateChatPermissions(MegaHandle chatid, MegaHandle uh, int privilege, MegaRequestListener *listener = NULL);
        void truncateChat(MegaHandle chatid, MegaHandle messageid, MegaRequestListener *listener = NULL);
        void setChatTitle(MegaHandle chatid, const char *title, MegaRequestListener *listener = NULL);
        void setChatUnifiedKey(MegaHandle chatid, const char *unifiedKey, MegaRequestListener *listener = NULL);
        void getChatPresenceURL(MegaRequestListener *listener = NULL);
        void registerPushNotification(int deviceType, const char *token, MegaRequestListener *listener = NULL);
        void sendChatStats(const char *data, int port, MegaRequestListener *listener = NULL);
        void sendChatLogs(const char *data, const char *aid, int port, MegaRequestListener *listener = NULL);
        MegaTextChatList *getChatList();
        MegaHandleList *getAttachmentAccess(MegaHandle chatid, MegaHandle h);
        bool hasAccessToAttachment(MegaHandle chatid, MegaHandle h, MegaHandle uh);
        const char* getFileAttribute(MegaHandle h);
        void archiveChat(MegaHandle chatid, int archive, MegaRequestListener *listener = NULL);
        void setChatRetentionTime(MegaHandle chatid, unsigned int period, MegaRequestListener *listener = NULL);
        void requestRichPreview(const char *url, MegaRequestListener *listener = NULL);
        void chatLinkHandle(MegaHandle chatid, bool del, bool createifmissing, MegaRequestListener *listener = NULL);
        void getChatLinkURL(MegaHandle publichandle, MegaRequestListener *listener = NULL);
        void chatLinkClose(MegaHandle chatid, const char *title, MegaRequestListener *listener = NULL);
        void chatLinkJoin(MegaHandle publichandle, const char *unifiedkey, MegaRequestListener *listener = NULL);
        void enableRichPreviews(bool enable, MegaRequestListener *listener = NULL);
        void isRichPreviewsEnabled(MegaRequestListener *listener = NULL);
        void shouldShowRichLinkWarning(MegaRequestListener *listener = NULL);
        void setRichLinkWarningCounterValue(int value, MegaRequestListener *listener = NULL);
        void enableGeolocation(MegaRequestListener *listener = NULL);
        void isGeolocationEnabled(MegaRequestListener *listener = NULL);
        bool isChatNotifiable(MegaHandle chatid);
#endif

        void setMyChatFilesFolder(MegaHandle nodehandle, MegaRequestListener *listener = NULL);
        void getMyChatFilesFolder(MegaRequestListener *listener = NULL);
        void setCameraUploadsFolder(MegaHandle nodehandle, bool secondary, MegaRequestListener *listener = NULL);
        void setCameraUploadsFolders(MegaHandle primaryFolder, MegaHandle secondaryFolder, MegaRequestListener *listener);
        void getCameraUploadsFolder(bool secondary, MegaRequestListener *listener = NULL);
        void setMyBackupsFolder(MegaHandle nodehandle, MegaRequestListener *listener = nullptr);
        void getMyBackupsFolder(MegaRequestListener *listener = nullptr);
        void getUserAlias(MegaHandle uh, MegaRequestListener *listener = NULL);
        void setUserAlias(MegaHandle uh, const char *alias, MegaRequestListener *listener = NULL);

        void getPushNotificationSettings(MegaRequestListener *listener = NULL);
        void setPushNotificationSettings(MegaPushNotificationSettings *settings, MegaRequestListener *listener = NULL);

        bool isSharesNotifiable();
        bool isContactsNotifiable();

        void getAccountAchievements(MegaRequestListener *listener = NULL);
        void getMegaAchievements(MegaRequestListener *listener = NULL);

        void catchup(MegaRequestListener *listener = NULL);
        void getPublicLinkInformation(const char *megaFolderLink, MegaRequestListener *listener);

        void sendSMSVerificationCode(const char* phoneNumber, MegaRequestListener *listener = NULL, bool reverifying_whitelisted = false);
        void checkSMSVerificationCode(const char* verificationCode, MegaRequestListener *listener = NULL);

        void getRegisteredContacts(const MegaStringMap* contacts, MegaRequestListener *listener = NULL);

        void getCountryCallingCodes(MegaRequestListener *listener = NULL);

        void getBanners(MegaRequestListener *listener);
        void dismissBanner(int id, MegaRequestListener *listener);

        void setBackup(int backupType, MegaHandle targetNode, const char* localFolder, const char* backupName, int state, int subState, const char* extraData, MegaRequestListener* listener = nullptr);
        void updateBackup(MegaHandle backupId, int backupType, MegaHandle targetNode, const char* localFolder, int state, int subState, const char* extraData, MegaRequestListener* listener = nullptr);
        void removeBackup(MegaHandle backupId, MegaRequestListener *listener = nullptr);
        void sendBackupHeartbeat(MegaHandle backupId, int status, int progress, int ups, int downs, long long ts, MegaHandle lastNode, MegaRequestListener *listener);

        void getBackupName(MegaHandle backupId, MegaRequestListener* listener = nullptr);
        void setBackupName(MegaHandle backupId, const char* backupName, MegaRequestListener* listener = nullptr);

        void fetchGoogleAds(int adFlags, MegaStringList *adUnits, MegaHandle publicHandle, MegaRequestListener *listener = nullptr);
        void queryGoogleAds(int adFlags, MegaHandle publicHandle = INVALID_HANDLE, MegaRequestListener *listener = nullptr);

        void setCookieSettings(int settings, MegaRequestListener *listener = nullptr);
        void getCookieSettings(MegaRequestListener *listener = nullptr);

        void fireOnTransferStart(MegaTransferPrivate *transfer);
        void fireOnTransferFinish(MegaTransferPrivate *transfer, unique_ptr<MegaErrorPrivate> e, DBTableTransactionCommitter& committer);
        void fireOnTransferUpdate(MegaTransferPrivate *transfer);
        void fireOnTransferTemporaryError(MegaTransferPrivate *transfer, unique_ptr<MegaErrorPrivate> e);
        map<int, MegaTransferPrivate *> transferMap;
        map<int, MegaTransferPrivate *> folderTransferMap; //transferMap includes these, added for speedup


        MegaClient *getMegaClient();
        static FileFingerprint *getFileFingerprintInternal(const char *fingerprint);

        // You take the ownership of the returned value of both functiions
        // It can be NULL if the input parameters are invalid
        static char* getMegaFingerprintFromSdkFingerprint(const char* sdkFingerprint);
        static char* getSdkFingerprintFromMegaFingerprint(const char *megaFingerprint, m_off_t size);

        error processAbortBackupRequest(MegaRequestPrivate *request, error e);
        void fireOnBackupStateChanged(MegaBackupController *backup);
        void fireOnBackupStart(MegaBackupController *backup);
        void fireOnBackupFinish(MegaBackupController *backup, unique_ptr<MegaErrorPrivate> e);
        void fireOnBackupUpdate(MegaBackupController *backup);
        void fireOnBackupTemporaryError(MegaBackupController *backup, unique_ptr<MegaErrorPrivate> e);

        void yield();
        void lockMutex();
        void unlockMutex();
        bool tryLockMutexFor(long long time);

protected:
        static const unsigned int MAX_SESSION_LENGTH;

        void init(MegaApi *api, const char *appKey, MegaGfxProcessor* processor, const char *basePath /*= NULL*/, const char *userAgent /*= NULL*/, int fseventsfd /*= -1*/, unsigned clientWorkerThreadCount /*= 1*/);

        static void *threadEntryPoint(void *param);
        static ExternalLogger externalLogger;

        MegaTransferPrivate* getMegaTransferPrivate(int tag);

        void fireOnRequestStart(MegaRequestPrivate *request);
        void fireOnRequestFinish(MegaRequestPrivate *request, unique_ptr<MegaErrorPrivate> e);
        void fireOnRequestUpdate(MegaRequestPrivate *request);
        void fireOnRequestTemporaryError(MegaRequestPrivate *request, unique_ptr<MegaErrorPrivate> e);
        bool fireOnTransferData(MegaTransferPrivate *transfer);
        void fireOnUsersUpdate(MegaUserList *users);
        void fireOnUserAlertsUpdate(MegaUserAlertList *alerts);
        void fireOnNodesUpdate(MegaNodeList *nodes);
        void fireOnAccountUpdate();
        void fireOnContactRequestsUpdate(MegaContactRequestList *requests);
        void fireOnReloadNeeded();
        void fireOnEvent(MegaEventPrivate *event);

#ifdef ENABLE_SYNC
        void fireOnGlobalSyncStateChanged();
        void fireOnSyncStateChanged(MegaSyncPrivate *sync);
        void fireOnSyncEvent(MegaSyncPrivate *sync, MegaSyncEvent *event);
        void fireOnSyncAdded(MegaSyncPrivate *sync, int additionState);
        void fireOnSyncDisabled(MegaSyncPrivate *sync);
        void fireOnSyncEnabled(MegaSyncPrivate *sync);
        void fireonSyncDeleted(MegaSyncPrivate *sync);
        void fireOnFileSyncStateChanged(MegaSyncPrivate *sync, string *localPath, int newState);
#endif

#ifdef ENABLE_CHAT
        void fireOnChatsUpdate(MegaTextChatList *chats);
#endif

        void processTransferPrepare(Transfer *t, MegaTransferPrivate *transfer);
        void processTransferUpdate(Transfer *tr, MegaTransferPrivate *transfer);
        void processTransferComplete(Transfer *tr, MegaTransferPrivate *transfer);
        void processTransferFailed(Transfer *tr, MegaTransferPrivate *transfer, const Error &e, dstime timeleft);
        void processTransferRemoved(Transfer *tr, MegaTransferPrivate *transfer, const Error &e);

        MegaApi *api;
        MegaThread thread;
        MegaClient *client;
        MegaHttpIO *httpio;
        MegaWaiter *waiter;
        MegaFileSystemAccess *fsAccess;
        MegaDbAccess *dbAccess;
        GfxProc *gfxAccess;
        string basePath;
        bool nocache;

#ifdef HAVE_LIBUV
        MegaHTTPServer *httpServer;
        int httpServerMaxBufferSize;
        int httpServerMaxOutputSize;
        bool httpServerEnableFiles;
        bool httpServerEnableFolders;
        bool httpServerOfflineAttributeEnabled;
        int httpServerRestrictedMode;
        bool httpServerSubtitlesSupportEnabled;
        set<MegaTransferListener *> httpServerListeners;

        MegaFTPServer *ftpServer;
        int ftpServerMaxBufferSize;
        int ftpServerMaxOutputSize;
        int ftpServerRestrictedMode;
        set<MegaTransferListener *> ftpServerListeners;
#endif

        map<int, MegaBackupController *> backupsMap;

        RequestQueue requestQueue;
        TransferQueue transferQueue;
        map<int, MegaRequestPrivate *> requestMap;

        // sc requests to close existing wsc and immediately retrieve pending actionpackets
        RequestQueue scRequestQueue;

#ifdef ENABLE_SYNC
        map<int, MegaSyncPrivate *> syncMap;    // maps tag to MegaSync objects

        // removes a sync from syncmap and from cache
        void eraseSync(int tag);
        map<int, MegaSyncPrivate *>::iterator eraseSyncByIterator(map<int, MegaSyncPrivate *>::iterator it);

#endif
        std::unique_ptr<MegaBackupMonitor> mHeartBeatMonitor;

        int pendingUploads;
        int pendingDownloads;
        int totalUploads;
        int totalDownloads;
        long long totalDownloadedBytes;
        long long totalUploadedBytes;
        long long totalDownloadBytes;
        long long totalUploadBytes;
        long long notificationNumber;
        set<MegaRequestListener *> requestListeners;
        set<MegaTransferListener *> transferListeners;
        set<MegaBackupListener *> backupListeners;
        set<MegaGlobalListener *> globalListeners;
        set<MegaListener *> listeners;
        retryreason_t waitingRequest;
        vector<string> excludedNames;
        vector<string> excludedPaths;
        long long syncLowerSizeLimit;
        long long syncUpperSizeLimit;
        std::recursive_timed_mutex sdkMutex;
        using SdkMutexGuard = std::unique_lock<std::recursive_timed_mutex>;   // (equivalent to typedef)
        std::atomic<bool> syncPathStateLockTimeout{ false };
        MegaTransferPrivate *currentTransfer;
        MegaRequestPrivate *activeRequest;
        MegaTransferPrivate *activeTransfer;
        MegaError *activeError;
        MegaNodeList *activeNodes;
        MegaUserList *activeUsers;
        MegaUserAlertList *activeUserAlerts;
        MegaContactRequestList *activeContactRequests;
        string appKey;

        MegaPushNotificationSettings *mPushSettings; // stores lastest-seen settings (to be able to filter notifications)
        MegaTimeZoneDetails *mTimezones;

        int threadExit;
        void loop();

        int maxRetries;

        // a request-level error occurred
        void request_error(error) override;
        void request_response_progress(m_off_t, m_off_t) override;

        // login result
        void prelogin_result(int, string*, string*, error) override;
        void login_result(error) override;
        void logout_result(error) override;
        void userdata_result(string*, string*, string*, error) override;
        void pubkey_result(User *) override;

        // ephemeral session creation/resumption result

        // check the reason of being blocked
        void ephemeral_result(error) override;
        void ephemeral_result(handle, const byte*) override;
        void cancelsignup_result(error) override;

        // check the reason of being blocked
        void whyamiblocked_result(int) override;

        // contact link management
        void contactlinkcreate_result(error, handle) override;
        void contactlinkquery_result(error, handle, string*, string*, string*, string*) override;
        void contactlinkdelete_result(error) override;

        // multi-factor authentication
        void multifactorauthsetup_result(string*, error) override;
        void multifactorauthcheck_result(int) override;
        void multifactorauthdisable_result(error) override;

        // fetch time zone
        void fetchtimezone_result(error, vector<string>*, vector<int>*, int) override;

        // keep me alive feature
        void keepmealive_result(error) override;
        void acknowledgeuseralerts_result(error) override;

        // account validation by txted verification code
        void smsverificationsend_result(error) override;
        void smsverificationcheck_result(error, std::string *phoneNumber) override;

        // get registered contacts
        void getregisteredcontacts_result(error, vector<tuple<string, string, string>>*) override;

        // get country calling codes
        void getcountrycallingcodes_result(error, map<string, vector<string>>*) override;

        // get the current PSA
        void getpsa_result (error, int, string*, string*, string*, string*, string*, string*) override;

        // account creation
        void sendsignuplink_result(error) override;
        void querysignuplink_result(error) override;
        void querysignuplink_result(handle, const char*, const char*, const byte*, const byte*, const byte*, size_t) override;
        void confirmsignuplink_result(error) override;
        void confirmsignuplink2_result(handle, const char*, const char*, error) override;
        void setkeypair_result(error) override;

        // account credentials, properties and history
        void account_details(AccountDetails*,  bool, bool, bool, bool, bool, bool) override;
        void account_details(AccountDetails*, error) override;
        void querytransferquota_result(int) override;

        void setattr_result(handle, error) override;
        void rename_result(handle, error) override;
        void unlink_result(handle, error) override;
        void unlinkversions_result(error) override;
        void nodes_updated(Node**, int) override;
        void users_updated(User**, int) override;
        void useralerts_updated(UserAlert::Base**, int) override;
        void account_updated() override;
        void pcrs_updated(PendingContactRequest**, int) override;

        // password change result
        void changepw_result(error) override;

        // user attribute update notification
        void userattr_update(User*, int, const char*) override;

        void nodes_current() override;
        void catchup_result() override;
        void key_modified(handle, attr_t) override;

        void fetchnodes_result(const Error&) override;
        void putnodes_result(const Error&, targettype_t, vector<NewNode>&, bool targetOverride) override;

        // share update result
        void share_result(error, bool writable = false) override;
        void share_result(int, error, bool writable = false) override;

        // contact request results
        void setpcr_result(handle, error, opcactions_t) override;
        void updatepcr_result(error, ipcactions_t) override;

        // file attribute fetch result
        void fa_complete(handle, fatype, const char*, uint32_t) override;
        int fa_failed(handle, fatype, int, error) override;

        // file attribute modification result
        void putfa_result(handle, fatype, error) override;

        // purchase transactions
        void enumeratequotaitems_result(unsigned type, handle product, unsigned prolevel, int gbstorage, int gbtransfer,
                                                unsigned months, unsigned amount, unsigned amountMonth, const char* currency, const char* description, const char* iosid, const char* androidid) override;
        void enumeratequotaitems_result(error e) override;
        void additem_result(error) override;
        void checkout_result(const char*, error) override;
        void submitpurchasereceipt_result(error) override;
        void creditcardstore_result(error) override;
        void creditcardquerysubscriptions_result(int, error) override;
        void creditcardcancelsubscriptions_result(error) override;
        void getpaymentmethods_result(int, error) override;
        void copysession_result(string*, error) override;

        void userfeedbackstore_result(error) override;
        void sendevent_result(error) override;
        void supportticket_result(error) override;

        void checkfile_result(handle h, const Error& e) override;
        void checkfile_result(handle h, error e, byte* filekey, m_off_t size, m_time_t ts, m_time_t tm, string* filename, string* fingerprint, string* fileattrstring) override;

        // user invites/attributes
        void removecontact_result(error) override;
        void putua_result(error) override;
        void getua_result(error) override;
        void getua_result(byte*, unsigned, attr_t) override;
        void getua_result(TLVstore *, attr_t) override;
#ifdef DEBUG
        void delua_result(error) override;
        void senddevcommand_result(int) override;
#endif

        void getuseremail_result(string *, error) override;

        // file node export result
        void exportnode_result(error) override;
        void exportnode_result(handle, handle) override;

        // exported link access result
        void openfilelink_result(const Error&) override;
        void openfilelink_result(handle, const byte*, m_off_t, string*, string*, int) override;

        // retrieval of public link information
        void folderlinkinfo_result(error, handle, handle, string *, string*, m_off_t, uint32_t, uint32_t, m_off_t, uint32_t) override;

        // global transfer queue updates (separate signaling towards the queued objects)
        void file_added(File*) override;
        void file_removed(File*, const Error& e) override;
        void file_complete(File*) override;

        void transfer_complete(Transfer *) override;
        void transfer_removed(Transfer *) override;

        File* file_resume(string*, direction_t *type) override;

        void transfer_prepare(Transfer*) override;
        void transfer_failed(Transfer*, const Error& error, dstime timeleft) override;
        void transfer_update(Transfer*) override;

        dstime pread_failure(const Error&, int, void*, dstime) override;
        bool pread_data(byte*, m_off_t, m_off_t, m_off_t, m_off_t, void*) override;

        void reportevent_result(error) override;
        void sessions_killed(handle sessionid, error e) override;

        void cleanrubbishbin_result(error) override;

        void getrecoverylink_result(error) override;
        void queryrecoverylink_result(error) override;
        void queryrecoverylink_result(int type, const char *email, const char *ip, time_t ts, handle uh, const vector<string> *emails) override;
        void getprivatekey_result(error, const byte *privk = NULL, const size_t len_privk = 0) override;
        void confirmrecoverylink_result(error) override;
        void confirmcancellink_result(error) override;
        void getemaillink_result(error) override;
        void resendverificationemail_result(error) override;
        void resetSmsVerifiedPhoneNumber_result(error) override;
        void confirmemaillink_result(error) override;
        void getversion_result(int, const char*, error) override;
        void getlocalsslcertificate_result(m_time_t, string *certdata, error) override;
        void getmegaachievements_result(AchievementsDetails*, error) override;
        void getwelcomepdf_result(handle, string*, error) override;
        void backgrounduploadurl_result(error, string*) override;
        void mediadetection_ready() override;
        void storagesum_changed(int64_t newsum) override;
        void getmiscflags_result(error) override;
        void getbanners_result(error e) override;
        void getbanners_result(vector< tuple<int, string, string, string, string, string, string> >&& banners) override;
        void dismissbanner_result(error e) override;

#ifdef ENABLE_CHAT
        // chat-related commandsresult
        void chatcreate_result(TextChat *, error) override;
        void chatinvite_result(error) override;
        void chatremove_result(error) override;
        void chaturl_result(string*, error) override;
        void chatgrantaccess_result(error) override;
        void chatremoveaccess_result(error) override;
        void chatupdatepermissions_result(error) override;
        void chattruncate_result(error) override;
        void chatsettitle_result(error) override;
        void chatpresenceurl_result(string*, error) override;
        void registerpushnotification_result(error) override;
        void archivechat_result(error) override;
        void setchatretentiontime_result(error) override;

        void chats_updated(textchat_map *, int) override;
        void richlinkrequest_result(string*, error) override;
        void chatlink_result(handle, error) override;
        void chatlinkurl_result(handle, int, string*, string*, int, m_time_t, error) override;
        void chatlinkclose_result(error) override;
        void chatlinkjoin_result(error) override;
#endif

#ifdef ENABLE_SYNC
        // sync status updates and events

        /**
         * @brief updates sync state and fires changes corresponding callbacks:
         * - fireOnSyncStateChanged: this will be fired regardless
         * - firOnSyncDisabled: when transitioning from active to inactive sync
         * - fireOnSyncEnabled: when transitioning from inactive to active sync
         * @param tag
         * @param fireDisableEvent if when the change entails a transition to inactive should call to fireOnSyncDisabled. Should
         * be false when adding a new sync (there was no sync: failure implies no transition)
         */
        void syncupdate_state(int tag, syncstate_t, SyncError, bool fireDisableEvent = true) override;

        // this will fill syncMap with a new MegaSyncPrivate, and fire onSyncAdded indicating the result of that addition
        void sync_auto_resume_result(const SyncConfig &config, const syncstate_t &state, const SyncError &syncError) override;

        // this will fire onSyncStateChange if remote path of the synced node has changed
        virtual void syncupdate_remote_root_changed(const SyncConfig &) override;

        // this will call will fire EVENT_SYNCS_RESTORED
        virtual void syncs_restored() override;

        // this will call will fire EVENT_SYNCS_DISABLED
        virtual void syncs_disabled(SyncError syncError) override;

        // this will call will fire EVENT_FIRST_SYNC_RESUMING before the first sync is resumed
        virtual void syncs_about_to_be_resumed() override;

        // removes the sync from syncMap and fires onSyncDeleted callback
        void sync_removed(int tag) override;

        void syncupdate_scanning(bool scanning) override;
        void syncupdate_local_folder_addition(Sync* sync, LocalNode *localNode, const char *path) override;
        void syncupdate_local_folder_deletion(Sync* sync, LocalNode *localNode) override;
        void syncupdate_local_file_addition(Sync* sync, LocalNode* localNode, const char *path) override;
        void syncupdate_local_file_deletion(Sync* sync, LocalNode* localNode) override;
        void syncupdate_local_file_change(Sync* sync, LocalNode* localNode, const char *path) override;
        void syncupdate_local_move(Sync* sync, LocalNode* localNode, const char* path) override;
        void syncupdate_get(Sync* sync, Node *node, const char* path) override;
        void syncupdate_put(Sync* sync, LocalNode *localNode, const char*) override;
        void syncupdate_remote_file_addition(Sync *sync, Node* n) override;
        void syncupdate_remote_file_deletion(Sync *sync, Node* n) override;
        void syncupdate_remote_folder_addition(Sync *sync, Node* n) override;
        void syncupdate_remote_folder_deletion(Sync* sync, Node* n) override;
        void syncupdate_remote_copy(Sync*, const char*) override;
        void syncupdate_remote_move(Sync *sync, Node *n, Node* prevparent) override;
        void syncupdate_remote_rename(Sync*sync, Node* n, const char* prevname) override;
        void syncupdate_treestate(LocalNode*) override;
        bool sync_syncable(Sync *, const char*, LocalPath&, Node *) override;
        bool sync_syncable(Sync *, const char*, LocalPath&) override;

        void syncupdate_local_lockretry(bool) override;

        // for the exclusive use of sync_syncable
        unique_ptr<FileAccess> mSyncable_fa;
        std::mutex mSyncable_fa_mutex;
#endif

        void backupput_result(const Error&, handle backupId) override;
        void backupupdate_result(const Error&, handle) override;
        void backupputheartbeat_result(const Error&) override;
        void backupremove_result(const Error&, handle) override;
        void heartbeat() override;
        void pause_state_changed() override;

protected:
        // suggest reload due to possible race condition with other clients
        void reload(const char*) override;

        // wipe all users, nodes and shares
        void clearing() override;

        // failed request retry notification
        void notify_retry(dstime, retryreason_t) override;

        // notify about db commit
        void notify_dbcommit() override;

        // notify about a storage event
        void notify_storage(int) override;

        // notify about an automatic change to HTTPS
        void notify_change_to_https() override;

        // notify about account confirmation
        void notify_confirmation(const char*) override;

        // network layer disconnected
        void notify_disconnect() override;

        // notify about a finished HTTP request
        void http_result(error, int, byte *, int) override;

        // notify about a business account status change
        void notify_business_status(BizStatus status) override;

        // notify about a finished timer
        void timer_result(error) override;

        void sendPendingScRequest();
        void sendPendingRequests();
        unsigned sendPendingTransfers();
        void updateBackups();

        //Internal
        Node* getNodeByFingerprintInternal(const char *fingerprint);
        Node *getNodeByFingerprintInternal(const char *fingerprint, Node *parent);

        bool processTree(Node* node, TreeProcessor* processor, bool recursive = 1, MegaCancelToken* cancelToken = nullptr);
        void getNodeAttribute(MegaNode* node, int type, const char *dstFilePath, MegaRequestListener *listener = NULL);
		    void cancelGetNodeAttribute(MegaNode *node, int type, MegaRequestListener *listener = NULL);
        void setNodeAttribute(MegaNode* node, int type, const char *srcFilePath, MegaHandle attributehandle, MegaRequestListener *listener = NULL);
        void putNodeAttribute(MegaBackgroundMediaUpload* bu, int type, const char *srcFilePath, MegaRequestListener *listener = NULL);
        void setUserAttr(int type, const char *value, MegaRequestListener *listener = NULL);
        static char *getAvatarColor(handle userhandle);
        static char *getAvatarSecondaryColor(handle userhandle);
        bool isGlobalNotifiable();

        // return false if there's a schedule and it currently does not apply. Otherwise, true
        bool isScheduleNotifiable();

        // deletes backups, requests and transfers. Reset total stats for down/uploads
        void abortPendingActions(error preverror = API_OK);

        bool hasToForceUpload(const Node &node, const MegaTransferPrivate &transfer) const;

        friend class MegaBackgroundMediaUploadPrivate;

private:
<<<<<<< HEAD
        void setCookieSettings_sendPendingRequests(MegaRequestPrivate* request);
        void getCookieSettings_getua_result(byte* data, unsigned len, MegaRequestPrivate* request);
=======
#ifdef ENABLE_SYNC
        error backupFolder_sendPendingRequest(MegaRequestPrivate* request);
#endif

>>>>>>> a7cdd4b6
};

class MegaHashSignatureImpl
{
	public:
		MegaHashSignatureImpl(const char *base64Key);
		~MegaHashSignatureImpl();
		void init();
		void add(const char *data, unsigned size);
        bool checkSignature(const char *base64Signature);

	protected:
		HashSignature *hashSignature;
		AsymmCipher* asymmCypher;
};

class ExternalInputStream : public InputStreamAccess
{
    MegaInputStream *inputStream;

public:
    ExternalInputStream(MegaInputStream *inputStream);
    virtual m_off_t size();
    virtual bool read(byte *buffer, unsigned size);
};

#ifdef HAVE_LIBUV
class StreamingBuffer
{
public:
    StreamingBuffer();
    ~StreamingBuffer();
    void init(m_off_t capacity);
    unsigned int append(const char *buf, unsigned int len);
    unsigned int availableData();
    unsigned int availableSpace();
    unsigned int availableCapacity();
    uv_buf_t nextBuffer();
    void freeData(unsigned int len);
    void setMaxBufferSize(unsigned int bufferSize);
    void setMaxOutputSize(unsigned int outputSize);

    static const unsigned int MAX_BUFFER_SIZE = 2097152;
    static const unsigned int MAX_OUTPUT_SIZE = 16384;

protected:
    char *buffer;
    unsigned int capacity;
    unsigned int size;
    unsigned int free;
    unsigned int inpos;
    unsigned int outpos;
    unsigned int maxBufferSize;
    unsigned int maxOutputSize;
};

class MegaTCPServer;
class MegaTCPContext : public MegaTransferListener, public MegaRequestListener
{
public:
    MegaTCPContext();
    virtual ~MegaTCPContext();

    // Connection management
    MegaTCPServer *server;
    uv_tcp_t tcphandle;
    uv_async_t asynchandle;
    uv_mutex_t mutex;
    MegaApiImpl *megaApi;
    m_off_t bytesWritten;
    m_off_t size;
    char *lastBuffer;
    int lastBufferLen;
    bool nodereceived;
    bool finished;
    bool failed;
    bool pause;

#ifdef ENABLE_EVT_TLS
    //tls stuff:
    evt_tls_t *evt_tls;
    bool invalid;
#endif
    std::list<char*> writePointers;

    // Request information
    bool range;
    m_off_t rangeStart;
    m_off_t rangeEnd;
    m_off_t rangeWritten;
    MegaNode *node;
    std::string path;
    std::string nodehandle;
    std::string nodekey;
    std::string nodename;
    m_off_t nodesize;
    int resultCode;

};

class MegaTCPServer
{
protected:
    static void *threadEntryPoint(void *param);
    static http_parser_settings parsercfg;

    uv_loop_t uv_loop;

    set<handle> allowedHandles;
    handle lastHandle;
    list<MegaTCPContext*> connections;
    uv_async_t exit_handle;
    MegaApiImpl *megaApi;
    bool semaphoresdestroyed;
    uv_sem_t semaphoreStartup;
    uv_sem_t semaphoreEnd;
    MegaThread *thread;
    uv_tcp_t server;
    int maxBufferSize;
    int maxOutputSize;
    int restrictedMode;
    bool localOnly;
    bool started;
    int port;
    bool closing;
    int remainingcloseevents;

#ifdef ENABLE_EVT_TLS
    // TLS
    bool evtrequirescleaning;
    evt_ctx_t evtctx;
    std::string certificatepath;
    std::string keypath;
#endif

    // libuv callbacks
    static void onNewClient(uv_stream_t* server_handle, int status);
    static void onDataReceived(uv_stream_t* tcp, ssize_t nread, const uv_buf_t * buf);
    static void allocBuffer(uv_handle_t *handle, size_t suggested_size, uv_buf_t* buf);
    static void onClose(uv_handle_t* handle);

#ifdef ENABLE_EVT_TLS
    //libuv tls
    static void onNewClient_tls(uv_stream_t* server_handle, int status);
    static void onWriteFinished_tls_async(uv_write_t* req, int status);
    static void on_tcp_read(uv_stream_t *stream, ssize_t nrd, const uv_buf_t *data);
    static int uv_tls_writer(evt_tls_t *evt_tls, void *bfr, int sz);
    static void on_evt_tls_close(evt_tls_t *evt_tls, int status);
    static void on_hd_complete( evt_tls_t *evt_tls, int status);
    static void evt_on_rd(evt_tls_t *evt_tls, char *bfr, int sz);
#endif


    static void onAsyncEventClose(uv_handle_t* handle);
    static void onAsyncEvent(uv_async_t* handle);
    static void onExitHandleClose(uv_handle_t* handle);

    static void onCloseRequested(uv_async_t* handle);

    static void onWriteFinished(uv_write_t* req, int status); //This might need to go to HTTPServer
#ifdef ENABLE_EVT_TLS
    static void onWriteFinished_tls(evt_tls_t *evt_tls, int status);
#endif
    static void closeConnection(MegaTCPContext *tcpctx);
    static void closeTCPConnection(MegaTCPContext *tcpctx);

    void run();
    void initializeAndStartListening();

    void answer(MegaTCPContext* tcpctx, const char *rsp, size_t rlen);


    //virtual methods:
    virtual void processReceivedData(MegaTCPContext *tcpctx, ssize_t nread, const uv_buf_t * buf);
    virtual void processAsyncEvent(MegaTCPContext *tcpctx);
    virtual MegaTCPContext * initializeContext(uv_stream_t *server_handle) = 0;
    virtual void processWriteFinished(MegaTCPContext* tcpctx, int status) = 0;
    virtual void processOnAsyncEventClose(MegaTCPContext* tcpctx);
    virtual bool respondNewConnection(MegaTCPContext* tcpctx) = 0; //returns true if server needs to start by reading
    virtual void processOnExitHandleClose(MegaTCPServer* tcpServer);

public:
    const bool useIPv6;
    const bool useTLS;
    MegaFileSystemAccess *fsAccess;

    std::string basePath;

    MegaTCPServer(MegaApiImpl *megaApi, std::string basePath, bool useTLS = false, std::string certificatepath = std::string(), std::string keypath = std::string(), bool useIPv6 = false);
    virtual ~MegaTCPServer();
    bool start(int port, bool localOnly = true);
    void stop(bool doNotWait = false);
    int getPort();
    bool isLocalOnly();
    void setMaxBufferSize(int bufferSize);
    void setMaxOutputSize(int outputSize);
    int getMaxBufferSize();
    int getMaxOutputSize();
    void setRestrictedMode(int mode);
    int getRestrictedMode();
    bool isHandleAllowed(handle h);
    void clearAllowedHandles();
    char* getLink(MegaNode *node, std::string protocol = "http");

    set<handle> getAllowedHandles();
    void removeAllowedHandle(MegaHandle handle);

    void readData(MegaTCPContext* tcpctx);
};


class MegaTCServer;
class MegaHTTPServer;
class MegaHTTPContext : public MegaTCPContext
{

public:
    MegaHTTPContext();
    ~MegaHTTPContext();

    // Connection management
    StreamingBuffer streamingBuffer;
    std::unique_ptr<MegaTransferPrivate> transfer;
    http_parser parser;
    char *lastBuffer;
    int lastBufferLen;
    bool nodereceived;
    bool failed;
    bool pause;

    // Request information
    bool range;
    m_off_t rangeStart;
    m_off_t rangeEnd;
    m_off_t rangeWritten;
    MegaNode *node;
    std::string path;
    std::string nodehandle;
    std::string nodekey;
    std::string nodename;
    m_off_t nodesize;
    std::string nodepubauth;
    std::string nodeprivauth;
    std::string nodechatauth;
    int resultCode;


    // WEBDAV related
    int depth;
    std::string lastheader;
    std::string subpathrelative;
    const char *messageBody;
    size_t messageBodySize;
    std::string host;
    std::string destination;
    bool overwrite;
    std::unique_ptr<FileAccess> tmpFileAccess;
    std::string tmpFileName;
    std::string newname; //newname for moved node
    MegaHandle nodeToMove; //node to be moved after delete
    MegaHandle newParentNode; //parent node for moved after delete

    uv_mutex_t mutex_responses;
    std::list<std::string> responses;

    virtual void onTransferStart(MegaApi *, MegaTransfer *transfer);
    virtual bool onTransferData(MegaApi *, MegaTransfer *transfer, char *buffer, size_t size);
    virtual void onTransferFinish(MegaApi* api, MegaTransfer *transfer, MegaError *e);
    virtual void onRequestFinish(MegaApi* api, MegaRequest *request, MegaError *e);
};

class MegaHTTPServer: public MegaTCPServer
{
protected:
    set<handle> allowedWebDavHandles;

    bool fileServerEnabled;
    bool folderServerEnabled;
    bool offlineAttribute;
    bool subtitlesSupportEnabled;

    //virtual methods:
    virtual void processReceivedData(MegaTCPContext *ftpctx, ssize_t nread, const uv_buf_t * buf);
    virtual void processAsyncEvent(MegaTCPContext *ftpctx);
    virtual MegaTCPContext * initializeContext(uv_stream_t *server_handle);
    virtual void processWriteFinished(MegaTCPContext* tcpctx, int status);
    virtual void processOnAsyncEventClose(MegaTCPContext* tcpctx);
    virtual bool respondNewConnection(MegaTCPContext* tcpctx);
    virtual void processOnExitHandleClose(MegaTCPServer* tcpServer);


    // HTTP parser callback
    static int onMessageBegin(http_parser* parser);
    static int onHeadersComplete(http_parser* parser);
    static int onUrlReceived(http_parser* parser, const char* url, size_t length);
    static int onHeaderField(http_parser* parser, const char* at, size_t length);
    static int onHeaderValue(http_parser* parser, const char* at, size_t length);
    static int onBody(http_parser* parser, const char* at, size_t length);
    static int onMessageComplete(http_parser* parser);

    static void sendHeaders(MegaHTTPContext *httpctx, string *headers);
    static void sendNextBytes(MegaHTTPContext *httpctx);
    static int streamNode(MegaHTTPContext *httpctx);

    //Utility funcitons
    static std::string getHTTPMethodName(int httpmethod);
    static std::string getHTTPErrorString(int errorcode);
    static std::string getResponseForNode(MegaNode *node, MegaHTTPContext* httpctx);

    // WEBDAV related
    static std::string getWebDavPropFindResponseForNode(std::string baseURL, std::string subnodepath, MegaNode *node, MegaHTTPContext* httpctx);
    static std::string getWebDavProfFindNodeContents(MegaNode *node, std::string baseURL, bool offlineAttribute);

    static void returnHttpCodeBasedOnRequestError(MegaHTTPContext* httpctx, MegaError *e, bool synchronous = true);
    static void returnHttpCode(MegaHTTPContext* httpctx, int errorCode, std::string errorMessage = string(), bool synchronous = true);

public:

    static void returnHttpCodeAsyncBasedOnRequestError(MegaHTTPContext* httpctx, MegaError *e);
    static void returnHttpCodeAsync(MegaHTTPContext* httpctx, int errorCode, std::string errorMessage = string());

    MegaHTTPServer(MegaApiImpl *megaApi, string basePath, bool useTLS = false, std::string certificatepath = std::string(), std::string keypath = std::string(), bool useIPv6 = false);
    virtual ~MegaHTTPServer();
    char *getWebDavLink(MegaNode *node);

    void clearAllowedHandles();
    bool isHandleWebDavAllowed(handle h);
    set<handle> getAllowedWebDavHandles();
    void removeAllowedWebDavHandle(MegaHandle handle);
    void enableFileServer(bool enable);
    void enableFolderServer(bool enable);
    bool isFileServerEnabled();
    bool isFolderServerEnabled();
    void enableOfflineAttribute(bool enable);
    bool isOfflineAttributeEnabled();
    bool isSubtitlesSupportEnabled();
    void enableSubtitlesSupport(bool enable);

};

class MegaFTPServer;
class MegaFTPDataServer;
class MegaFTPContext : public MegaTCPContext
{
public:

    int command;
    std::string arg1;
    std::string arg2;
    int resultcode;
    int pasiveport;
    MegaFTPDataServer * ftpDataServer;

    std::string tmpFileName;

    MegaNode *nodeToDeleteAfterMove;

    uv_mutex_t mutex_responses;
    std::list<std::string> responses;

    uv_mutex_t mutex_nodeToDownload;

    //status
    MegaHandle cwd;
    bool atroot;
    bool athandle;
    MegaHandle parentcwd;

    std::string cwdpath;

    MegaFTPContext();
    ~MegaFTPContext();

    virtual void onTransferStart(MegaApi *, MegaTransfer *transfer);
    virtual bool onTransferData(MegaApi *, MegaTransfer *transfer, char *buffer, size_t size);
    virtual void onTransferFinish(MegaApi* api, MegaTransfer *transfer, MegaError *e);
    virtual void onRequestFinish(MegaApi* api, MegaRequest *request, MegaError *e);
};

class MegaFTPDataServer;
class MegaFTPServer: public MegaTCPServer
{
protected:
    enum{
        FTP_CMD_INVALID = -1,
        FTP_CMD_USER = 1,
        FTP_CMD_PASS,
        FTP_CMD_ACCT,
        FTP_CMD_CWD,
        FTP_CMD_CDUP,
        FTP_CMD_SMNT,
        FTP_CMD_QUIT,
        FTP_CMD_REIN,
        FTP_CMD_PORT,
        FTP_CMD_PASV,
        FTP_CMD_TYPE,
        FTP_CMD_STRU,
        FTP_CMD_MODE,
        FTP_CMD_RETR,
        FTP_CMD_STOR,
        FTP_CMD_STOU,
        FTP_CMD_APPE,
        FTP_CMD_ALLO,
        FTP_CMD_REST,
        FTP_CMD_RNFR,
        FTP_CMD_RNTO,
        FTP_CMD_ABOR,
        FTP_CMD_DELE,
        FTP_CMD_RMD,
        FTP_CMD_MKD,
        FTP_CMD_PWD,
        FTP_CMD_LIST,
        FTP_CMD_NLST,
        FTP_CMD_SITE,
        FTP_CMD_SYST,
        FTP_CMD_STAT,
        FTP_CMD_HELP,
        FTP_CMD_FEAT,  //rfc2389
        FTP_CMD_SIZE,
        FTP_CMD_PROT,
        FTP_CMD_EPSV, //rfc2428
        FTP_CMD_PBSZ, //rfc2228
        FTP_CMD_OPTS, //rfc2389
        FTP_CMD_NOOP
    };

    std::string crlfout;

    MegaHandle nodeHandleToRename;

    int pport;
    int dataportBegin;
    int dataPortEnd;

    std::string getListingLineFromNode(MegaNode *child, std::string nameToShow = string());

    MegaNode *getBaseFolderNode(std::string path);
    MegaNode *getNodeByFullFtpPath(std::string path);
    void getPermissionsString(int permissions, char *permsString);


    //virtual methods:
    virtual void processReceivedData(MegaTCPContext *tcpctx, ssize_t nread, const uv_buf_t * buf);
    virtual void processAsyncEvent(MegaTCPContext *tcpctx);
    virtual MegaTCPContext * initializeContext(uv_stream_t *server_handle);
    virtual void processWriteFinished(MegaTCPContext* tcpctx, int status);
    virtual void processOnAsyncEventClose(MegaTCPContext* tcpctx);
    virtual bool respondNewConnection(MegaTCPContext* tcpctx);
    virtual void processOnExitHandleClose(MegaTCPServer* tcpServer);

public:

    std::string newNameAfterMove;

    MegaFTPServer(MegaApiImpl *megaApi, string basePath, int dataportBegin, int dataPortEnd, bool useTLS = false, std::string certificatepath = std::string(), std::string keypath = std::string());
    virtual ~MegaFTPServer();

    static std::string getFTPErrorString(int errorcode, std::string argument = string());

    static void returnFtpCodeBasedOnRequestError(MegaFTPContext* ftpctx, MegaError *e);
    static void returnFtpCode(MegaFTPContext* ftpctx, int errorCode, std::string errorMessage = string());

    static void returnFtpCodeAsyncBasedOnRequestError(MegaFTPContext* ftpctx, MegaError *e);
    static void returnFtpCodeAsync(MegaFTPContext* ftpctx, int errorCode, std::string errorMessage = string());
    MegaNode * getNodeByFtpPath(MegaFTPContext* ftpctx, std::string path);
    std::string cdup(handle parentHandle, MegaFTPContext* ftpctx);
    std::string cd(string newpath, MegaFTPContext* ftpctx);
    std::string shortenpath(std::string path);
};

class MegaFTPDataContext;
class MegaFTPDataServer: public MegaTCPServer
{
protected:

    //virtual methods:
    virtual void processReceivedData(MegaTCPContext *tcpctx, ssize_t nread, const uv_buf_t * buf);
    virtual void processAsyncEvent(MegaTCPContext *tcpctx);
    virtual MegaTCPContext * initializeContext(uv_stream_t *server_handle);
    virtual void processWriteFinished(MegaTCPContext* tcpctx, int status);
    virtual void processOnAsyncEventClose(MegaTCPContext* tcpctx);
    virtual bool respondNewConnection(MegaTCPContext* tcpctx);
    virtual void processOnExitHandleClose(MegaTCPServer* tcpServer);

    void sendNextBytes(MegaFTPDataContext *ftpdatactx);


public:
    MegaFTPContext *controlftpctx;

    std::string resultmsj;
    MegaNode *nodeToDownload;
    std::string remotePathToUpload;
    std::string newNameToUpload;
    MegaHandle newParentNodeHandle;
    m_off_t rangeStartREST;
    void sendData();
    bool notifyNewConnectionRequired;

    MegaFTPDataServer(MegaApiImpl *megaApi, string basePath, MegaFTPContext * controlftpctx, bool useTLS = false, std::string certificatepath = std::string(), std::string keypath = std::string());
    virtual ~MegaFTPDataServer();
    string getListingLineFromNode(MegaNode *child);
};

class MegaFTPDataServer;
class MegaFTPDataContext : public MegaTCPContext
{
public:

    MegaFTPDataContext();
    ~MegaFTPDataContext();

    void setControlCodeUponDataClose(int code, std::string msg = string());

    // Connection management
    StreamingBuffer streamingBuffer;
    MegaTransferPrivate *transfer;
    char *lastBuffer;
    int lastBufferLen;
    bool failed;
    int ecode;
    bool pause;
    MegaNode *node;

    m_off_t rangeStart;
    m_off_t rangeWritten;

    std::string tmpFileName;
    std::unique_ptr<FileAccess> tmpFileAccess;
    size_t tmpFileSize;

    bool controlRespondedElsewhere;
    string controlResponseMessage;
    int controlResponseCode;

    virtual void onTransferStart(MegaApi *, MegaTransfer *transfer);
    virtual bool onTransferData(MegaApi *, MegaTransfer *transfer, char *buffer, size_t size);
    virtual void onTransferFinish(MegaApi* api, MegaTransfer *transfer, MegaError *e);
    virtual void onRequestFinish(MegaApi* api, MegaRequest *request, MegaError *e);
};



#endif

}

#endif //MEGAAPI_IMPL_H<|MERGE_RESOLUTION|>--- conflicted
+++ resolved
@@ -3286,15 +3286,11 @@
         friend class MegaBackgroundMediaUploadPrivate;
 
 private:
-<<<<<<< HEAD
         void setCookieSettings_sendPendingRequests(MegaRequestPrivate* request);
         void getCookieSettings_getua_result(byte* data, unsigned len, MegaRequestPrivate* request);
-=======
 #ifdef ENABLE_SYNC
         error backupFolder_sendPendingRequest(MegaRequestPrivate* request);
 #endif
-
->>>>>>> a7cdd4b6
 };
 
 class MegaHashSignatureImpl
