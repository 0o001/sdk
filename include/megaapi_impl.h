--- conflicted
+++ resolved
@@ -173,27 +173,11 @@
 };
 
 class MegaRecursiveOperation
-<<<<<<< HEAD
 {
 public:
     virtual ~MegaRecursiveOperation() = default;
     virtual void start(MegaNode* node) = 0;
     virtual void cancel() = 0;
-};
-
-class MegaFolderUploadController : public MegaRequestListener, public MegaTransferListener, public MegaRecursiveOperation
-{
-public:
-    MegaFolderUploadController(MegaApiImpl *megaApi, MegaTransferPrivate *transfer);
-    void start(MegaNode* node) override;
-    void cancel() override;
-=======
-{
-public:
-    virtual ~MegaRecursiveOperation() = default;
-    virtual void start(MegaNode* node) = 0;
-    virtual void cancel() = 0;
->>>>>>> 24a8007a
 
 protected:
     MegaApiImpl *megaApi;
@@ -204,8 +188,6 @@
     int tag;
     int pendingTransfers;
     std::set<MegaTransferPrivate*> subTransfers;
-<<<<<<< HEAD
-=======
     int mIncompleteTransfers = { 0 };
     int mLastError = { API_OK };
 };
@@ -222,7 +204,6 @@
     void checkCompletion();
 
     std::list<std::string> pendingFolders;
->>>>>>> 24a8007a
 
 public:
     void onRequestFinish(MegaApi* api, MegaRequest *request, MegaError *e) override;
@@ -385,19 +366,6 @@
     void downloadFolderNode(MegaNode *node, string *path);
     void checkCompletion();
 
-<<<<<<< HEAD
-    MegaApiImpl *megaApi;
-    MegaClient *client;
-    MegaTransferPrivate *transfer;
-    MegaTransferListener *listener;
-    int recursive;
-    int tag;
-    int pendingTransfers;
-    error e;
-    std::set<MegaTransferPrivate*> subTransfers;
-
-=======
->>>>>>> 24a8007a
 public:
     void onTransferStart(MegaApi *, MegaTransfer *t) override;
     void onTransferUpdate(MegaApi *, MegaTransfer *t) override;
@@ -446,10 +414,7 @@
         MegaNode* getPublicNode() override;
         char *getPublicLink(bool includeKey = true) override;
         int64_t getPublicLinkCreationTime() override;
-<<<<<<< HEAD
-=======
         bool isNewLinkFormat();
->>>>>>> 24a8007a
         bool isFile() override;
         bool isFolder() override;
         bool isRemoved() override;
@@ -1220,12 +1185,8 @@
 
     int getType() const override;
     const char *getText() const override;
-<<<<<<< HEAD
-    int64_t getNumber() const override;
-=======
     int64_t getNumber() const override;    
     MegaHandle getHandle() const override;
->>>>>>> 24a8007a
 
     void setText(const char* text);
     void setNumber(int64_t number);
