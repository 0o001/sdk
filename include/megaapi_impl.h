/**
 * @file megaapi_impl.h
 * @brief Private header file of the intermediate layer for the MEGA C++ SDK.
 *
 * (c) 2013-2014 by Mega Limited, Auckland, New Zealand
 *
 * This file is part of the MEGA SDK - Client Access Engine.
 *
 * Applications using the MEGA API must present a valid application key
 * and comply with the the rules set forth in the Terms of Service.
 *
 * The MEGA SDK is distributed in the hope that it will be useful,
 * but WITHOUT ANY WARRANTY; without even the implied warranty of
 * MERCHANTABILITY or FITNESS FOR A PARTICULAR PURPOSE.
 *
 * @copyright Simplified (2-clause) BSD License.
 *
 * You should have received a copy of the license along with this
 * program.
 */

#ifndef MEGAAPI_IMPL_H
#define MEGAAPI_IMPL_H

#include <atomic>
#include <memory>

#include "mega.h"
#include "mega/gfx/external.h"
#include "megaapi.h"

#include "mega/heartbeats.h"

#define CRON_USE_LOCAL_TIME 1
#include "mega/mega_ccronexpr.h"

#ifdef USE_PCRE
#include <pcre.h>
#endif

#ifdef HAVE_LIBUV
#include "uv.h"
#include "mega/mega_http_parser.h"
#include "mega/mega_evt_tls.h"

#endif

#ifndef _WIN32
#include <curl/curl.h>
#include <fcntl.h>
#endif

////////////////////////////// SETTINGS //////////////////////////////
////////// Support for threads and mutexes
//Choose one of these options.
//Otherwise, C++11 threads and mutexes will be used
//#define USE_PTHREAD
//#define USE_QT

////////// Support for thumbnails and previews.
//If you selected QT for threads and mutexes, it will be also used for thumbnails and previews
//You can create a subclass of MegaGfxProcessor and pass it to the constructor of MegaApi
//#define USE_FREEIMAGE

//Define WINDOWS_PHONE if you want to build the MEGA SDK for Windows Phone
//#define WINDOWS_PHONE
/////////////////////////// END OF SETTINGS ///////////////////////////

namespace mega
{

#ifdef USE_QT
class MegaThread : public QtThread {};
class MegaSemaphore : public QtSemaphore {};
#elif USE_PTHREAD
class MegaThread : public PosixThread {};
class MegaSemaphore : public PosixSemaphore {};
#elif defined(_WIN32) && !defined(USE_CPPTHREAD) && !defined(WINDOWS_PHONE)
class MegaThread : public Win32Thread {};
class MegaSemaphore : public Win32Semaphore {};
#else
class MegaThread : public CppThread {};
class MegaSemaphore : public CppSemaphore {};
#endif

#ifdef USE_QT
class MegaGfxProc : public GfxProcQT {};
#elif USE_FREEIMAGE
class MegaGfxProc : public GfxProcFreeImage {};
#elif TARGET_OS_IPHONE
class MegaGfxProc : public GfxProcCG {};
#else
class MegaGfxProc : public GfxProcExternal {};
#endif

#ifdef WIN32
    #ifndef WINDOWS_PHONE
    #ifdef USE_CURL
    class MegaHttpIO : public CurlHttpIO {};
    #else
    class MegaHttpIO : public WinHttpIO {};
    #endif
    #else
    class MegaHttpIO : public CurlHttpIO {};
    #endif
	class MegaFileSystemAccess : public WinFileSystemAccess {};
	class MegaWaiter : public WinWaiter {};
#else
    #ifdef __APPLE__
    typedef CurlHttpIO MegaHttpIO;
    typedef PosixFileSystemAccess MegaFileSystemAccess;
    typedef PosixWaiter MegaWaiter;
    #else
    class MegaHttpIO : public CurlHttpIO {};
    class MegaFileSystemAccess : public PosixFileSystemAccess {};
    class MegaWaiter : public PosixWaiter {};
    #endif
#endif

#ifdef HAVE_LIBUV
class MegaTCPServer;
class MegaHTTPServer;
class MegaFTPServer;
#endif

class MegaDbAccess
  : public SqliteDbAccess
{
public:
    MegaDbAccess(const LocalPath& rootPath)
      : SqliteDbAccess(rootPath)
    {
    }
}; // MegaDbAccess

class MegaErrorPrivate : public MegaError
{
public:
    MegaErrorPrivate(int errorCode = MegaError::API_OK);
    MegaErrorPrivate(int errorCode, long long value);
    MegaErrorPrivate(const Error &err);
    MegaErrorPrivate(const MegaError &megaError);
    ~MegaErrorPrivate() override;
    MegaError* copy() const override;
    int getErrorCode() const override;
    long long getValue() const override;
    bool hasExtraInfo() const override;
    long long getUserStatus() const override;
    long long getLinkStatus() const override;
    const char* getErrorString() const override;
    const char* toString() const override;
    const char* __str__() const override;
    const char* __toString() const override;

private:
    long long mValue = 0;
    long long mUserStatus = MegaError::UserErrorCode::USER_ETD_UNKNOWN;
    long long mLinkStatus = MegaError::LinkErrorCode::LINK_UNKNOWN;
};

class ExternalLogger : public Logger
{
public:
    ExternalLogger();
    ~ExternalLogger();
    void addMegaLogger(MegaLogger* logger);
    void removeMegaLogger(MegaLogger *logger);
    void setLogLevel(int logLevel);
    void setLogToConsole(bool enable);
    void postLog(int logLevel, const char *message, const char *filename, int line);
    void log(const char *time, int loglevel, const char *source, const char *message
#ifdef ENABLE_LOG_PERFORMANCE
             , const char **directMessages, size_t *directMessagesSizes, unsigned numberMessages
#endif
            ) override;

private:
    std::recursive_mutex mutex;
    set <MegaLogger *> megaLoggers;
    bool logToConsole;
};

class MegaTransferPrivate;
class MegaTreeProcCopy : public MegaTreeProcessor
{
public:
    vector<NewNode> nn;
    unsigned nc = 0;
    bool allocated = false;

    MegaTreeProcCopy(MegaClient *client);
    bool processMegaNode(MegaNode* node) override;
    void allocnodes(void);

protected:
    MegaClient *client;
};


class MegaSizeProcessor : public MegaTreeProcessor
{
    protected:
        long long totalBytes;

    public:
        MegaSizeProcessor();
        bool processMegaNode(MegaNode* node) override;
        long long getTotalBytes();
};

class MegaRecursiveOperation
{
public:
    virtual ~MegaRecursiveOperation() = default;
    virtual void start(MegaNode* node) = 0;
    virtual void cancel() = 0;

protected:
    MegaApiImpl *megaApi;
    MegaClient *client;
    MegaTransferPrivate *transfer;
    MegaTransferListener *listener;
    int recursive;
    int tag;
    int pendingTransfers;
    bool cancelled = false;
    std::set<MegaTransferPrivate*> subTransfers;
    int mIncompleteTransfers = { 0 };
    MegaErrorPrivate mLastError = { API_OK };
};

class MegaFolderUploadController : public MegaRequestListener, public MegaTransferListener, public MegaRecursiveOperation
{
public:
    MegaFolderUploadController(MegaApiImpl *megaApi, MegaTransferPrivate *transfer);
    void start(MegaNode* node) override;
    void cancel() override;

protected:
    void onFolderAvailable(MegaHandle handle);
    void checkCompletion();

    std::list<LocalPath> pendingFolders;

public:
    void onRequestFinish(MegaApi* api, MegaRequest *request, MegaError *e) override;
    void onTransferStart(MegaApi *api, MegaTransfer *transfer) override;
    void onTransferUpdate(MegaApi *api, MegaTransfer *transfer) override;
    void onTransferFinish(MegaApi* api, MegaTransfer *transfer, MegaError *e) override;
    ~MegaFolderUploadController();
};


class MegaBackupController : public MegaBackup, public MegaRequestListener, public MegaTransferListener
{
public:
    MegaBackupController(MegaApiImpl *megaApi, int tag, int folderTransferTag, handle parenthandle, const char *filename, bool attendPastBackups, const char *speriod, int64_t period=-1, int maxBackups = 10);
    MegaBackupController(MegaBackupController *backup);
    ~MegaBackupController();

    void update();
    void start(bool skip = false);
    void removeexceeding(bool currentoneOK);
    void abortCurrent();

    // MegaBackup interface
    MegaBackup *copy() override;
    const char *getLocalFolder() const override;
    MegaHandle getMegaHandle() const override;
    int getTag() const override;
    int64_t getPeriod() const override;
    const char *getPeriodString() const override;
    int getMaxBackups() const override;
    int getState() const override;
    long long getNextStartTime(long long oldStartTimeAbsolute = -1) const override;
    bool getAttendPastBackups() const override;
    MegaTransferList *getFailedTransfers() override;


    // MegaBackup setters
    void setLocalFolder(const std::string &value);
    void setMegaHandle(const MegaHandle &value);
    void setTag(int value);
    void setPeriod(const int64_t &value);
    void setPeriodstring(const std::string &value);
    void setMaxBackups(int value);
    void setState(int value);
    void setAttendPastBackups(bool value);

    //getters&setters
    int64_t getStartTime() const;
    void setStartTime(const int64_t &value);
    std::string getBackupName() const;
    void setBackupName(const std::string &value);
    int64_t getOffsetds() const;
    void setOffsetds(const int64_t &value);
    int64_t getLastbackuptime() const;
    void setLastbackuptime(const int64_t &value);
    int getFolderTransferTag() const;
    void setFolderTransferTag(int value);

    //convenience methods
    bool isBackup(std::string localname, std::string backupname) const;
    int64_t getTimeOfBackup(std::string localname) const;

protected:

    // common variables
    MegaApiImpl *megaApi;
    MegaClient *client;
    MegaBackupListener *backupListener;

    int state;
    int tag;
    int64_t lastwakeuptime;
    int64_t lastbackuptime; //ds absolute
    int pendingremovals;
    int folderTransferTag; //reused between backup instances
    std::string basepath;
    std::string backupName;
    handle parenthandle;
    int maxBackups;
    int64_t period;
    std::string periodstring;
    cron_expr ccronexpr;
    bool valid;
    int64_t offsetds; //times offset with epoch time?
    int64_t startTime; // when shall the next backup begin
    bool attendPastBackups;

    // backup instance related
    handle currentHandle;
    std::string currentName;
    std::list<LocalPath> pendingFolders;
    std::vector<MegaTransfer *> failedTransfers;
    int recursive;
    int pendingTransfers;
    int pendingTags;
    // backup instance stats
    int64_t currentBKStartTime;
    int64_t updateTime;
    long long transferredBytes;
    long long totalBytes;
    long long speed;
    long long meanSpeed;
    long long numberFiles; //number of files successfully uploaded
    long long totalFiles;
    long long numberFolders;


    // internal methods
    void onFolderAvailable(MegaHandle handle);
    bool checkCompletion();
    bool isBusy() const;
    int64_t getLastBackupTime();
    long long getNextStartTimeDs(long long oldStartTimeds = -1) const;

    std::string epochdsToString(int64_t rawtimeds) const;
    int64_t stringTimeTods(string stime) const;

    void clearCurrentBackupData();

public:
    void onRequestFinish(MegaApi* api, MegaRequest *request, MegaError *e) override;
    void onTransferStart(MegaApi *api, MegaTransfer *transfer) override;
    void onTransferUpdate(MegaApi *api, MegaTransfer *transfer) override;
    void onTransferTemporaryError(MegaApi *, MegaTransfer *t, MegaError* e) override;
    void onTransferFinish(MegaApi* api, MegaTransfer *transfer, MegaError *e) override;

    long long getNumberFolders() const override;
    void setNumberFolders(long long value);
    long long getNumberFiles() const override;
    void setNumberFiles(long long value);
    long long getMeanSpeed() const override;
    void setMeanSpeed(long long value);
    long long getSpeed() const override;
    void setSpeed(long long value);
    long long getTotalBytes() const override;
    void setTotalBytes(long long value);
    long long getTransferredBytes() const override;
    void setTransferredBytes(long long value);
    int64_t getUpdateTime() const override;
    void setUpdateTime(const int64_t &value);
    int64_t getCurrentBKStartTime() const override;
    void setCurrentBKStartTime(const int64_t &value);
    long long getTotalFiles() const override;
    void setTotalFiles(long long value);
    MegaBackupListener *getBackupListener() const;
    void setBackupListener(MegaBackupListener *value);
    cron_expr getCcronexpr() const;
    void setCcronexpr(const cron_expr &value);
    bool isValid() const;
    void setValid(bool value);
};

class MegaFolderDownloadController : public MegaTransferListener, public MegaRecursiveOperation
{
public:
    MegaFolderDownloadController(MegaApiImpl *megaApi, MegaTransferPrivate *transfer);
    void start(MegaNode *node) override;
    void cancel() override;

protected:
    void downloadFolderNode(MegaNode *node, LocalPath& path, FileSystemType fsType);
    void checkCompletion();

public:
    void onTransferStart(MegaApi *, MegaTransfer *t) override;
    void onTransferUpdate(MegaApi *, MegaTransfer *t) override;
    void onTransferFinish(MegaApi*, MegaTransfer *t, MegaError *e) override;
};

class MegaNodePrivate : public MegaNode, public Cacheable
{
    public:
        MegaNodePrivate(const char *name, int type, int64_t size, int64_t ctime, int64_t mtime,
                        MegaHandle nodeMegaHandle, std::string *nodekey, std::string *attrstring, std::string *fileattrstring,
                        const char *fingerprint, const char *originalFingerprint, MegaHandle owner, MegaHandle parentHandle = INVALID_HANDLE,
                        const char *privateauth = NULL, const char *publicauth = NULL, bool isPublic = true,
                        bool isForeign = false, const char *chatauth = NULL);

        MegaNodePrivate(MegaNode *node);
        ~MegaNodePrivate() override;
        int getType() override;
        const char* getName() override;
        const char* getFingerprint() override;
        const char* getOriginalFingerprint() override;
        bool hasCustomAttrs() override;
        MegaStringList *getCustomAttrNames() override;
        const char *getCustomAttr(const char* attrName) override;
        int getDuration() override;
        int getWidth() override;
        bool isFavourite() override;
        int getLabel() override;
        int getHeight() override;
        int getShortformat() override;
        int getVideocodecid() override;
        double getLatitude() override;
        double getLongitude() override;
        char *getBase64Handle() override;
        int64_t getSize() override;
        int64_t getCreationTime() override;
        int64_t getModificationTime() override;
        MegaHandle getHandle() override;
        MegaHandle getRestoreHandle() override;
        MegaHandle getParentHandle() override;
        std::string* getNodeKey() override;
        char *getBase64Key() override;
        std::string* getAttrString() override;
        char* getFileAttrString() override;
        int getTag() override;
        int64_t getExpirationTime() override;
        MegaHandle getPublicHandle() override;
        MegaNode* getPublicNode() override;
        char *getPublicLink(bool includeKey = true) override;
        int64_t getPublicLinkCreationTime() override;
        const char * getWritableLinkAuthKey() override;

        bool isNewLinkFormat();
        bool isFile() override;
        bool isFolder() override;
        bool isRemoved() override;
        bool hasChanged(int changeType) override;
        int getChanges() override;
        bool hasThumbnail() override;
        bool hasPreview() override;
        bool isPublic() override;
        bool isExported() override;
        bool isExpired() override;
        bool isTakenDown() override;
        bool isForeign() override;
        std::string* getPrivateAuth() override;
        MegaNodeList *getChildren() override;
        void setPrivateAuth(const char *privateAuth) override;
        void setPublicAuth(const char *publicAuth);
        void setChatAuth(const char *chatAuth);
        void setForeign(bool foreign);
        void setChildren(MegaNodeList *children);
        void setName(const char *newName);
        std::string* getPublicAuth() override;
        const char *getChatAuth() override;
        bool isShared() override;
        bool isOutShare() override;
        bool isInShare() override;
        std::string* getSharekey();
        MegaHandle getOwner() const override;
        const char* getDeviceId() const override;

#ifdef ENABLE_SYNC
        bool isSyncDeleted() override;
        std::string getLocalPath() override;
#endif

        static MegaNode *fromNode(Node *node);
        MegaNode *copy() override;

        char *serialize() override;
        bool serialize(string*) override;
        static MegaNodePrivate* unserialize(string*);

    protected:
        MegaNodePrivate(Node *node);
        int type;
        const char *name;
        const char *fingerprint;
        const char *originalfingerprint;
        attr_map *customAttrs;
        int64_t size;
        int64_t ctime;
        int64_t mtime;
        MegaHandle nodehandle;
        MegaHandle parenthandle;
        MegaHandle restorehandle;
        std::string nodekey;
        std::string attrstring;
        std::string fileattrstring;
        std::string privateAuth;
        std::string publicAuth;
        std::string mDeviceId;
        const char *chatAuth;
        int tag;
        int changed;
        struct {
            bool thumbnailAvailable : 1;
            bool previewAvailable : 1;
            bool isPublicNode : 1;
            bool outShares : 1;
            bool inShare : 1;
            bool foreign : 1;
        };
        PublicLink *plink;
        bool mNewLinkFormat;
        std::string *sharekey;   // for plinks of folders
        int duration;
        int width;
        int height;
        int shortformat;
        int videocodecid;
        double latitude;
        double longitude;
        MegaNodeList *children;
        MegaHandle owner;
        bool mFavourite;
        nodelabel_t mLabel;

#ifdef ENABLE_SYNC
        bool syncdeleted;
        std::string localPath;
#endif
};


class MegaUserPrivate : public MegaUser
{
	public:
		MegaUserPrivate(User *user);
		MegaUserPrivate(MegaUser *user);
		static MegaUser *fromUser(User *user);
        virtual MegaUser *copy();

		~MegaUserPrivate();
        virtual const char* getEmail();
        virtual MegaHandle getHandle();
        virtual int getVisibility();
        virtual int64_t getTimestamp();
        virtual bool hasChanged(int changeType);
        virtual int getChanges();
        virtual int isOwnChange();

	protected:
		const char *email;
        MegaHandle handle;
        int visibility;
        int64_t ctime;
        int changed;
        int tag;
};

class MegaUserAlertPrivate : public MegaUserAlert
{
public:
    MegaUserAlertPrivate(UserAlert::Base* user, MegaClient* mc);
    //MegaUserAlertPrivate(const MegaUserAlertPrivate&); // default copy works for this type
    virtual MegaUserAlert* copy() const;

    virtual unsigned getId() const;
    virtual bool getSeen() const;
    virtual bool getRelevant() const;
    virtual int getType() const;
    virtual const char *getTypeString() const;
    virtual MegaHandle getUserHandle() const;
    virtual MegaHandle getNodeHandle() const;
    virtual const char* getEmail() const;
    virtual const char* getPath() const;
    virtual const char* getName() const;
    virtual const char* getHeading() const;
    virtual const char* getTitle() const;
    virtual int64_t getNumber(unsigned index) const;
    virtual int64_t getTimestamp(unsigned index) const;
    virtual const char* getString(unsigned index) const;
    virtual bool isOwnChange() const;

protected:
    unsigned id;
    bool seen;
    bool relevant;
    int type;
    int tag;
    string heading;
    string title;
    handle userHandle;
    string email;
    handle nodeHandle;
    string nodePath;
    string nodeName;
    vector<int64_t> numbers;
    vector<int64_t> timestamps;
    vector<string> extraStrings;
};

class MegaHandleListPrivate : public MegaHandleList
{
public:
    MegaHandleListPrivate();
    MegaHandleListPrivate(const MegaHandleListPrivate *hList);
    virtual ~MegaHandleListPrivate();

    virtual MegaHandleList *copy() const;
    virtual MegaHandle get(unsigned int i) const;
    virtual unsigned int size() const;
    virtual void addMegaHandle(MegaHandle megaHandle);

private:
    std::vector<MegaHandle> mList;
};

class MegaIntegerListPrivate : public MegaIntegerList
{
public:
    MegaIntegerListPrivate(const vector<int64_t> &integers);
    virtual ~MegaIntegerListPrivate();

    MegaIntegerList *copy() const override;
    int64_t get(int i) const override;
    int size() const override;

private:
    vector<int64_t> mIntegers;
};

class MegaSharePrivate : public MegaShare
{
	public:
        static MegaShare *fromShare(MegaHandle nodeMegaHandle, Share *share);
        virtual MegaShare *copy();
        virtual ~MegaSharePrivate();
        virtual const char *getUser();
        virtual MegaHandle getNodeHandle();
        virtual int getAccess();
        virtual int64_t getTimestamp();
        virtual bool isPending();

	protected:
        MegaSharePrivate(MegaHandle nodehandle, Share *share);
		MegaSharePrivate(MegaShare *share);

		MegaHandle nodehandle;
		const char *user;
		int access;
		int64_t ts;
        bool pending;
};

class MegaTransferPrivate : public MegaTransfer, public Cacheable
{
	public:
		MegaTransferPrivate(int type, MegaTransferListener *listener = NULL);
        MegaTransferPrivate(const MegaTransferPrivate *transfer);
        virtual ~MegaTransferPrivate();

        MegaTransfer *copy() override;
	    Transfer *getTransfer() const;
        void setTransfer(Transfer *transfer);
        void setStartTime(int64_t startTime);
		void setTransferredBytes(long long transferredBytes);
		void setTotalBytes(long long totalBytes);
		void setPath(const char* path);
		void setParentPath(const char* path);
        void setNodeHandle(MegaHandle nodeHandle);
        void setParentHandle(MegaHandle parentHandle);
		void setNumConnections(int connections);
		void setStartPos(long long startPos);
		void setEndPos(long long endPos);
		void setNumRetry(int retry);
		void setMaxRetries(int retry);
        void setTime(int64_t time);
		void setFileName(const char* fileName);
		void setSlot(int id);
		void setTag(int tag);
		void setSpeed(long long speed);
        void setMeanSpeed(long long meanSpeed);
		void setDeltaSize(long long deltaSize);
        void setUpdateTime(int64_t updateTime);
        void setPublicNode(MegaNode *publicNode, bool copyChildren = false);
        void setSyncTransfer(bool syncTransfer);
        void setSourceFileTemporary(bool temporary);
        void setStartFirst(bool startFirst);
        void setBackupTransfer(bool backupTransfer);
        void setForeignOverquota(bool backupTransfer);
        void setForceNewUpload(bool forceNewUpload);
        void setStreamingTransfer(bool streamingTransfer);
        void setLastBytes(char *lastBytes);
        void setLastError(const MegaError *e);
        void setFolderTransferTag(int tag);
        void setNotificationNumber(long long notificationNumber);
        void setListener(MegaTransferListener *listener);
        void setTargetOverride(bool targetOverride);

        int getType() const override;
        const char * getTransferString() const override;
        const char* toString() const override;
        const char* __str__() const override;
        const char* __toString() const override;
        virtual int64_t getStartTime() const override;
        long long getTransferredBytes() const override;
        long long getTotalBytes() const override;
        const char* getPath() const override;
        const char* getParentPath() const override;
        MegaHandle getNodeHandle() const override;
        MegaHandle getParentHandle() const override;
        long long getStartPos() const override;
        long long getEndPos() const override;
        const char* getFileName() const override;
        MegaTransferListener* getListener() const override;
        int getNumRetry() const override;
        int getMaxRetries() const override;
        virtual int64_t getTime() const;
        int getTag() const override;
        long long getSpeed() const override;
        long long getMeanSpeed() const override;
        long long getDeltaSize() const override;
        int64_t getUpdateTime() const override;
        virtual MegaNode *getPublicNode() const;
        MegaNode *getPublicMegaNode() const override;
        bool isSyncTransfer() const override;
        bool isStreamingTransfer() const override;
        bool isFinished() const override;
        virtual bool isSourceFileTemporary() const;
        virtual bool shouldStartFirst() const;
        bool isBackupTransfer() const override;
        bool isForeignOverquota() const override;
        bool isForceNewUpload() const override;
        char *getLastBytes() const override;
        MegaError getLastError() const override;
        const MegaError *getLastErrorExtended() const override;
        bool isFolderTransfer() const override;
        int getFolderTransferTag() const override;
        virtual void setAppData(const char *data);
        const char* getAppData() const override;
        virtual void setState(int state);
        int getState() const override;
        virtual void setPriority(unsigned long long p);
        unsigned long long getPriority() const override;
        long long getNotificationNumber() const override;
        bool getTargetOverride() const override;

        bool serialize(string*) override;
        static MegaTransferPrivate* unserialize(string*);

        void startRecursiveOperation(unique_ptr<MegaRecursiveOperation>, MegaNode* node); // takes ownership of both

        long long getPlaceInQueue() const;
        void setPlaceInQueue(long long value);

        void setDoNotStopSubTransfers(bool doNotStopSubTransfers);
        bool getDoNotStopSubTransfers() const;

protected:
        int type;
        int tag;
        int state;
        uint64_t priority;

        bool mDoNotStopSubTransfers = false;

        struct
        {
            bool syncTransfer : 1;
            bool streamingTransfer : 1;
            bool temporarySourceFile : 1;
            bool startFirst : 1;
            bool backupTransfer : 1;
            bool foreignOverquota : 1;
            bool forceNewUpload : 1;
        };

        int64_t startTime;
        int64_t updateTime;
        int64_t time;
        long long transferredBytes;
        long long totalBytes;
        long long speed;
        long long meanSpeed;
        long long deltaSize;
        long long notificationNumber;
        MegaHandle nodeHandle;
        MegaHandle parentHandle;
        const char* path;
        const char* parentPath; //used as targetUser for uploads
        const char* fileName;
        char *lastBytes;
        MegaNode *publicNode;
        long long startPos;
        long long endPos;
        int retry;
        int maxRetries;

        long long placeInQueue = 0;

        MegaTransferListener *listener;
        Transfer *transfer = nullptr;
        std::unique_ptr<MegaError> lastError;
        int folderTransferTag;
        const char* appData;
        unique_ptr<MegaRecursiveOperation> recursiveOperation;
        bool mTargetOverride;
};

class MegaTransferDataPrivate : public MegaTransferData
{
public:
    MegaTransferDataPrivate(TransferList *transferList, long long notificationNumber);
    MegaTransferDataPrivate(const MegaTransferDataPrivate *transferData);

    virtual ~MegaTransferDataPrivate();
    virtual MegaTransferData *copy() const;
    virtual int getNumDownloads() const;
    virtual int getNumUploads() const;
    virtual int getDownloadTag(int i) const;
    virtual int getUploadTag(int i) const;
    virtual unsigned long long getDownloadPriority(int i) const;
    virtual unsigned long long getUploadPriority(int i) const;
    virtual long long getNotificationNumber() const;

protected:
    int numDownloads;
    int numUploads;
    long long notificationNumber;
    vector<int> downloadTags;
    vector<int> uploadTags;
    vector<uint64_t> downloadPriorities;
    vector<uint64_t> uploadPriorities;
};

class MegaFolderInfoPrivate : public MegaFolderInfo
{
public:
    MegaFolderInfoPrivate(int numFiles, int numFolders, int numVersions, long long currentSize, long long versionsSize);
    MegaFolderInfoPrivate(const MegaFolderInfoPrivate *folderData);

    virtual ~MegaFolderInfoPrivate();

    virtual MegaFolderInfo *copy() const;

    virtual int getNumVersions() const;
    virtual int getNumFiles() const;
    virtual int getNumFolders() const;
    virtual long long getCurrentSize() const;
    virtual long long getVersionsSize() const;

protected:
    int numFiles;
    int numFolders;
    int numVersions;
    long long currentSize;
    long long versionsSize;
};

class MegaTimeZoneDetailsPrivate : public MegaTimeZoneDetails
{
public:
    MegaTimeZoneDetailsPrivate(vector<string>* timeZones, vector<int> *timeZoneOffsets, int defaultTimeZone);
    MegaTimeZoneDetailsPrivate(const MegaTimeZoneDetailsPrivate *timeZoneDetails);

    virtual ~MegaTimeZoneDetailsPrivate();
    virtual MegaTimeZoneDetails *copy() const;

    virtual int getNumTimeZones() const;
    virtual const char *getTimeZone(int index) const;
    virtual int getTimeOffset(int index) const;
    virtual int getDefault() const;

protected:
    int defaultTimeZone;
    vector<string> timeZones;
    vector<int> timeZoneOffsets;
};

class MegaPushNotificationSettingsPrivate : public MegaPushNotificationSettings
{
public:
    MegaPushNotificationSettingsPrivate(const std::string &settingsJSON);
    MegaPushNotificationSettingsPrivate();
    MegaPushNotificationSettingsPrivate(const MegaPushNotificationSettingsPrivate *settings);

    std::string generateJson() const;
    bool isValid() const;

    virtual ~MegaPushNotificationSettingsPrivate();
    MegaPushNotificationSettings *copy() const override;

private:
    m_time_t mGlobalDND = -1;        // defaults to -1 if not defined
    int mGlobalScheduleStart = -1;   // defaults to -1 if not defined
    int mGlobalScheduleEnd = -1;     // defaults to -1 if not defined
    std::string mGlobalScheduleTimezone;

    std::map<MegaHandle, m_time_t> mChatDND;
    std::map<MegaHandle, bool> mChatAlwaysNotify;

    m_time_t mContactsDND = -1;      // defaults to -1 if not defined
    m_time_t mSharesDND = -1;        // defaults to -1 if not defined
    m_time_t mGlobalChatsDND = -1;        // defaults to -1 if not defined

    bool mJsonInvalid = false;  // true if ctor from JSON find issues

public:

    // getters

    bool isGlobalEnabled() const override;
    bool isGlobalDndEnabled() const override;
    bool isGlobalChatsDndEnabled() const override;
    int64_t getGlobalDnd() const override;
    int64_t getGlobalChatsDnd() const override;
    bool isGlobalScheduleEnabled() const override;
    int getGlobalScheduleStart() const override;
    int getGlobalScheduleEnd() const override;
    const char *getGlobalScheduleTimezone() const override;

    bool isChatEnabled(MegaHandle chatid) const override;
    bool isChatDndEnabled(MegaHandle chatid) const override;
    int64_t getChatDnd(MegaHandle chatid) const override;
    bool isChatAlwaysNotifyEnabled(MegaHandle chatid) const override;

    bool isContactsEnabled() const override;
    bool isSharesEnabled() const override;
    bool isChatsEnabled() const override;

    // setters

    void enableGlobal(bool enable) override;
    void setGlobalDnd(int64_t timestamp) override;
    void disableGlobalDnd() override;
    void setGlobalSchedule(int start, int end, const char *timezone) override;
    void disableGlobalSchedule() override;

    void enableChat(MegaHandle chatid, bool enable) override;
    void setChatDnd(MegaHandle chatid, int64_t timestamp) override;
    void setGlobalChatsDnd(int64_t timestamp) override;
    void enableChatAlwaysNotify(MegaHandle chatid, bool enable) override;

    void enableContacts(bool enable) override;
    void enableShares(bool enable) override;
    void enableChats(bool enable) override;
};

class MegaContactRequestPrivate : public MegaContactRequest
{
public:
    MegaContactRequestPrivate(PendingContactRequest *request);
    MegaContactRequestPrivate(const MegaContactRequest *request);
    virtual ~MegaContactRequestPrivate();

    static MegaContactRequest *fromContactRequest(PendingContactRequest *request);
    virtual MegaContactRequest *copy() const;

    virtual MegaHandle getHandle() const;
    virtual char* getSourceEmail() const;
    virtual char* getSourceMessage() const;
    virtual char* getTargetEmail() const;
    virtual int64_t getCreationTime() const;
    virtual int64_t getModificationTime() const;
    virtual int getStatus() const;
    virtual bool isOutgoing() const;
    virtual bool isAutoAccepted() const;

protected:
    MegaHandle handle;
    char* sourceEmail;
    char* sourceMessage;
    char* targetEmail;
    int64_t creationTime;
    int64_t modificationTime;
    int status;
    bool outgoing;
    bool autoaccepted;
};

#ifdef ENABLE_SYNC

class MegaSyncEventPrivate: public MegaSyncEvent
{
public:
    explicit MegaSyncEventPrivate(int type);

    MegaSyncEvent *copy() override;

    int getType() const override;
    const char *getPath() const override;
    MegaHandle getNodeHandle() const override;
    const char *getNewPath() const override;
    const char* getPrevName() const override;
    MegaHandle getPrevParent() const override;

    void setPath(const char* path);
    void setNodeHandle(MegaHandle nodeHandle);
    void setNewPath(const char* newPath);
    void setPrevName(const char* prevName);
    void setPrevParent(MegaHandle prevParent);

protected:
    int type;
    std::unique_ptr<char[]> path;
    std::unique_ptr<char[]> newPath;
    std::unique_ptr<char[]> prevName;
    MegaHandle nodeHandle = INVALID_HANDLE;
    MegaHandle prevParent = INVALID_HANDLE;
};

class MegaRegExpPrivate
{
public:
    MegaRegExpPrivate();
    ~MegaRegExpPrivate();

    MegaRegExpPrivate *copy();

    bool addRegExp(const char *regExp);
    int getNumRegExp();
    const char *getRegExp(int index);
    bool match(const char *s);
    const char *getFullPattern();

private:
    enum{
        REGEXP_NO_ERROR = 0,
        REGEXP_COMPILATION_ERROR,
        REGEXP_OPTIMIZATION_ERROR,
        REGEXP_EMPTY
    };
    int compile();
    bool updatePattern();
    bool checkRegExp(const char *regExp);
    bool isPatternUpdated();

private:
    std::vector<std::string> regExps;
    std::string pattern;
    bool patternUpdated;

#ifdef USE_PCRE
    int options;
    pcre* reCompiled;
    pcre_extra* reOptimization;
#endif
};

class MegaSyncPrivate : public MegaSync
{
public:
    MegaSyncPrivate(const char *path, const char *name, handle nodehandle, int tag, SyncConfig::Type type);
    MegaSyncPrivate(const SyncConfig& config, Sync*);
    MegaSyncPrivate(MegaSyncPrivate *sync);

    virtual ~MegaSyncPrivate();

    virtual MegaSync *copy();

    virtual MegaHandle getMegaHandle() const;
    void setMegaHandle(MegaHandle handle);
    virtual const char* getLocalFolder() const;
    void setLocalFolder(const char*path);
    virtual const char* getName() const;
    void setName(const char*name);
    virtual const char* getMegaFolder() const;
    void setMegaFolder(const char *path);
    void setMegaFolderYielding(char *path); //MEGAsync acquires the ownership of path
    virtual long long getLocalFingerprint() const;
    void setLocalFingerprint(long long fingerprint);
    virtual int getTag() const;
    void setTag(int tag);
<<<<<<< HEAD
    virtual int getState() const;
=======
>>>>>>> e27ba13e

    virtual MegaRegExp* getRegExp() const;
    void setRegExp(MegaRegExp *regExp);

    virtual int getError() const;
    void setError(int error);
    virtual int getWarning() const;
    void setWarning(int warning);

    int getType() const override;
    void setType(SyncType type);

    void disable(int error = NO_SYNC_ERROR); //disable. NO_SYNC_ERROR = user disable

    virtual bool isEnabled() const; //enabled by user
    virtual bool isActive() const; //not disabled by user nor failed (nor being removed)
    virtual bool isTemporaryDisabled() const; //disabled automatically for a transient reason

protected:
    MegaHandle megaHandle;
    char *localFolder;
    char *mName;
    char *megaFolder;
    MegaRegExp *regExp;
    int tag;
    long long fingerprint;
<<<<<<< HEAD
    int state; //this refers to status (initialscan/active/failed/canceled/disabled)
=======

    SyncType mType = TYPE_UNKNOWN;
>>>>>>> e27ba13e

    //holds error cause
    int mError = NO_SYNC_ERROR;
    int mWarning = NO_SYNC_WARNING;

    bool mActive = false;
    bool mEnabled = false;
};


class MegaSyncListPrivate : public MegaSyncList
{
    public:
        MegaSyncListPrivate();
        MegaSyncListPrivate(MegaSyncPrivate **newlist, int size);
        MegaSyncListPrivate(const MegaSyncListPrivate *syncList);
        virtual ~MegaSyncListPrivate();
        MegaSyncList *copy() const override;
        MegaSync* get(int i) const override;
        int size() const override;

        void addSync(MegaSync* sync) override;

    protected:
        MegaSync** list;
        int s;
};

#endif


class MegaPricingPrivate;
class MegaBannerListPrivate;
class MegaRequestPrivate : public MegaRequest
{
	public:
        MegaRequestPrivate(int type, MegaRequestListener *listener = NULL);
        MegaRequestPrivate(MegaRequestPrivate *request);

        virtual ~MegaRequestPrivate();
        MegaRequest *copy() override;
        void setNodeHandle(MegaHandle nodeHandle);
        void setLink(const char* link);
        void setParentHandle(MegaHandle parentHandle);
        void setSessionKey(const char* sessionKey);
        void setName(const char* name);
        void setEmail(const char* email);
        void setPassword(const char* email);
        void setNewPassword(const char* email);
        void setPrivateKey(const char* privateKey);
        void setAccess(int access);
        void setNumRetry(int ds);
        void setNextRetryDelay(int delay);
        void setPublicNode(MegaNode* publicNode, bool copyChildren = false);
        void setNumDetails(int numDetails);
        void setFile(const char* file);
        void setParamType(int type);
        void setText(const char* text);
        void setNumber(long long number);
        void setFlag(bool flag);
        void setTransferTag(int transfer);
        void setListener(MegaRequestListener *listener);
        void setTotalBytes(long long totalBytes);
        void setTransferredBytes(long long transferredBytes);
        void setTag(int tag);
        void addProduct(unsigned int type, handle product, int proLevel, int gbStorage, int gbTransfer,
                        int months, int amount, int amountMonth, const char *currency, const char *description, const char *iosid, const char *androidid);
        void setProxy(Proxy *proxy);
        Proxy *getProxy();
        void setTimeZoneDetails(MegaTimeZoneDetails *timeZoneDetails);

        int getType() const override;
        const char *getRequestString() const override;
        const char* toString() const override;
        const char* __str__() const override;
        const char* __toString() const override;
        MegaHandle getNodeHandle() const override;
        const char* getLink() const override;
        MegaHandle getParentHandle() const override;
        const char* getSessionKey() const override;
        const char* getName() const override;
        const char* getEmail() const override;
        const char* getPassword() const override;
        const char* getNewPassword() const override;
        const char* getPrivateKey() const override;
        int getAccess() const override;
        const char* getFile() const override;
        int getNumRetry() const override;
        MegaNode *getPublicNode() const override;
        MegaNode *getPublicMegaNode() const override;
        int getParamType() const override;
        const char *getText() const override;
        long long getNumber() const override;
        bool getFlag() const override;
        long long getTransferredBytes() const override;
        long long getTotalBytes() const override;
        MegaRequestListener *getListener() const override;
        MegaAccountDetails *getMegaAccountDetails() const override;
        int getTransferTag() const override;
        int getNumDetails() const override;
        int getTag() const override;
        MegaPricing *getPricing() const override;
        AccountDetails * getAccountDetails() const;
        MegaAchievementsDetails *getMegaAchievementsDetails() const override;
        AchievementsDetails *getAchievementsDetails() const;
        MegaTimeZoneDetails *getMegaTimeZoneDetails () const override;
        MegaStringList *getMegaStringList() const override;

#ifdef ENABLE_CHAT
        MegaTextChatPeerList *getMegaTextChatPeerList() const override;
        void setMegaTextChatPeerList(MegaTextChatPeerList *chatPeers);
        MegaTextChatList *getMegaTextChatList() const override;
        void setMegaTextChatList(MegaTextChatList *chatList);
#endif
        MegaStringMap *getMegaStringMap() const override;
        void setMegaStringMap(const MegaStringMap *);
        MegaStringListMap *getMegaStringListMap() const override;
        void setMegaStringListMap(const MegaStringListMap *stringListMap);
        MegaStringTable *getMegaStringTable() const override;
        void setMegaStringTable(const MegaStringTable *stringTable);
        MegaFolderInfo *getMegaFolderInfo() const override;
        void setMegaFolderInfo(const MegaFolderInfo *);
        const MegaPushNotificationSettings *getMegaPushNotificationSettings() const override;
        void setMegaPushNotificationSettings(const MegaPushNotificationSettings *settings);
        MegaBackgroundMediaUpload *getMegaBackgroundMediaUploadPtr() const override;
        void setMegaBackgroundMediaUploadPtr(MegaBackgroundMediaUpload *);  // non-owned pointer
        void setMegaStringList(MegaStringList* stringList);

#ifdef ENABLE_SYNC
        void setRegExp(MegaRegExp *regExp);
        virtual MegaRegExp *getRegExp() const;
#endif

        MegaBackupListener *getBackupListener() const;
        void setBackupListener(MegaBackupListener *value);

        MegaBannerList* getMegaBannerList() const override;
        void setBanners(vector< tuple<int, string, string, string, string, string, string> >&& banners);

protected:
        AccountDetails *accountDetails;
        MegaPricingPrivate *megaPricing;
        AchievementsDetails *achievementsDetails;
        MegaTimeZoneDetails *timeZoneDetails;
        int type;
        MegaHandle nodeHandle;
        const char* link;
        const char* name;
        MegaHandle parentHandle;
        const char* sessionKey;
        const char* email;
        const char* password;
        const char* newPassword;
        const char* privateKey;
        const char* text;
        long long number;
        int access;
        const char* file;
        int attrType;
        bool flag;
        long long totalBytes;
        long long transferredBytes;
        MegaRequestListener *listener;
#ifdef ENABLE_SYNC
        MegaRegExp *regExp;
#endif
        MegaBackupListener *backupListener;

        int transfer;
        int numDetails;
        MegaNode* publicNode;
        int numRetry;
        int tag;
        Proxy *proxy;

#ifdef ENABLE_CHAT
        MegaTextChatPeerList *chatPeerList;
        MegaTextChatList *chatList;
#endif
        MegaStringMap *stringMap;
        MegaStringListMap *mStringListMap;
        MegaStringTable *mStringTable;
        MegaFolderInfo *folderInfo;
        MegaPushNotificationSettings *settings;
        MegaBackgroundMediaUpload* backgroundMediaUpload;  // non-owned pointer
        unique_ptr<MegaStringList> mStringList;

    private:
        unique_ptr<MegaBannerListPrivate> mBannerList;
};

class MegaEventPrivate : public MegaEvent
{
public:
    MegaEventPrivate(int type);
    MegaEventPrivate(MegaEventPrivate *event);
    virtual ~MegaEventPrivate();
    MegaEvent *copy() override;

    int getType() const override;
    const char *getText() const override;
    int64_t getNumber() const override;
    MegaHandle getHandle() const override;
    const char *getEventString() const override;

    static const char* getEventString(int type);

    void setText(const char* text);
    void setNumber(int64_t number);
    void setHandle(const MegaHandle &handle);

protected:
    int type;
    const char* text;
    int64_t number;
    MegaHandle mHandle;
};

class MegaAccountBalancePrivate : public MegaAccountBalance
{
public:
    static MegaAccountBalance *fromAccountBalance(const AccountBalance *balance);
    virtual ~MegaAccountBalancePrivate() ;
    virtual MegaAccountBalance* copy();

    virtual double getAmount() const;
    virtual char* getCurrency() const;

protected:
    MegaAccountBalancePrivate(const AccountBalance *balance);
    AccountBalance balance;
};

class MegaAccountSessionPrivate : public MegaAccountSession
{
public:
    static MegaAccountSession *fromAccountSession(const AccountSession *session);
    virtual ~MegaAccountSessionPrivate() ;
    virtual MegaAccountSession* copy();

    virtual int64_t getCreationTimestamp() const;
    virtual int64_t getMostRecentUsage() const;
    virtual char *getUserAgent() const;
    virtual char *getIP() const;
    virtual char *getCountry() const;
    virtual bool isCurrent() const;
    virtual bool isAlive() const;
    virtual MegaHandle getHandle() const;

private:
    MegaAccountSessionPrivate(const AccountSession *session);
    AccountSession session;
};

class MegaAccountPurchasePrivate : public MegaAccountPurchase
{
public:
    static MegaAccountPurchase *fromAccountPurchase(const AccountPurchase *purchase);
    virtual ~MegaAccountPurchasePrivate() ;
    virtual MegaAccountPurchase* copy();

    virtual int64_t getTimestamp() const;
    virtual char *getHandle() const;
    virtual char *getCurrency() const;
    virtual double getAmount() const;
    virtual int getMethod() const;

private:
    MegaAccountPurchasePrivate(const AccountPurchase *purchase);
    AccountPurchase purchase;
};

class MegaAccountTransactionPrivate : public MegaAccountTransaction
{
public:
    static MegaAccountTransaction *fromAccountTransaction(const AccountTransaction *transaction);
    virtual ~MegaAccountTransactionPrivate() ;
    virtual MegaAccountTransaction* copy();

    virtual int64_t getTimestamp() const;
    virtual char *getHandle() const;
    virtual char *getCurrency() const;
    virtual double getAmount() const;

private:
    MegaAccountTransactionPrivate(const AccountTransaction *transaction);
    AccountTransaction transaction;
};

class MegaAccountDetailsPrivate : public MegaAccountDetails
{
    public:
        static MegaAccountDetails *fromAccountDetails(AccountDetails *details);
        virtual ~MegaAccountDetailsPrivate();

        virtual int getProLevel();
        virtual int64_t getProExpiration();
        virtual int getSubscriptionStatus();
        virtual int64_t getSubscriptionRenewTime();
        virtual char* getSubscriptionMethod();
        virtual char* getSubscriptionCycle();

        virtual long long getStorageMax();
        virtual long long getStorageUsed();
        virtual long long getVersionStorageUsed();
        virtual long long getTransferMax();
        virtual long long getTransferOwnUsed();
        virtual long long getTransferSrvUsed();
        virtual long long getTransferUsed();

        virtual int getNumUsageItems();
        virtual long long getStorageUsed(MegaHandle handle);
        virtual long long getNumFiles(MegaHandle handle);
        virtual long long getNumFolders(MegaHandle handle);
        virtual long long getVersionStorageUsed(MegaHandle handle);
        virtual long long getNumVersionFiles(MegaHandle handle);

        virtual MegaAccountDetails* copy();

        virtual int getNumBalances() const;
        virtual MegaAccountBalance* getBalance(int i) const;

        virtual int getNumSessions() const;
        virtual MegaAccountSession* getSession(int i) const;

        virtual int getNumPurchases() const;
        virtual MegaAccountPurchase* getPurchase(int i) const;

        virtual int getNumTransactions() const;
        virtual MegaAccountTransaction* getTransaction(int i) const;

        virtual int getTemporalBandwidthInterval();
        virtual long long getTemporalBandwidth();
        virtual bool isTemporalBandwidthValid();

    private:
        MegaAccountDetailsPrivate(AccountDetails *details);
        AccountDetails details;
};

class MegaPricingPrivate : public MegaPricing
{
public:
    virtual ~MegaPricingPrivate();
    virtual int getNumProducts();
    virtual MegaHandle getHandle(int productIndex);
    virtual int getProLevel(int productIndex);
    virtual int getGBStorage(int productIndex);
    virtual int getGBTransfer(int productIndex);
    virtual int getMonths(int productIndex);
    virtual int getAmount(int productIndex);
    virtual const char* getCurrency(int productIndex);
    virtual const char* getDescription(int productIndex);
    virtual const char* getIosID(int productIndex);
    virtual const char* getAndroidID(int productIndex);
    virtual bool isBusinessType(int productIndex);
    virtual int getAmountMonth(int productIndex);
    virtual MegaPricing *copy();

    void addProduct(unsigned int type, handle product, int proLevel, int gbStorage, int gbTransfer,
                    int months, int amount, int amountMonth, const char *currency, const char *description, const char *iosid, const char *androidid);
private:
    vector<unsigned int> type;
    vector<handle> handles;
    vector<int> proLevel;
    vector<int> gbStorage;
    vector<int> gbTransfer;
    vector<int> months;
    vector<int> amount;
    vector<int> amountMonth;
    vector<const char *> currency;
    vector<const char *> description;
    vector<const char *> iosId;
    vector<const char *> androidId;
};

class MegaAchievementsDetailsPrivate : public MegaAchievementsDetails
{
public:
    static MegaAchievementsDetails *fromAchievementsDetails(AchievementsDetails *details);
    virtual ~MegaAchievementsDetailsPrivate();

    virtual MegaAchievementsDetails* copy();

    virtual long long getBaseStorage();
    virtual long long getClassStorage(int class_id);
    virtual long long getClassTransfer(int class_id);
    virtual int getClassExpire(int class_id);
    virtual unsigned int getAwardsCount();
    virtual int getAwardClass(unsigned int index);
    virtual int getAwardId(unsigned int index);
    virtual int64_t getAwardTimestamp(unsigned int index);
    virtual int64_t getAwardExpirationTs(unsigned int index);
    virtual MegaStringList* getAwardEmails(unsigned int index);
    virtual int getRewardsCount();
    virtual int getRewardAwardId(unsigned int index);
    virtual long long getRewardStorage(unsigned int index);
    virtual long long getRewardTransfer(unsigned int index);
    virtual long long getRewardStorageByAwardId(int award_id);
    virtual long long getRewardTransferByAwardId(int award_id);
    virtual int getRewardExpire(unsigned int index);

    virtual long long currentStorage();
    virtual long long currentTransfer();
    virtual long long currentStorageReferrals();
    virtual long long currentTransferReferrals();

private:
    MegaAchievementsDetailsPrivate(AchievementsDetails *details);
    AchievementsDetails details;
};

class MegaCancelTokenPrivate : public MegaCancelToken
{
public:
    ~MegaCancelTokenPrivate() override;

    void cancel(bool newValue = true) override;
    bool isCancelled() const override;

private:
    std::atomic_bool cancelFlag { false };
};

#ifdef ENABLE_CHAT
class MegaTextChatPeerListPrivate : public MegaTextChatPeerList
{
public:
    MegaTextChatPeerListPrivate();
    MegaTextChatPeerListPrivate(userpriv_vector *);

    virtual ~MegaTextChatPeerListPrivate();
    virtual MegaTextChatPeerList *copy() const;
    virtual void addPeer(MegaHandle h, int priv);
    virtual MegaHandle getPeerHandle(int i) const;
    virtual int getPeerPrivilege(int i) const;
    virtual int size() const;

    // returns the list of user-privilege (this object keeps the ownership)
    const userpriv_vector * getList() const;

    void setPeerPrivilege(handle uh, privilege_t priv);

private:
    userpriv_vector list;
};

class MegaTextChatPrivate : public MegaTextChat
{
public:
    MegaTextChatPrivate(const MegaTextChat *);
    MegaTextChatPrivate(const TextChat *);

    virtual ~MegaTextChatPrivate();
    virtual MegaTextChat *copy() const;

    virtual MegaHandle getHandle() const;
    virtual int getOwnPrivilege() const;
    virtual int getShard() const;
    virtual const MegaTextChatPeerList *getPeerList() const;
    virtual void setPeerList(const MegaTextChatPeerList *peers);
    virtual bool isGroup() const;
    virtual MegaHandle getOriginatingUser() const;
    virtual const char *getTitle() const;
    virtual const char *getUnifiedKey() const;
    virtual int64_t getCreationTime() const;
    virtual bool isArchived() const;
    virtual bool isPublicChat() const;

    virtual bool hasChanged(int changeType) const;
    virtual int getChanges() const;
    virtual int isOwnChange() const;

private:
    handle id;
    int priv;
    string url;
    int shard;
    MegaTextChatPeerList *peers;
    bool group;
    handle ou;
    string title;
    string unifiedKey;
    int changed;
    int tag;
    bool archived;
    bool publicchat;
    int64_t ts;
};

class MegaTextChatListPrivate : public MegaTextChatList
{
public:
    MegaTextChatListPrivate();
    MegaTextChatListPrivate(textchat_map *list);

    virtual ~MegaTextChatListPrivate();
    virtual MegaTextChatList *copy() const;
    virtual const MegaTextChat *get(unsigned int i) const;
    virtual int size() const;

    void addChat(MegaTextChatPrivate*);

private:
    MegaTextChatListPrivate(const MegaTextChatListPrivate*);
    vector<MegaTextChat*> list;
};

#endif

class MegaBannerPrivate : public MegaBanner
{
public:
    MegaBannerPrivate(std::tuple<int, std::string, std::string, std::string, std::string, std::string, std::string>&& details);
    MegaBanner* copy() const override;

    int getId() const override;
    const char* getTitle() const override;
    const char* getDescription() const override;
    const char* getImage() const override;
    const char* getUrl() const override;
    const char* getBackgroundImage() const override;
    const char* getImageLocation() const override;

private:
    std::tuple<int, std::string, std::string, std::string, std::string, std::string, std::string> mDetails;
};

class MegaBannerListPrivate : public MegaBannerList
{
public:
    MegaBannerListPrivate* copy() const override; // "different" return type is Covariant
    const MegaBanner* get(int i) const override;
    int size() const override;
    void add(MegaBannerPrivate&&);

private:
    std::vector<MegaBannerPrivate> mVector;
};

class MegaStringMapPrivate : public MegaStringMap
{
public:
    MegaStringMapPrivate();
    MegaStringMapPrivate(const string_map *map, bool toBase64 = false);
    virtual ~MegaStringMapPrivate();
    virtual MegaStringMap *copy() const;
    virtual const char *get(const char* key) const;
    virtual MegaStringList *getKeys() const;
    virtual void set(const char *key, const char *value);
    virtual int size() const;
    const string_map *getMap() const;

protected:
    MegaStringMapPrivate(const MegaStringMapPrivate *megaStringMap);
    string_map strMap;
};


class MegaStringListPrivate : public MegaStringList
{
public:
    MegaStringListPrivate();
    MegaStringListPrivate(char **newlist, int size); // takes ownership
    virtual ~MegaStringListPrivate();
    MEGA_DISABLE_COPY_MOVE(MegaStringListPrivate)
    MegaStringList *copy() const override;
    const char* get(int i) const override;
    int size() const override;
    void add(const char* value) override;
    const string_vector& getVector();
protected:
    MegaStringListPrivate(const MegaStringListPrivate *stringList);
    string_vector mList;
};

bool operator==(const MegaStringList& lhs, const MegaStringList& rhs);

class MegaStringListMapPrivate : public MegaStringListMap
{
public:
    MegaStringListMapPrivate() = default;
    MEGA_DISABLE_COPY_MOVE(MegaStringListMapPrivate)
    MegaStringListMap* copy() const override;
    const MegaStringList* get(const char* key) const override;
    MegaStringList *getKeys() const override;
    void set(const char* key, const MegaStringList* value) override; // takes ownership of value
    int size() const override;
protected:
    struct Compare
    {
        bool operator()(const std::unique_ptr<const char[]>& rhs,
                        const std::unique_ptr<const char[]>& lhs) const;
    };

    map<std::unique_ptr<const char[]>, std::unique_ptr<const MegaStringList>, Compare> mMap;
};

class MegaStringTablePrivate : public MegaStringTable
{
public:
    MegaStringTablePrivate() = default;
    MEGA_DISABLE_COPY_MOVE(MegaStringTablePrivate)
    MegaStringTable* copy() const override;
    void append(const MegaStringList* value) override; // takes ownership of value
    const MegaStringList* get(int i) const override;
    int size() const override;
protected:
    vector<std::unique_ptr<const MegaStringList>> mTable;
};

class MegaNodeListPrivate : public MegaNodeList
{
	public:
        MegaNodeListPrivate();
        MegaNodeListPrivate(node_vector& v);
        MegaNodeListPrivate(Node** newlist, int size);
        MegaNodeListPrivate(const MegaNodeListPrivate *nodeList, bool copyChildren = false);
        virtual ~MegaNodeListPrivate();
        MegaNodeList *copy() const override;
        MegaNode* get(int i) const override;
        int size() const override;

        void addNode(MegaNode* node) override;

	protected:
		MegaNode** list;
		int s;
};

class MegaChildrenListsPrivate : public MegaChildrenLists
{
    public:
        MegaChildrenListsPrivate();
        MegaChildrenListsPrivate(MegaChildrenLists*);
        MegaChildrenListsPrivate(unique_ptr<MegaNodeListPrivate> folderList, unique_ptr<MegaNodeListPrivate> fileList);
        virtual MegaChildrenLists *copy();
        virtual MegaNodeList* getFolderList();
        virtual MegaNodeList* getFileList();

    protected:
        unique_ptr<MegaNodeList> folders;
        unique_ptr<MegaNodeList> files;
};

class MegaUserListPrivate : public MegaUserList
{
	public:
        MegaUserListPrivate();
        MegaUserListPrivate(User** newlist, int size);
        virtual ~MegaUserListPrivate();
        virtual MegaUserList *copy();
        virtual MegaUser* get(int i);
        virtual int size();

	protected:
        MegaUserListPrivate(MegaUserListPrivate *userList);
		MegaUser** list;
		int s;
};

class MegaShareListPrivate : public MegaShareList
{
	public:
        MegaShareListPrivate();
        MegaShareListPrivate(Share** newlist, MegaHandle *MegaHandlelist, int size);
        virtual ~MegaShareListPrivate();
        virtual MegaShare* get(int i);
        virtual int size();

	protected:
		MegaShare** list;
		int s;
};

class MegaTransferListPrivate : public MegaTransferList
{
	public:
        MegaTransferListPrivate();
        MegaTransferListPrivate(MegaTransfer** newlist, int size);
        virtual ~MegaTransferListPrivate();
        virtual MegaTransfer* get(int i);
        virtual int size();

	protected:
		MegaTransfer** list;
		int s;
};

class MegaContactRequestListPrivate : public MegaContactRequestList
{
    public:
        MegaContactRequestListPrivate();
        MegaContactRequestListPrivate(PendingContactRequest ** newlist, int size);
        virtual ~MegaContactRequestListPrivate();
        virtual MegaContactRequestList *copy();
        virtual MegaContactRequest* get(int i);
        virtual int size();

    protected:
        MegaContactRequestListPrivate(MegaContactRequestListPrivate *requestList);
        MegaContactRequest** list;
        int s;
};

class MegaUserAlertListPrivate : public MegaUserAlertList
{
public:
    MegaUserAlertListPrivate();
    MegaUserAlertListPrivate(UserAlert::Base** newlist, int size, MegaClient* mc);
    MegaUserAlertListPrivate(const MegaUserAlertListPrivate &userList);
    virtual ~MegaUserAlertListPrivate();
    virtual MegaUserAlertList *copy() const;
    virtual MegaUserAlert* get(int i) const;
    virtual int size() const;
    virtual void clear();

protected:
    MegaUserAlertListPrivate(MegaUserAlertListPrivate *userList);
    MegaUserAlert** list;
    int s;
};

class MegaRecentActionBucketPrivate : public MegaRecentActionBucket
{
public:
    MegaRecentActionBucketPrivate(recentaction& ra, MegaClient* mc);
    MegaRecentActionBucketPrivate(int64_t timestamp, const string& user, handle parent, bool update, bool media, MegaNodeList*);
    virtual ~MegaRecentActionBucketPrivate();
    virtual MegaRecentActionBucket *copy() const;
    virtual int64_t getTimestamp() const;
    virtual const char* getUserEmail() const;
    virtual MegaHandle getParentHandle() const;
    virtual bool isUpdate() const;
    virtual bool isMedia() const;
    virtual const MegaNodeList* getNodes() const;

private:
    int64_t timestamp;
    string user;
    handle parent;
    bool update, media;
    MegaNodeList* nodes;
};

class MegaRecentActionBucketListPrivate : public MegaRecentActionBucketList
{
public:
    MegaRecentActionBucketListPrivate();
    MegaRecentActionBucketListPrivate(recentactions_vector& v, MegaClient* mc);
    MegaRecentActionBucketListPrivate(const MegaRecentActionBucketListPrivate &userList);
    virtual ~MegaRecentActionBucketListPrivate();
    virtual MegaRecentActionBucketList *copy() const;
    virtual MegaRecentActionBucket* get(int i) const;
    virtual int size() const;

protected:
    MegaRecentActionBucketPrivate** list;
    int s;
};

class EncryptFilePieceByChunks : public EncryptByChunks
{
    // specialisation for encrypting a piece of a file without using too much RAM
    FileAccess* fain;
    FileAccess* faout;
    m_off_t inpos, outpos;
    string buffer;
    unsigned lastsize;

public:

    EncryptFilePieceByChunks(FileAccess* cFain, m_off_t cInPos, FileAccess* cFaout, m_off_t cOutPos,
                             SymmCipher* cipher, chunkmac_map* chunkmacs, uint64_t ctriv);

    byte* nextbuffer(unsigned bufsize) override;
};

class MegaBackgroundMediaUploadPrivate : public MegaBackgroundMediaUpload
{
public:
    MegaBackgroundMediaUploadPrivate(MegaApi* api);
    MegaBackgroundMediaUploadPrivate(const string& serialised, MegaApi* api);
    ~MegaBackgroundMediaUploadPrivate();

    bool analyseMediaInfo(const char* inputFilepath) override;
    char *encryptFile(const char* inputFilepath, int64_t startPos, m_off_t* length, const char *outputFilepath,
                     bool adjustsizeonly) override;

    char *getUploadURL() override;

    bool serialize(string* s);
    char *serialize() override;

    void setThumbnail(MegaHandle h) override;
    void setPreview(MegaHandle h) override;
    void setCoordinates(double lat, double lon, bool unshareable) override;

    SymmCipher* nodecipher(MegaClient*);

    MegaApiImpl* api;
    string url;
    chunkmac_map chunkmacs;
    byte filekey[FILENODEKEYLENGTH];
    MediaProperties mediaproperties;

    double latitude = MegaNode::INVALID_COORDINATE;
    double longitude = MegaNode::INVALID_COORDINATE;
    bool unshareableGPS = false;
    handle thumbnailFA = INVALID_HANDLE;
    handle previewFA = INVALID_HANDLE;
};

struct MegaFile : public File
{
    MegaFile();

    void setTransfer(MegaTransferPrivate *transfer);
    MegaTransferPrivate *getTransfer();
    bool serialize(string*) override;

    static MegaFile* unserialize(string*);

protected:
    MegaTransferPrivate *megaTransfer;
};

struct MegaFileGet : public MegaFile
{
    void prepare() override;
    void updatelocalname() override;
    void progress() override;
    void completed(Transfer*, LocalNode*) override;
    void terminated() override;
    MegaFileGet(MegaClient *client, Node* n, const LocalPath& dstPath, FileSystemType fsType);
    MegaFileGet(MegaClient *client, MegaNode* n, const LocalPath& dstPath);
    ~MegaFileGet() {}

    bool serialize(string*) override;
    static MegaFileGet* unserialize(string*);

private:
    MegaFileGet() {}
};

struct MegaFilePut : public MegaFile
{
    void completed(Transfer* t, LocalNode*) override;
    void terminated() override;
    MegaFilePut(MegaClient *client, LocalPath clocalname, string *filename, handle ch, const char* ctargetuser, int64_t mtime = -1, bool isSourceTemporary = false, Node *pvNode = nullptr);
    ~MegaFilePut() {}

    bool serialize(string*) override;
    static MegaFilePut* unserialize(string*);

protected:
    int64_t customMtime;

private:
    MegaFilePut() {}
};

class TreeProcessor
{
    public:
        virtual bool processNode(Node* node);
        virtual ~TreeProcessor();
};

class SearchTreeProcessor : public TreeProcessor
{
    public:
        SearchTreeProcessor(MegaClient *client, const char *search, int type);
        virtual bool processNode(Node* node);
        bool isValidTypeNode(Node *node);
        virtual ~SearchTreeProcessor() {}
        vector<Node *> &getResults();

    protected:
        int mFileType;
        const char *mSearch;
        vector<Node *> mResults;
        MegaClient *mClient;
};

class OutShareProcessor : public TreeProcessor
{
    public:
        OutShareProcessor(MegaClient&);
        virtual bool processNode(Node* node);
        virtual ~OutShareProcessor() {}
        vector<Share *> getShares();
        vector<handle> getHandles();
        void sortShares(int order);
    protected:
        vector<Share *> mShares;
        node_vector mNodes;
        MegaClient& mClient;
};

class PendingOutShareProcessor : public TreeProcessor
{
    public:
        PendingOutShareProcessor();
        virtual bool processNode(Node* node);
        virtual ~PendingOutShareProcessor() {}
        vector<Share *> &getShares();
        vector<handle> &getHandles();

    protected:
        vector<Share *> shares;
        vector<handle> handles;
};

class SizeProcessor : public TreeProcessor
{
    protected:
        long long totalBytes;

    public:
        SizeProcessor();
        virtual bool processNode(Node* node);
        long long getTotalBytes();
};

class TreeProcFolderInfo : public TreeProc
{
    public:
        TreeProcFolderInfo();
        virtual void proc(MegaClient*, Node*);
        virtual ~TreeProcFolderInfo() {}
        MegaFolderInfo *getResult();

    protected:
        int numFiles;
        int numFolders;
        int numVersions;
        long long currentSize;
        long long versionsSize;
};

//Thread safe request queue
class RequestQueue
{
    protected:
        std::deque<MegaRequestPrivate *> requests;
        std::mutex mutex;

    public:
        RequestQueue();
        void push(MegaRequestPrivate *request);
        void push_front(MegaRequestPrivate *request);
        MegaRequestPrivate * pop();
        MegaRequestPrivate * front();
        void removeListener(MegaRequestListener *listener);
        void removeListener(MegaBackupListener *listener);
};


//Thread safe transfer queue
class TransferQueue
{
    protected:
        std::deque<MegaTransferPrivate *> transfers;
        std::mutex mutex;
        int lastPushedTransferTag = 0;

    public:
        TransferQueue();
        void push(MegaTransferPrivate *transfer);
        void push_front(MegaTransferPrivate *transfer);
        MegaTransferPrivate * pop();

        /**
         * @brief pops and returns transfer up to the designated one
         * @param lastQueuedTransfer position of the last transfer to pop
         * @param direction directio of transfers to pop
         * @return
         */
        std::vector<MegaTransferPrivate *> popUpTo(int lastQueuedTransfer, int direction);

        void removeWithFolderTag(int folderTag, std::function<void(MegaTransferPrivate *)> callback);
        void removeListener(MegaTransferListener *listener);
        int getLastPushedTag() const;
};


class MegaApiImpl : public MegaApp
{
    public:
        MegaApiImpl(MegaApi *api, const char *appKey, MegaGfxProcessor* processor, const char *basePath = NULL, const char *userAgent = NULL, unsigned workerThreadCount = 1);
        MegaApiImpl(MegaApi *api, const char *appKey, const char *basePath = NULL, const char *userAgent = NULL, unsigned workerThreadCount = 1);
        MegaApiImpl(MegaApi *api, const char *appKey, const char *basePath, const char *userAgent, int fseventsfd, unsigned workerThreadCount = 1);
        virtual ~MegaApiImpl();

        static MegaApiImpl* ImplOf(MegaApi*);

        //Multiple listener management.
        void addListener(MegaListener* listener);
        void addRequestListener(MegaRequestListener* listener);
        void addTransferListener(MegaTransferListener* listener);
        void addBackupListener(MegaBackupListener* listener);
        void addGlobalListener(MegaGlobalListener* listener);
        void removeListener(MegaListener* listener);
        void removeRequestListener(MegaRequestListener* listener);
        void removeTransferListener(MegaTransferListener* listener);
        void removeBackupListener(MegaBackupListener* listener);
        void removeGlobalListener(MegaGlobalListener* listener);

        void cancelPendingTransfersByFolderTag(int folderTag);


        MegaRequest *getCurrentRequest();
        MegaTransfer *getCurrentTransfer();
        MegaError *getCurrentError();
        MegaNodeList *getCurrentNodes();
        MegaUserList *getCurrentUsers();

        //Utils
        long long getSDKtime();
        char *getStringHash(const char* base64pwkey, const char* inBuf);
        void getSessionTransferURL(const char *path, MegaRequestListener *listener);
        static MegaHandle base32ToHandle(const char* base32Handle);
        static handle base64ToHandle(const char* base64Handle);
        static handle base64ToUserHandle(const char* base64Handle);
        static char *handleToBase64(MegaHandle handle);
        static char *userHandleToBase64(MegaHandle handle);
        static char *binaryToBase64(const char* binaryData, size_t length);
        static void base64ToBinary(const char *base64string, unsigned char **binary, size_t* binarysize);
        static const char* ebcEncryptKey(const char* encryptionKey, const char* plainKey);
        void retryPendingConnections(bool disconnect = false, bool includexfers = false, MegaRequestListener* listener = NULL);
        void setDnsServers(const char *dnsServers, MegaRequestListener* listener = NULL);
        void addEntropy(char* data, unsigned int size);
        static string userAttributeToString(int);
        static string userAttributeToLongName(int);
        static int userAttributeFromString(const char *name);
        static char userAttributeToScope(int);
        static void setStatsID(const char *id);

        bool serverSideRubbishBinAutopurgeEnabled();
        bool appleVoipPushEnabled();
        bool newLinkFormatEnabled();
        int smsAllowedState();
        char* smsVerifiedPhoneNumber();
        void resetSmsVerifiedPhoneNumber(MegaRequestListener *listener);

        bool multiFactorAuthAvailable();
        void multiFactorAuthCheck(const char *email, MegaRequestListener *listener = NULL);
        void multiFactorAuthGetCode(MegaRequestListener *listener = NULL);
        void multiFactorAuthEnable(const char *pin, MegaRequestListener *listener = NULL);
        void multiFactorAuthDisable(const char *pin, MegaRequestListener *listener = NULL);
        void multiFactorAuthLogin(const char* email, const char* password, const char* pin, MegaRequestListener *listener = NULL);
        void multiFactorAuthChangePassword(const char *oldPassword, const char *newPassword, const char* pin, MegaRequestListener *listener = NULL);
        void multiFactorAuthChangeEmail(const char *email, const char* pin, MegaRequestListener *listener = NULL);
        void multiFactorAuthCancelAccount(const char* pin, MegaRequestListener *listener = NULL);

        void fetchTimeZone(MegaRequestListener *listener = NULL);

        //API requests
        void login(const char* email, const char* password, MegaRequestListener *listener = NULL);
        char *dumpSession();
        char *getSequenceNumber();
        char *getAccountAuth();
        void setAccountAuth(const char* auth);

        void fastLogin(const char* email, const char *stringHash, const char *base64pwkey, MegaRequestListener *listener = NULL);
        void fastLogin(const char* session, MegaRequestListener *listener = NULL);
        void killSession(MegaHandle sessionHandle, MegaRequestListener *listener = NULL);
        void getUserData(MegaRequestListener *listener = NULL);
        void getUserData(MegaUser *user, MegaRequestListener *listener = NULL);
        void getUserData(const char *user, MegaRequestListener *listener = NULL);
        void getMiscFlags(MegaRequestListener *listener = NULL);
        void sendDevCommand(const char *command, const char *email, long long quota, int businessStatus, int userStatus, MegaRequestListener *listener);
        void getCloudStorageUsed(MegaRequestListener *listener = NULL);
        void getAccountDetails(bool storage, bool transfer, bool pro, bool sessions, bool purchases, bool transactions, int source = -1, MegaRequestListener *listener = NULL);
        void queryTransferQuota(long long size, MegaRequestListener *listener = NULL);
        void createAccount(const char* email, const char* password, const char* firstname, const char* lastname, MegaHandle lastPublicHandle, int lastPublicHandleType, int64_t lastAccessTimestamp, MegaRequestListener *listener = NULL);
        void resumeCreateAccount(const char* sid, MegaRequestListener *listener = NULL);
        void cancelCreateAccount(MegaRequestListener *listener = NULL);
        void sendSignupLink(const char* email, const char *name, const char *password, MegaRequestListener *listener = NULL);
        void fastSendSignupLink(const char *email, const char *base64pwkey, const char *name, MegaRequestListener *listener = NULL);
        void querySignupLink(const char* link, MegaRequestListener *listener = NULL);
        void confirmAccount(const char* link, const char *password, MegaRequestListener *listener = NULL);
        void fastConfirmAccount(const char* link, const char *base64pwkey, MegaRequestListener *listener = NULL);
        void resetPassword(const char *email, bool hasMasterKey, MegaRequestListener *listener = NULL);
        void queryRecoveryLink(const char *link, MegaRequestListener *listener = NULL);
        void confirmResetPasswordLink(const char *link, const char *newPwd, const char *masterKey = NULL, MegaRequestListener *listener = NULL);
        void cancelAccount(MegaRequestListener *listener = NULL);
        void confirmCancelAccount(const char *link, const char *pwd, MegaRequestListener *listener = NULL);
        void resendVerificationEmail(MegaRequestListener *listener = NULL);
        void changeEmail(const char *email, MegaRequestListener *listener = NULL);
        void confirmChangeEmail(const char *link, const char *pwd, MegaRequestListener *listener = NULL);
        void setProxySettings(MegaProxy *proxySettings, MegaRequestListener *listener = NULL);
        MegaProxy *getAutoProxySettings();
        int isLoggedIn();
        void whyAmIBlocked(bool logout, MegaRequestListener *listener = NULL);
        char* getMyEmail();
        int64_t getAccountCreationTs();
        char* getMyUserHandle();
        MegaHandle getMyUserHandleBinary();
        MegaUser *getMyUser();
        bool isAchievementsEnabled();
        bool isBusinessAccount();
        bool isMasterBusinessAccount();
        bool isBusinessAccountActive();
        int getBusinessStatus();
        int64_t getOverquotaDeadlineTs();
        MegaIntegerList *getOverquotaWarningsTs();
        bool checkPassword(const char *password);
        char* getMyCredentials();
        void getUserCredentials(MegaUser *user, MegaRequestListener *listener = NULL);
        bool areCredentialsVerified(MegaUser *user);
        void verifyCredentials(MegaUser *user, MegaRequestListener *listener = NULL);
        void resetCredentials(MegaUser *user, MegaRequestListener *listener = NULL);
        char* getMyRSAPrivateKey();
        static void setLogLevel(int logLevel);
        static void setMaxPayloadLogSize(long long maxSize);
        static void addLoggerClass(MegaLogger *megaLogger);
        static void removeLoggerClass(MegaLogger *megaLogger);
        static void setLogToConsole(bool enable);
        static void log(int logLevel, const char* message, const char *filename = NULL, int line = -1);
        void setLoggingName(const char* loggingName);
#ifdef USE_ROTATIVEPERFORMANCELOGGER
        static void setUseRotativePerformanceLogger(const char * logPath, const char * logFileName, bool logToStdOut, long int archivedFilesAgeSeconds);
#endif

        bool platformSetRLimitNumFile(int newNumFileLimit) const;

        void createFolder(const char* name, MegaNode *parent, MegaRequestListener *listener = NULL);
        bool createLocalFolder(const char *path);
        void moveNode(MegaNode* node, MegaNode* newParent, MegaRequestListener *listener = NULL);
        void moveNode(MegaNode* node, MegaNode* newParent, const char *newName, MegaRequestListener *listener = NULL);
        void copyNode(MegaNode* node, MegaNode *newParent, MegaRequestListener *listener = NULL);
        void copyNode(MegaNode* node, MegaNode *newParent, const char* newName, MegaRequestListener *listener = NULL);
        void renameNode(MegaNode* node, const char* newName, MegaRequestListener *listener = NULL);
        void remove(MegaNode* node, bool keepversions = false, MegaRequestListener *listener = NULL);
        void removeVersions(MegaRequestListener *listener = NULL);
        void restoreVersion(MegaNode *version, MegaRequestListener *listener = NULL);
        void cleanRubbishBin(MegaRequestListener *listener = NULL);
        void sendFileToUser(MegaNode *node, MegaUser *user, MegaRequestListener *listener = NULL);
        void sendFileToUser(MegaNode *node, const char* email, MegaRequestListener *listener = NULL);
        void share(MegaNode *node, MegaUser* user, int level, MegaRequestListener *listener = NULL);
        void share(MegaNode* node, const char* email, int level, MegaRequestListener *listener = NULL);
        void loginToFolder(const char* megaFolderLink, const char *authKey = nullptr, MegaRequestListener *listener = NULL);
        void importFileLink(const char* megaFileLink, MegaNode* parent, MegaRequestListener *listener = NULL);
        void decryptPasswordProtectedLink(const char* link, const char* password, MegaRequestListener *listener = NULL);
        void encryptLinkWithPassword(const char* link, const char* password, MegaRequestListener *listener = NULL);
        void getPublicNode(const char* megaFileLink, MegaRequestListener *listener = NULL);
        const char *buildPublicLink(const char *publicHandle, const char *key, bool isFolder);
        void getThumbnail(MegaNode* node, const char *dstFilePath, MegaRequestListener *listener = NULL);
		void cancelGetThumbnail(MegaNode* node, MegaRequestListener *listener = NULL);
        void setThumbnail(MegaNode* node, const char *srcFilePath, MegaRequestListener *listener = NULL);
        void putThumbnail(MegaBackgroundMediaUpload* node, const char *srcFilePath, MegaRequestListener *listener = NULL);
        void setThumbnailByHandle(MegaNode* node, MegaHandle attributehandle, MegaRequestListener *listener = NULL);
        void getPreview(MegaNode* node, const char *dstFilePath, MegaRequestListener *listener = NULL);
		void cancelGetPreview(MegaNode* node, MegaRequestListener *listener = NULL);
        void setPreview(MegaNode* node, const char *srcFilePath, MegaRequestListener *listener = NULL);
        void putPreview(MegaBackgroundMediaUpload* node, const char *srcFilePath, MegaRequestListener *listener = NULL);
        void setPreviewByHandle(MegaNode* node, MegaHandle attributehandle, MegaRequestListener *listener = NULL);
        void getUserAvatar(MegaUser* user, const char *dstFilePath, MegaRequestListener *listener = NULL);
        void setAvatar(const char *dstFilePath, MegaRequestListener *listener = NULL);
        void getUserAvatar(const char *email_or_handle, const char *dstFilePath, MegaRequestListener *listener = NULL);
        static char* getUserAvatarColor(MegaUser *user);
        static char *getUserAvatarColor(const char *userhandle);
        static char* getUserAvatarSecondaryColor(MegaUser *user);
        static char *getUserAvatarSecondaryColor(const char *userhandle);
        bool testAllocation(unsigned allocCount, size_t allocSize);
        void getUserAttribute(MegaUser* user, int type, MegaRequestListener *listener = NULL);
        void getUserAttribute(const char* email_or_handle, int type, MegaRequestListener *listener = NULL);
        void getChatUserAttribute(const char* email_or_handle, int type, const char* ph, MegaRequestListener *listener = NULL);
        void getUserAttr(const char* email_or_handle, int type, const char *dstFilePath, int number = 0, MegaRequestListener *listener = NULL);
        void getChatUserAttr(const char* email_or_handle, int type, const char *dstFilePath, const char *ph = NULL, int number = 0, MegaRequestListener *listener = NULL);
        void setUserAttribute(int type, const char* value, MegaRequestListener *listener = NULL);
        void setUserAttribute(int type, const MegaStringMap* value, MegaRequestListener *listener = NULL);
        void getRubbishBinAutopurgePeriod(MegaRequestListener *listener = NULL);
        void setRubbishBinAutopurgePeriod(int days, MegaRequestListener *listener = NULL);
        const char* getDeviceId() const;
        void getDeviceName(MegaRequestListener *listener = NULL);
        void setDeviceName(const char* deviceName, MegaRequestListener *listener = NULL);
        void getUserEmail(MegaHandle handle, MegaRequestListener *listener = NULL);
        void setCustomNodeAttribute(MegaNode *node, const char *attrName, const char *value, MegaRequestListener *listener = NULL);
        void setNodeDuration(MegaNode *node, int secs, MegaRequestListener *listener = NULL);
        void setNodeLabel(MegaNode *node, int label, MegaRequestListener *listener = NULL);
        void setNodeFavourite(MegaNode *node, bool fav, MegaRequestListener *listener = NULL);
        void setNodeCoordinates(MegaNode *node, bool unshareable, double latitude, double longitude, MegaRequestListener *listener = NULL);
        void exportNode(MegaNode *node, int64_t expireTime, bool writable, MegaRequestListener *listener = NULL);
        void disableExport(MegaNode *node, MegaRequestListener *listener = NULL);
        void fetchNodes(MegaRequestListener *listener = NULL);
        void getPricing(MegaRequestListener *listener = NULL);
        void getPaymentId(handle productHandle, handle lastPublicHandle, int lastPublicHandleType, int64_t lastAccessTimestamp, MegaRequestListener *listener = NULL);
        void upgradeAccount(MegaHandle productHandle, int paymentMethod, MegaRequestListener *listener = NULL);
        void submitPurchaseReceipt(int gateway, const char *receipt, MegaHandle lastPublicHandle, int lastPublicHandleType, int64_t lastAccessTimestamp, MegaRequestListener *listener = NULL);
        void creditCardStore(const char* address1, const char* address2, const char* city,
                             const char* province, const char* country, const char *postalcode,
                             const char* firstname, const char* lastname, const char* creditcard,
                             const char* expire_month, const char* expire_year, const char* cv2,
                             MegaRequestListener *listener = NULL);

        void creditCardQuerySubscriptions(MegaRequestListener *listener = NULL);
        void creditCardCancelSubscriptions(const char* reason, MegaRequestListener *listener = NULL);
        void getPaymentMethods(MegaRequestListener *listener = NULL);

        char *exportMasterKey();
        void updatePwdReminderData(bool lastSuccess, bool lastSkipped, bool mkExported, bool dontShowAgain, bool lastLogin, MegaRequestListener *listener = NULL);

        void changePassword(const char *oldPassword, const char *newPassword, MegaRequestListener *listener = NULL);
        void inviteContact(const char* email, const char* message, int action, MegaHandle contactLink, MegaRequestListener* listener = NULL);
        void replyContactRequest(MegaContactRequest *request, int action, MegaRequestListener* listener = NULL);
        void respondContactRequest();

        void removeContact(MegaUser *user, MegaRequestListener* listener=NULL);
        void logout(MegaRequestListener *listener = NULL);
        void localLogout(MegaRequestListener *listener = NULL);
        void invalidateCache();
        int getPasswordStrength(const char *password);
        void submitFeedback(int rating, const char *comment, MegaRequestListener *listener = NULL);
        void reportEvent(const char *details = NULL, MegaRequestListener *listener = NULL);
        void sendEvent(int eventType, const char* message, MegaRequestListener *listener = NULL);
        void createSupportTicket(const char* message, int type = 1, MegaRequestListener *listener = NULL);

        void useHttpsOnly(bool httpsOnly, MegaRequestListener *listener = NULL);
        bool usingHttpsOnly();

        //Backups
        MegaStringList *getBackupFolders(int backuptag);
        void setBackup(const char* localPath, MegaNode *parent, bool attendPastBackups, int64_t period, string periodstring, int numBackups, MegaRequestListener *listener=NULL);
        void removeBackup(int tag, MegaRequestListener *listener=NULL);
        void abortCurrentBackup(int tag, MegaRequestListener *listener=NULL);

        //Timer
        void startTimer( int64_t period, MegaRequestListener *listener=NULL);

        //Transfers
        void startUpload(const char* localPath, MegaNode *parent, FileSystemType fsType, MegaTransferListener *listener=NULL);
        void startUpload(const char* localPath, MegaNode *parent, int64_t mtime, FileSystemType fsType, MegaTransferListener *listener=NULL);
        void startUpload(const char* localPath, MegaNode* parent, const char* fileName, FileSystemType fsType, MegaTransferListener *listener = NULL);
        void startUpload(bool startFirst, const char* localPath, MegaNode* parent, const char* fileName, int64_t mtime, int folderTransferTag, bool isBackup, const char *appData, bool isSourceFileTemporary, bool forceNewUpload, FileSystemType fsType, MegaTransferListener *listener);
        void startUpload(bool startFirst, const char* localPath, MegaNode* parent, const char* fileName, const char* targetUser, int64_t mtime, int folderTransferTag, bool isBackup, const char *appData, bool isSourceFileTemporary, bool forceNewUpload, FileSystemType fsType, MegaTransferListener *listener);
        void startUploadForSupport(const char *localPath, bool isSourceTemporary, FileSystemType fsType, MegaTransferListener *listener=NULL);
        void startDownload(MegaNode* node, const char* localPath, MegaTransferListener *listener = NULL);
        void startDownload(bool startFirst, MegaNode *node, const char* target, int folderTransferTag, const char *appData, MegaTransferListener *listener);
        void startStreaming(MegaNode* node, m_off_t startPos, m_off_t size, MegaTransferListener *listener);
        void setStreamingMinimumRate(int bytesPerSecond);
        void retryTransfer(MegaTransfer *transfer, MegaTransferListener *listener = NULL);
        void cancelTransfer(MegaTransfer *transfer, MegaRequestListener *listener=NULL);
        void cancelTransferByTag(int transferTag, MegaRequestListener *listener = NULL);
        void cancelTransfers(int direction, MegaRequestListener *listener=NULL);
        void pauseTransfers(bool pause, int direction, MegaRequestListener* listener=NULL);
        void pauseTransfer(int transferTag, bool pause, MegaRequestListener* listener = NULL);
        void moveTransferUp(int transferTag, MegaRequestListener *listener = NULL);
        void moveTransferDown(int transferTag, MegaRequestListener *listener = NULL);
        void moveTransferToFirst(int transferTag, MegaRequestListener *listener = NULL);
        void moveTransferToLast(int transferTag, MegaRequestListener *listener = NULL);
        void moveTransferBefore(int transferTag, int prevTransferTag, MegaRequestListener *listener = NULL);
        void enableTransferResumption(const char* loggedOutId);
        void disableTransferResumption(const char* loggedOutId);
        bool areTransfersPaused(int direction);
        void setUploadLimit(int bpslimit);
        void setMaxConnections(int direction, int connections, MegaRequestListener* listener = NULL);
        void setDownloadMethod(int method);
        void setUploadMethod(int method);
        bool setMaxDownloadSpeed(m_off_t bpslimit);
        bool setMaxUploadSpeed(m_off_t bpslimit);
        int getMaxDownloadSpeed();
        int getMaxUploadSpeed();
        int getCurrentDownloadSpeed();
        int getCurrentUploadSpeed();
        int getCurrentSpeed(int type);
        int getDownloadMethod();
        int getUploadMethod();
        MegaTransferData *getTransferData(MegaTransferListener *listener = NULL);
        MegaTransfer *getFirstTransfer(int type);
        void notifyTransfer(int transferTag, MegaTransferListener *listener = NULL);
        MegaTransferList *getTransfers();
        MegaTransferList *getStreamingTransfers();
        MegaTransfer* getTransferByTag(int transferTag);
        MegaTransferList *getTransfers(int type);
        MegaTransferList *getChildTransfers(int transferTag);
        MegaTransferList *getTansfersByFolderTag(int folderTransferTag);


#ifdef ENABLE_SYNC
        //Sync
        int syncPathState(string *path);
        MegaNode *getSyncedNode(const LocalPath& path);
        void syncFolder(const char *localFolder, const char *name, MegaHandle megaHandle, SyncConfig::Type type, MegaRegExp *regExp = NULL, MegaRequestListener* listener = NULL);
        void syncFolder(const char *localFolder, const char *name, MegaNode *megaFolder, MegaRegExp *regExp = NULL, MegaRequestListener* listener = NULL);
        void copySyncDataToCache(const char *localFolder, const char *name, MegaHandle megaHandle, const char *remotePath,
                                          long long localfp, bool enabled, bool temporaryDisabled, MegaRequestListener *listener = NULL);
        void copyCachedStatus(int storageStatus, int blockStatus, int businessStatus, MegaRequestListener *listener = NULL);
        void setKeepSyncsAfterLogout(bool enable);
        void removeSync(handle nodehandle, MegaRequestListener *listener=NULL);
        void removeSync(int syncTag, MegaRequestListener *listener=NULL);
        void disableSync(handle nodehandle, MegaRequestListener *listener=NULL);
        void disableSync(int syncTag, MegaRequestListener *listener = NULL);
        void enableSync(int syncTag, MegaRequestListener *listener = NULL);
        MegaSyncList *getSyncs();

        int getNumActiveSyncs();
        void stopSyncs(MegaRequestListener *listener=NULL);
        bool isSynced(MegaNode *n);
        void setExcludedNames(vector<string> *excludedNames);
        void setExcludedPaths(vector<string> *excludedPaths);
        void setExclusionLowerSizeLimit(long long limit);
        void setExclusionUpperSizeLimit(long long limit);
        bool moveToLocalDebris(const char *path);
        string getLocalPath(MegaNode *node);
        long long getNumLocalNodes();
        bool isSyncable(const char *path, long long size);
        bool isInsideSync(MegaNode *node);
        bool is_syncable(Sync*, const char*, const LocalPath&);
        bool is_syncable(long long size);
        int isNodeSyncable(MegaNode *megaNode);
        bool isIndexing();
        bool isSyncing();

        MegaSync *getSyncByTag(int tag);
        MegaSync *getSyncByNode(MegaNode *node);
        MegaSync *getSyncByPath(const char * localPath);
        char *getBlockedPath();
        void setExcludedRegularExpressions(MegaSync *sync, MegaRegExp *regExp);
#endif

        void backupFolder(const char *localFolder, const char *backupName = nullptr, MegaRequestListener *listener = nullptr);

        MegaBackup *getBackupByTag(int tag);
        MegaBackup *getBackupByNode(MegaNode *node);
        MegaBackup *getBackupByPath(const char * localPath);

        void update();
        int isWaiting();
        int areServersBusy();

        //Statistics
        int getNumPendingUploads();
        int getNumPendingDownloads();
        int getTotalUploads();
        int getTotalDownloads();
        void resetTotalDownloads();
        void resetTotalUploads();
        void updateStats();
        long long getNumNodes();
        long long getTotalDownloadedBytes();
        long long getTotalUploadedBytes();
        long long getTotalDownloadBytes();
        long long getTotalUploadBytes();

        //Filesystem
		int getNumChildren(MegaNode* parent);
		int getNumChildFiles(MegaNode* parent);
		int getNumChildFolders(MegaNode* parent);
        MegaNodeList* getChildren(MegaNode *parent, int order);
        MegaNodeList* getVersions(MegaNode *node);
        int getNumVersions(MegaNode *node);
        bool hasVersions(MegaNode *node);
        void getFolderInfo(MegaNode *node, MegaRequestListener *listener);
        MegaChildrenLists* getFileFolderChildren(MegaNode *parent, int order=1);
        bool hasChildren(MegaNode *parent);
        MegaNode *getChildNode(MegaNode *parent, const char* name);
        MegaNode *getParentNode(MegaNode *node);
        char *getNodePath(MegaNode *node);
        char *getNodePathByNodeHandle(MegaHandle handle);
        MegaNode *getNodeByPath(const char *path, MegaNode *n = NULL);
        MegaNode *getNodeByHandle(handle handler);
        MegaContactRequest *getContactRequestByHandle(MegaHandle handle);
        MegaUserList* getContacts();
        MegaUser* getContact(const char* uid);
        MegaUserAlertList* getUserAlerts();
        int getNumUnreadUserAlerts();
        MegaNodeList *getInShares(MegaUser* user, int order);
        MegaNodeList *getInShares(int order);
        MegaShareList *getInSharesList(int order);
        MegaUser *getUserFromInShare(MegaNode *node, bool recurse = false);
        bool isPendingShare(MegaNode *node);
        MegaShareList *getOutShares(int order);
        MegaShareList *getOutShares(MegaNode *node);
        MegaShareList *getPendingOutShares();
        MegaShareList *getPendingOutShares(MegaNode *megaNode);
        MegaNodeList *getPublicLinks(int order);
        MegaContactRequestList *getIncomingContactRequests();
        MegaContactRequestList *getOutgoingContactRequests();

        int getAccess(MegaNode* node);
        long long getSize(MegaNode *node);
        static void removeRecursively(const char *path);

        //Fingerprint
        char *getFingerprint(const char *filePath);
        char *getFingerprint(MegaNode *node);
        char *getFingerprint(MegaInputStream *inputStream, int64_t mtime);
        MegaNode *getNodeByFingerprint(const char* fingerprint);
        MegaNodeList *getNodesByFingerprint(const char* fingerprint);
        MegaNodeList *getNodesByOriginalFingerprint(const char* originalfingerprint, MegaNode* parent);
        MegaNode *getExportableNodeByFingerprint(const char *fingerprint, const char *name = NULL);
        MegaNode *getNodeByFingerprint(const char *fingerprint, MegaNode* parent);
        bool hasFingerprint(const char* fingerprint);

        //CRC
        char *getCRC(const char *filePath);
        char *getCRCFromFingerprint(const char *fingerprint);
        char *getCRC(MegaNode *node);
        MegaNode* getNodeByCRC(const char *crc, MegaNode* parent);

        //Permissions
        MegaError checkAccess(MegaNode* node, int level);
        MegaError* checkAccessErrorExtended(MegaNode* node, int level);
        MegaError checkMove(MegaNode* node, MegaNode* target);
        MegaError* checkMoveErrorExtended(MegaNode* node, MegaNode* target);

        bool isFilesystemAvailable();
        MegaNode *getRootNode();
        MegaNode* getInboxNode();
        MegaNode *getRubbishNode();
        MegaNode *getRootNode(MegaNode *node);
        bool isInRootnode(MegaNode *node, int index);

        void setDefaultFilePermissions(int permissions);
        int getDefaultFilePermissions();
        void setDefaultFolderPermissions(int permissions);
        int getDefaultFolderPermissions();

        long long getBandwidthOverquotaDelay();

        MegaRecentActionBucketList* getRecentActions(unsigned days = 90, unsigned maxnodes = 10000);

        MegaNodeList* search(MegaNode *node, const char *searchString, MegaCancelToken *cancelToken, bool recursive = true, int order = MegaApi::ORDER_NONE, int type = MegaApi::FILE_TYPE_DEFAULT, int target = MegaApi::SEARCH_TARGET_ALL);
        bool processMegaTree(MegaNode* node, MegaTreeProcessor* processor, bool recursive = 1);
        MegaNodeList* search(const char* searchString, MegaCancelToken *cancelToken, int order = MegaApi::ORDER_NONE, int type = MegaApi::FILE_TYPE_DEFAULT);

        MegaNode *createForeignFileNode(MegaHandle handle, const char *key, const char *name, m_off_t size, m_off_t mtime,
                                       MegaHandle parentHandle, const char *privateauth, const char *publicauth, const char *chatauth);
        MegaNode *createForeignFolderNode(MegaHandle handle, const char *name, MegaHandle parentHandle,
                                         const char *privateauth, const char *publicauth);

        MegaNode *authorizeNode(MegaNode *node);
        void authorizeMegaNodePrivate(MegaNodePrivate *node);
        MegaNode *authorizeChatNode(MegaNode *node, const char *cauth);

        const char *getVersion();
        char *getOperatingSystemVersion();
        void getLastAvailableVersion(const char *appKey, MegaRequestListener *listener = NULL);
        void getLocalSSLCertificate(MegaRequestListener *listener = NULL);
        void queryDNS(const char *hostname, MegaRequestListener *listener = NULL);
        void queryGeLB(const char *service, int timeoutds, int maxretries, MegaRequestListener *listener = NULL);
        void downloadFile(const char *url, const char *dstpath, MegaRequestListener *listener = NULL);
        const char *getUserAgent();
        const char *getBasePath();

        void contactLinkCreate(bool renew = false, MegaRequestListener *listener = NULL);
        void contactLinkQuery(MegaHandle handle, MegaRequestListener *listener = NULL);
        void contactLinkDelete(MegaHandle handle, MegaRequestListener *listener = NULL);

        void keepMeAlive(int type, bool enable, MegaRequestListener *listener = NULL);
        void acknowledgeUserAlerts(MegaRequestListener *listener = NULL);

        void getPSA(bool urlSupported, MegaRequestListener *listener = NULL);
        void setPSA(int id, MegaRequestListener *listener = NULL);

        void disableGfxFeatures(bool disable);
        bool areGfxFeaturesDisabled();

        void changeApiUrl(const char *apiURL, bool disablepkp = false);

        bool setLanguage(const char* languageCode);
        void setLanguagePreference(const char* languageCode, MegaRequestListener *listener = NULL);
        void getLanguagePreference(MegaRequestListener *listener = NULL);
        bool getLanguageCode(const char* languageCode, std::string* code);

        void setFileVersionsOption(bool disable, MegaRequestListener *listener = NULL);
        void getFileVersionsOption(MegaRequestListener *listener = NULL);

        void setContactLinksOption(bool disable, MegaRequestListener *listener = NULL);
        void getContactLinksOption(MegaRequestListener *listener = NULL);

        void retrySSLerrors(bool enable);
        void setPublicKeyPinning(bool enable);
        void pauseActionPackets();
        void resumeActionPackets();

        static std::function<bool (Node*, Node*)>getComparatorFunction(int order, MegaClient& mc);
        static void sortByComparatorFunction(node_vector&, int order, MegaClient& mc);
        static bool nodeNaturalComparatorASC(Node *i, Node *j);
        static bool nodeNaturalComparatorDESC(Node *i, Node *j);
        static bool nodeComparatorDefaultASC  (Node *i, Node *j);
        static bool nodeComparatorDefaultDESC (Node *i, Node *j);
        static bool nodeComparatorSizeASC  (Node *i, Node *j);
        static bool nodeComparatorSizeDESC (Node *i, Node *j);
        static bool nodeComparatorCreationASC  (Node *i, Node *j);
        static bool nodeComparatorCreationDESC  (Node *i, Node *j);
        static bool nodeComparatorModificationASC  (Node *i, Node *j);
        static bool nodeComparatorModificationDESC  (Node *i, Node *j);
        static bool nodeComparatorPhotoASC(Node *i, Node *j, MegaClient& mc);
        static bool nodeComparatorPhotoDESC(Node *i, Node *j, MegaClient& mc);
        static bool nodeComparatorVideoASC(Node *i, Node *j, MegaClient& mc);
        static bool nodeComparatorVideoDESC(Node *i, Node *j, MegaClient& mc);
        static bool nodeComparatorPublicLinkCreationASC(Node *i, Node *j);
        static bool nodeComparatorPublicLinkCreationDESC(Node *i, Node *j);
        static bool nodeComparatorLabelASC(Node *i, Node *j);
        static bool nodeComparatorLabelDESC(Node *i, Node *j);
        static bool nodeComparatorFavASC(Node *i, Node *j);
        static bool nodeComparatorFavDESC(Node *i, Node *j);
        static int typeComparator(Node *i, Node *j);
        static bool userComparatorDefaultASC (User *i, User *j);

        char* escapeFsIncompatible(const char *filename, const char *dstPath);
        char* unescapeFsIncompatible(const char* name, const char *path);

        bool createThumbnail(const char* imagePath, const char *dstPath);
        bool createPreview(const char* imagePath, const char *dstPath);
        bool createAvatar(const char* imagePath, const char *dstPath);

        void backgroundMediaUploadRequestUploadURL(int64_t fullFileSize, MegaBackgroundMediaUpload* state, MegaRequestListener *listener);
        void backgroundMediaUploadComplete(MegaBackgroundMediaUpload* state, const char* utf8Name, MegaNode *parent, const char* fingerprint, const char* fingerprintoriginal,
            const char *string64UploadToken, MegaRequestListener *listener);

        bool ensureMediaInfo();
        void setOriginalFingerprint(MegaNode* node, const char* originalFingerprint, MegaRequestListener *listener);

        bool isOnline();

#ifdef HAVE_LIBUV
        // start/stop
        bool httpServerStart(bool localOnly = true, int port = 4443, bool useTLS = false, const char *certificatepath = NULL, const char *keypath = NULL, bool useIPv6 = false);
        void httpServerStop();
        int httpServerIsRunning();

        // management
        char *httpServerGetLocalLink(MegaNode *node);
        char *httpServerGetLocalWebDavLink(MegaNode *node);
        MegaStringList *httpServerGetWebDavLinks();
        MegaNodeList *httpServerGetWebDavAllowedNodes();
        void httpServerRemoveWebDavAllowedNode(MegaHandle handle);
        void httpServerRemoveWebDavAllowedNodes();
        void httpServerSetMaxBufferSize(int bufferSize);
        int httpServerGetMaxBufferSize();
        void httpServerSetMaxOutputSize(int outputSize);
        int httpServerGetMaxOutputSize();

        // permissions
        void httpServerEnableFileServer(bool enable);
        bool httpServerIsFileServerEnabled();
        void httpServerEnableFolderServer(bool enable);
        bool httpServerIsFolderServerEnabled();
        bool httpServerIsOfflineAttributeEnabled();
        void httpServerSetRestrictedMode(int mode);
        int httpServerGetRestrictedMode();
        bool httpServerIsLocalOnly();
        void httpServerEnableOfflineAttribute(bool enable);
        void httpServerEnableSubtitlesSupport(bool enable);
        bool httpServerIsSubtitlesSupportEnabled();

        void httpServerAddListener(MegaTransferListener *listener);
        void httpServerRemoveListener(MegaTransferListener *listener);

        void fireOnStreamingStart(MegaTransferPrivate *transfer);
        void fireOnStreamingTemporaryError(MegaTransferPrivate *transfer, unique_ptr<MegaErrorPrivate> e);
        void fireOnStreamingFinish(MegaTransferPrivate *transfer, unique_ptr<MegaErrorPrivate> e);

        //FTP
        bool ftpServerStart(bool localOnly = true, int port = 4990, int dataportBegin = 1500, int dataPortEnd = 1600, bool useTLS = false, const char *certificatepath = NULL, const char *keypath = NULL);
        void ftpServerStop();
        int ftpServerIsRunning();

        // management
        char *ftpServerGetLocalLink(MegaNode *node);
        MegaStringList *ftpServerGetLinks();
        MegaNodeList *ftpServerGetAllowedNodes();
        void ftpServerRemoveAllowedNode(MegaHandle handle);
        void ftpServerRemoveAllowedNodes();
        void ftpServerSetMaxBufferSize(int bufferSize);
        int ftpServerGetMaxBufferSize();
        void ftpServerSetMaxOutputSize(int outputSize);
        int ftpServerGetMaxOutputSize();

        // permissions
        void ftpServerSetRestrictedMode(int mode);
        int ftpServerGetRestrictedMode();
        bool ftpServerIsLocalOnly();

        void ftpServerAddListener(MegaTransferListener *listener);
        void ftpServerRemoveListener(MegaTransferListener *listener);

        void fireOnFtpStreamingStart(MegaTransferPrivate *transfer);
        void fireOnFtpStreamingTemporaryError(MegaTransferPrivate *transfer, unique_ptr<MegaErrorPrivate> e);
        void fireOnFtpStreamingFinish(MegaTransferPrivate *transfer, unique_ptr<MegaErrorPrivate> e);

#endif

#ifdef ENABLE_CHAT
        void createChat(bool group, bool publicchat, MegaTextChatPeerList *peers, const MegaStringMap *userKeyMap = NULL, const char *title = NULL, MegaRequestListener *listener = NULL);
        void inviteToChat(MegaHandle chatid, MegaHandle uh, int privilege, bool openMode, const char *unifiedKey = NULL, const char *title = NULL, MegaRequestListener *listener = NULL);
        void removeFromChat(MegaHandle chatid, MegaHandle uh = INVALID_HANDLE, MegaRequestListener *listener = NULL);
        void getUrlChat(MegaHandle chatid, MegaRequestListener *listener = NULL);
        void grantAccessInChat(MegaHandle chatid, MegaNode *n, MegaHandle uh,  MegaRequestListener *listener = NULL);
        void removeAccessInChat(MegaHandle chatid, MegaNode *n, MegaHandle uh,  MegaRequestListener *listener = NULL);
        void updateChatPermissions(MegaHandle chatid, MegaHandle uh, int privilege, MegaRequestListener *listener = NULL);
        void truncateChat(MegaHandle chatid, MegaHandle messageid, MegaRequestListener *listener = NULL);
        void setChatTitle(MegaHandle chatid, const char *title, MegaRequestListener *listener = NULL);
        void setChatUnifiedKey(MegaHandle chatid, const char *unifiedKey, MegaRequestListener *listener = NULL);
        void getChatPresenceURL(MegaRequestListener *listener = NULL);
        void registerPushNotification(int deviceType, const char *token, MegaRequestListener *listener = NULL);
        void sendChatStats(const char *data, int port, MegaRequestListener *listener = NULL);
        void sendChatLogs(const char *data, const char *aid, int port, MegaRequestListener *listener = NULL);
        MegaTextChatList *getChatList();
        MegaHandleList *getAttachmentAccess(MegaHandle chatid, MegaHandle h);
        bool hasAccessToAttachment(MegaHandle chatid, MegaHandle h, MegaHandle uh);
        const char* getFileAttribute(MegaHandle h);
        void archiveChat(MegaHandle chatid, int archive, MegaRequestListener *listener = NULL);
        void setChatRetentionTime(MegaHandle chatid, unsigned int period, MegaRequestListener *listener = NULL);
        void requestRichPreview(const char *url, MegaRequestListener *listener = NULL);
        void chatLinkHandle(MegaHandle chatid, bool del, bool createifmissing, MegaRequestListener *listener = NULL);
        void getChatLinkURL(MegaHandle publichandle, MegaRequestListener *listener = NULL);
        void chatLinkClose(MegaHandle chatid, const char *title, MegaRequestListener *listener = NULL);
        void chatLinkJoin(MegaHandle publichandle, const char *unifiedkey, MegaRequestListener *listener = NULL);
        void enableRichPreviews(bool enable, MegaRequestListener *listener = NULL);
        void isRichPreviewsEnabled(MegaRequestListener *listener = NULL);
        void shouldShowRichLinkWarning(MegaRequestListener *listener = NULL);
        void setRichLinkWarningCounterValue(int value, MegaRequestListener *listener = NULL);
        void enableGeolocation(MegaRequestListener *listener = NULL);
        void isGeolocationEnabled(MegaRequestListener *listener = NULL);
        bool isChatNotifiable(MegaHandle chatid);
#endif

        void setMyChatFilesFolder(MegaHandle nodehandle, MegaRequestListener *listener = NULL);
        void getMyChatFilesFolder(MegaRequestListener *listener = NULL);
        void setCameraUploadsFolder(MegaHandle nodehandle, bool secondary, MegaRequestListener *listener = NULL);
        void setCameraUploadsFolders(MegaHandle primaryFolder, MegaHandle secondaryFolder, MegaRequestListener *listener);
        void getCameraUploadsFolder(bool secondary, MegaRequestListener *listener = NULL);
        void setMyBackupsFolder(MegaHandle nodehandle, MegaRequestListener *listener = nullptr);
        void getMyBackupsFolder(MegaRequestListener *listener = nullptr);
        void getUserAlias(MegaHandle uh, MegaRequestListener *listener = NULL);
        void setUserAlias(MegaHandle uh, const char *alias, MegaRequestListener *listener = NULL);

        void getPushNotificationSettings(MegaRequestListener *listener = NULL);
        void setPushNotificationSettings(MegaPushNotificationSettings *settings, MegaRequestListener *listener = NULL);

        bool isSharesNotifiable();
        bool isContactsNotifiable();

        void getAccountAchievements(MegaRequestListener *listener = NULL);
        void getMegaAchievements(MegaRequestListener *listener = NULL);

        void catchup(MegaRequestListener *listener = NULL);
        void getPublicLinkInformation(const char *megaFolderLink, MegaRequestListener *listener);

        void sendSMSVerificationCode(const char* phoneNumber, MegaRequestListener *listener = NULL, bool reverifying_whitelisted = false);
        void checkSMSVerificationCode(const char* verificationCode, MegaRequestListener *listener = NULL);

        void getRegisteredContacts(const MegaStringMap* contacts, MegaRequestListener *listener = NULL);

        void getCountryCallingCodes(MegaRequestListener *listener = NULL);

        void getBanners(MegaRequestListener *listener);
        void dismissBanner(int id, MegaRequestListener *listener);

        void setBackup(int backupType, MegaHandle targetNode, const char* localFolder, const char* backupName, int state, int subState, const char* extraData, MegaRequestListener* listener = nullptr);
        void updateBackup(MegaHandle backupId, int backupType, MegaHandle targetNode, const char* localFolder, int state, int subState, const char* extraData, MegaRequestListener* listener = nullptr);
        void removeBackup(MegaHandle backupId, MegaRequestListener *listener = nullptr);
        void sendBackupHeartbeat(MegaHandle backupId, int status, int progress, int ups, int downs, long long ts, MegaHandle lastNode, MegaRequestListener *listener);

        void getBackupName(MegaHandle backupId, MegaRequestListener* listener = nullptr);
        void setBackupName(MegaHandle backupId, const char* backupName, MegaRequestListener* listener = nullptr);

        void fetchGoogleAds(int adFlags, MegaStringList *adUnits, MegaHandle publicHandle, MegaRequestListener *listener = nullptr);
        void queryGoogleAds(int adFlags, MegaHandle publicHandle = INVALID_HANDLE, MegaRequestListener *listener = nullptr);

        void fireOnTransferStart(MegaTransferPrivate *transfer);
        void fireOnTransferFinish(MegaTransferPrivate *transfer, unique_ptr<MegaErrorPrivate> e, DBTableTransactionCommitter& committer);
        void fireOnTransferUpdate(MegaTransferPrivate *transfer);
        void fireOnTransferTemporaryError(MegaTransferPrivate *transfer, unique_ptr<MegaErrorPrivate> e);
        map<int, MegaTransferPrivate *> transferMap;
        map<int, MegaTransferPrivate *> folderTransferMap; //transferMap includes these, added for speedup


        MegaClient *getMegaClient();
        static FileFingerprint *getFileFingerprintInternal(const char *fingerprint);

        // You take the ownership of the returned value of both functiions
        // It can be NULL if the input parameters are invalid
        static char* getMegaFingerprintFromSdkFingerprint(const char* sdkFingerprint);
        static char* getSdkFingerprintFromMegaFingerprint(const char *megaFingerprint, m_off_t size);

        error processAbortBackupRequest(MegaRequestPrivate *request, error e);
        void fireOnBackupStateChanged(MegaBackupController *backup);
        void fireOnBackupStart(MegaBackupController *backup);
        void fireOnBackupFinish(MegaBackupController *backup, unique_ptr<MegaErrorPrivate> e);
        void fireOnBackupUpdate(MegaBackupController *backup);
        void fireOnBackupTemporaryError(MegaBackupController *backup, unique_ptr<MegaErrorPrivate> e);

        void yield();
        void lockMutex();
        void unlockMutex();
        bool tryLockMutexFor(long long time);

protected:
        void init(MegaApi *api, const char *appKey, MegaGfxProcessor* processor, const char *basePath /*= NULL*/, const char *userAgent /*= NULL*/, int fseventsfd /*= -1*/, unsigned clientWorkerThreadCount /*= 1*/);

        static void *threadEntryPoint(void *param);
        static ExternalLogger externalLogger;

        MegaTransferPrivate* getMegaTransferPrivate(int tag);

        void fireOnRequestStart(MegaRequestPrivate *request);
        void fireOnRequestFinish(MegaRequestPrivate *request, unique_ptr<MegaErrorPrivate> e);
        void fireOnRequestUpdate(MegaRequestPrivate *request);
        void fireOnRequestTemporaryError(MegaRequestPrivate *request, unique_ptr<MegaErrorPrivate> e);
        bool fireOnTransferData(MegaTransferPrivate *transfer);
        void fireOnUsersUpdate(MegaUserList *users);
        void fireOnUserAlertsUpdate(MegaUserAlertList *alerts);
        void fireOnNodesUpdate(MegaNodeList *nodes);
        void fireOnAccountUpdate();
        void fireOnContactRequestsUpdate(MegaContactRequestList *requests);
        void fireOnReloadNeeded();
        void fireOnEvent(MegaEventPrivate *event);

#ifdef ENABLE_SYNC
        void fireOnGlobalSyncStateChanged();
        void fireOnSyncStateChanged(MegaSyncPrivate *sync);
        void fireOnSyncEvent(MegaSyncPrivate *sync, MegaSyncEvent *event);
        void fireOnSyncAdded(MegaSyncPrivate *sync, int additionState);
        void fireOnSyncDisabled(MegaSyncPrivate *sync);
        void fireOnSyncEnabled(MegaSyncPrivate *sync);
        void fireonSyncDeleted(MegaSyncPrivate *sync);
        void fireOnFileSyncStateChanged(MegaSyncPrivate *sync, string *localPath, int newState);
#endif

#ifdef ENABLE_CHAT
        void fireOnChatsUpdate(MegaTextChatList *chats);
#endif

        void processTransferPrepare(Transfer *t, MegaTransferPrivate *transfer);
        void processTransferUpdate(Transfer *tr, MegaTransferPrivate *transfer);
        void processTransferComplete(Transfer *tr, MegaTransferPrivate *transfer);
        void processTransferFailed(Transfer *tr, MegaTransferPrivate *transfer, const Error &e, dstime timeleft);
        void processTransferRemoved(Transfer *tr, MegaTransferPrivate *transfer, const Error &e);

        MegaApi *api;
        MegaThread thread;
        MegaClient *client;
        MegaHttpIO *httpio;
        MegaWaiter *waiter;
        MegaFileSystemAccess *fsAccess;
        MegaDbAccess *dbAccess;
        GfxProc *gfxAccess;
        string basePath;
        bool nocache;

#ifdef HAVE_LIBUV
        MegaHTTPServer *httpServer;
        int httpServerMaxBufferSize;
        int httpServerMaxOutputSize;
        bool httpServerEnableFiles;
        bool httpServerEnableFolders;
        bool httpServerOfflineAttributeEnabled;
        int httpServerRestrictedMode;
        bool httpServerSubtitlesSupportEnabled;
        set<MegaTransferListener *> httpServerListeners;

        MegaFTPServer *ftpServer;
        int ftpServerMaxBufferSize;
        int ftpServerMaxOutputSize;
        int ftpServerRestrictedMode;
        set<MegaTransferListener *> ftpServerListeners;
#endif

        map<int, MegaBackupController *> backupsMap;

        RequestQueue requestQueue;
        TransferQueue transferQueue;
        map<int, MegaRequestPrivate *> requestMap;

        // sc requests to close existing wsc and immediately retrieve pending actionpackets
        RequestQueue scRequestQueue;

        std::unique_ptr<BackupMonitor> mHeartBeatMonitor;
        int pendingUploads;
        int pendingDownloads;
        int totalUploads;
        int totalDownloads;
        long long totalDownloadedBytes;
        long long totalUploadedBytes;
        long long totalDownloadBytes;
        long long totalUploadBytes;
        long long notificationNumber;
        set<MegaRequestListener *> requestListeners;
        set<MegaTransferListener *> transferListeners;
        set<MegaBackupListener *> backupListeners;
<<<<<<< HEAD
=======

#ifdef ENABLE_SYNC
        MegaSyncPrivate* cachedMegaSyncPrivateByTag(int tag);
        unique_ptr<MegaSyncPrivate> mCachedMegaSyncPrivate;
#endif

>>>>>>> e27ba13e
        set<MegaGlobalListener *> globalListeners;
        set<MegaListener *> listeners;
        retryreason_t waitingRequest;
        vector<string> excludedNames;
        vector<string> excludedPaths;
        long long syncLowerSizeLimit;
        long long syncUpperSizeLimit;
        std::recursive_timed_mutex sdkMutex;
        using SdkMutexGuard = std::unique_lock<std::recursive_timed_mutex>;   // (equivalent to typedef)
        std::atomic<bool> syncPathStateLockTimeout{ false };
        MegaTransferPrivate *currentTransfer;
        MegaRequestPrivate *activeRequest;
        MegaTransferPrivate *activeTransfer;
        MegaError *activeError;
        MegaNodeList *activeNodes;
        MegaUserList *activeUsers;
        MegaUserAlertList *activeUserAlerts;
        MegaContactRequestList *activeContactRequests;
        string appKey;

        MegaPushNotificationSettings *mPushSettings; // stores lastest-seen settings (to be able to filter notifications)
        MegaTimeZoneDetails *mTimezones;

        int threadExit;
        void loop();

        int maxRetries;

        // a request-level error occurred
        void request_error(error) override;
        void request_response_progress(m_off_t, m_off_t) override;

        // login result
        void prelogin_result(int, string*, string*, error) override;
        void login_result(error) override;
        void logout_result(error) override;
        void userdata_result(string*, string*, string*, error) override;
        void pubkey_result(User *) override;

        // ephemeral session creation/resumption result

        // check the reason of being blocked
        void ephemeral_result(error) override;
        void ephemeral_result(handle, const byte*) override;
        void cancelsignup_result(error) override;

        // check the reason of being blocked
        void whyamiblocked_result(int) override;

        // contact link management
        void contactlinkcreate_result(error, handle) override;
        void contactlinkquery_result(error, handle, string*, string*, string*, string*) override;
        void contactlinkdelete_result(error) override;

        // multi-factor authentication
        void multifactorauthsetup_result(string*, error) override;
        void multifactorauthcheck_result(int) override;
        void multifactorauthdisable_result(error) override;

        // fetch time zone
        void fetchtimezone_result(error, vector<string>*, vector<int>*, int) override;

        // keep me alive feature
        void keepmealive_result(error) override;
        void acknowledgeuseralerts_result(error) override;

        // account validation by txted verification code
        void smsverificationsend_result(error) override;
        void smsverificationcheck_result(error, std::string *phoneNumber) override;

        // get registered contacts
        void getregisteredcontacts_result(error, vector<tuple<string, string, string>>*) override;

        // get country calling codes
        void getcountrycallingcodes_result(error, map<string, vector<string>>*) override;

        // get the current PSA
        void getpsa_result (error, int, string*, string*, string*, string*, string*, string*) override;

        // account creation
        void sendsignuplink_result(error) override;
        void querysignuplink_result(error) override;
        void querysignuplink_result(handle, const char*, const char*, const byte*, const byte*, const byte*, size_t) override;
        void confirmsignuplink_result(error) override;
        void confirmsignuplink2_result(handle, const char*, const char*, error) override;
        void setkeypair_result(error) override;

        // account credentials, properties and history
        void account_details(AccountDetails*,  bool, bool, bool, bool, bool, bool) override;
        void account_details(AccountDetails*, error) override;
        void querytransferquota_result(int) override;

        void setattr_result(handle, error) override;
        void rename_result(handle, error) override;
        void unlink_result(handle, error) override;
        void unlinkversions_result(error) override;
        void nodes_updated(Node**, int) override;
        void users_updated(User**, int) override;
        void useralerts_updated(UserAlert::Base**, int) override;
        void account_updated() override;
        void pcrs_updated(PendingContactRequest**, int) override;

        // password change result
        void changepw_result(error) override;

        // user attribute update notification
        void userattr_update(User*, int, const char*) override;

        void nodes_current() override;
        void catchup_result() override;
        void key_modified(handle, attr_t) override;

        void fetchnodes_result(const Error&) override;
        void putnodes_result(const Error&, targettype_t, vector<NewNode>&, bool targetOverride) override;

        // share update result
        void share_result(error, bool writable = false) override;
        void share_result(int, error, bool writable = false) override;

        // contact request results
        void setpcr_result(handle, error, opcactions_t) override;
        void updatepcr_result(error, ipcactions_t) override;

        // file attribute fetch result
        void fa_complete(handle, fatype, const char*, uint32_t) override;
        int fa_failed(handle, fatype, int, error) override;

        // file attribute modification result
        void putfa_result(handle, fatype, error) override;

        // purchase transactions
        void enumeratequotaitems_result(unsigned type, handle product, unsigned prolevel, int gbstorage, int gbtransfer,
                                                unsigned months, unsigned amount, unsigned amountMonth, const char* currency, const char* description, const char* iosid, const char* androidid) override;
        void enumeratequotaitems_result(error e) override;
        void additem_result(error) override;
        void checkout_result(const char*, error) override;
        void submitpurchasereceipt_result(error) override;
        void creditcardstore_result(error) override;
        void creditcardquerysubscriptions_result(int, error) override;
        void creditcardcancelsubscriptions_result(error) override;
        void getpaymentmethods_result(int, error) override;
        void copysession_result(string*, error) override;

        void userfeedbackstore_result(error) override;
        void sendevent_result(error) override;
        void supportticket_result(error) override;

        void checkfile_result(handle h, const Error& e) override;
        void checkfile_result(handle h, error e, byte* filekey, m_off_t size, m_time_t ts, m_time_t tm, string* filename, string* fingerprint, string* fileattrstring) override;

        // user invites/attributes
        void removecontact_result(error) override;
        void putua_result(error) override;
        void getua_result(error) override;
        void getua_result(byte*, unsigned, attr_t) override;
        void getua_result(TLVstore *, attr_t) override;
#ifdef DEBUG
        void delua_result(error) override;
        void senddevcommand_result(int) override;
#endif

        void getuseremail_result(string *, error) override;

        // file node export result
        void exportnode_result(error) override;
        void exportnode_result(handle, handle) override;

        // exported link access result
        void openfilelink_result(const Error&) override;
        void openfilelink_result(handle, const byte*, m_off_t, string*, string*, int) override;

        // retrieval of public link information
        void folderlinkinfo_result(error, handle, handle, string *, string*, m_off_t, uint32_t, uint32_t, m_off_t, uint32_t) override;

        // global transfer queue updates (separate signaling towards the queued objects)
        void file_added(File*) override;
        void file_removed(File*, const Error& e) override;
        void file_complete(File*) override;

        void transfer_complete(Transfer *) override;
        void transfer_removed(Transfer *) override;

        File* file_resume(string*, direction_t *type) override;

        void transfer_prepare(Transfer*) override;
        void transfer_failed(Transfer*, const Error& error, dstime timeleft) override;
        void transfer_update(Transfer*) override;

        dstime pread_failure(const Error&, int, void*, dstime) override;
        bool pread_data(byte*, m_off_t, m_off_t, m_off_t, m_off_t, void*) override;

        void reportevent_result(error) override;
        void sessions_killed(handle sessionid, error e) override;

        void cleanrubbishbin_result(error) override;

        void getrecoverylink_result(error) override;
        void queryrecoverylink_result(error) override;
        void queryrecoverylink_result(int type, const char *email, const char *ip, time_t ts, handle uh, const vector<string> *emails) override;
        void getprivatekey_result(error, const byte *privk = NULL, const size_t len_privk = 0) override;
        void confirmrecoverylink_result(error) override;
        void confirmcancellink_result(error) override;
        void getemaillink_result(error) override;
        void resendverificationemail_result(error) override;
        void resetSmsVerifiedPhoneNumber_result(error) override;
        void confirmemaillink_result(error) override;
        void getversion_result(int, const char*, error) override;
        void getlocalsslcertificate_result(m_time_t, string *certdata, error) override;
        void getmegaachievements_result(AchievementsDetails*, error) override;
        void getwelcomepdf_result(handle, string*, error) override;
        void backgrounduploadurl_result(error, string*) override;
        void mediadetection_ready() override;
        void storagesum_changed(int64_t newsum) override;
        void getmiscflags_result(error) override;
        void getbanners_result(error e) override;
        void getbanners_result(vector< tuple<int, string, string, string, string, string, string> >&& banners) override;
        void dismissbanner_result(error e) override;

#ifdef ENABLE_CHAT
        // chat-related commandsresult
        void chatcreate_result(TextChat *, error) override;
        void chatinvite_result(error) override;
        void chatremove_result(error) override;
        void chaturl_result(string*, error) override;
        void chatgrantaccess_result(error) override;
        void chatremoveaccess_result(error) override;
        void chatupdatepermissions_result(error) override;
        void chattruncate_result(error) override;
        void chatsettitle_result(error) override;
        void chatpresenceurl_result(string*, error) override;
        void registerpushnotification_result(error) override;
        void archivechat_result(error) override;
        void setchatretentiontime_result(error) override;

        void chats_updated(textchat_map *, int) override;
        void richlinkrequest_result(string*, error) override;
        void chatlink_result(handle, error) override;
        void chatlinkurl_result(handle, int, string*, string*, int, m_time_t, error) override;
        void chatlinkclose_result(error) override;
        void chatlinkjoin_result(error) override;
#endif

#ifdef ENABLE_SYNC
        // sync status updates and events

        // calls fireOnSyncStateChanged
        void syncupdate_stateconfig(int tag) override;

        // calls firOnSyncDisabled or fireOnSyncEnabled
        void syncupdate_active(int tag, bool active) override;

        // this will fill syncMap with a new MegaSyncPrivate, and fire onSyncAdded indicating the result of that addition
        void sync_auto_resume_result(const UnifiedSync& us, bool attempted) override;

        // this will fire onSyncStateChange if remote path of the synced node has changed
        virtual void syncupdate_remote_root_changed(const SyncConfig &) override;

        // this will call will fire EVENT_SYNCS_RESTORED
        virtual void syncs_restored() override;

        // this will call will fire EVENT_SYNCS_DISABLED
        virtual void syncs_disabled(SyncError syncError) override;

        // this will call will fire EVENT_FIRST_SYNC_RESUMING before the first sync is resumed
        virtual void syncs_about_to_be_resumed() override;

        // removes the sync from syncMap and fires onSyncDeleted callback
        void sync_removed(int tag) override;

        void syncupdate_scanning(bool scanning) override;
        void syncupdate_local_folder_addition(Sync* sync, LocalNode *localNode, const char *path) override;
        void syncupdate_local_folder_deletion(Sync* sync, LocalNode *localNode) override;
        void syncupdate_local_file_addition(Sync* sync, LocalNode* localNode, const char *path) override;
        void syncupdate_local_file_deletion(Sync* sync, LocalNode* localNode) override;
        void syncupdate_local_file_change(Sync* sync, LocalNode* localNode, const char *path) override;
        void syncupdate_local_move(Sync* sync, LocalNode* localNode, const char* path) override;
        void syncupdate_get(Sync* sync, Node *node, const char* path) override;
        void syncupdate_put(Sync* sync, LocalNode *localNode, const char*) override;
        void syncupdate_remote_file_addition(Sync *sync, Node* n) override;
        void syncupdate_remote_file_deletion(Sync *sync, Node* n) override;
        void syncupdate_remote_folder_addition(Sync *sync, Node* n) override;
        void syncupdate_remote_folder_deletion(Sync* sync, Node* n) override;
        void syncupdate_remote_copy(Sync*, const char*) override;
        void syncupdate_remote_move(Sync *sync, Node *n, Node* prevparent) override;
        void syncupdate_remote_rename(Sync*sync, Node* n, const char* prevname) override;
        void syncupdate_treestate(LocalNode*) override;
        bool sync_syncable(Sync *, const char*, LocalPath&, Node *) override;
        bool sync_syncable(Sync *, const char*, LocalPath&) override;

        void syncupdate_local_lockretry(bool) override;

        // for the exclusive use of sync_syncable
        unique_ptr<FileAccess> mSyncable_fa;
        std::mutex mSyncable_fa_mutex;
#endif

        void backupput_result(const Error&, handle backupId) override;
        void backupupdate_result(const Error&, handle) override;
        void backupremove_result(const Error&, handle) override;

protected:
        // suggest reload due to possible race condition with other clients
        void reload(const char*) override;

        // wipe all users, nodes and shares
        void clearing() override;

        // failed request retry notification
        void notify_retry(dstime, retryreason_t) override;

        // notify about db commit
        void notify_dbcommit() override;

        // notify about a storage event
        void notify_storage(int) override;

        // notify about an automatic change to HTTPS
        void notify_change_to_https() override;

        // notify about account confirmation
        void notify_confirmation(const char*) override;

        // network layer disconnected
        void notify_disconnect() override;

        // notify about a finished HTTP request
        void http_result(error, int, byte *, int) override;

        // notify about a business account status change
        void notify_business_status(BizStatus status) override;

        // notify about a finished timer
        void timer_result(error) override;

        void sendPendingScRequest();
        void sendPendingRequests();
        unsigned sendPendingTransfers();
        void updateBackups();

        //Internal
        Node* getNodeByFingerprintInternal(const char *fingerprint);
        Node *getNodeByFingerprintInternal(const char *fingerprint, Node *parent);

        bool processTree(Node* node, TreeProcessor* processor, bool recursive = 1, MegaCancelToken* cancelToken = nullptr);
        void getNodeAttribute(MegaNode* node, int type, const char *dstFilePath, MegaRequestListener *listener = NULL);
		    void cancelGetNodeAttribute(MegaNode *node, int type, MegaRequestListener *listener = NULL);
        void setNodeAttribute(MegaNode* node, int type, const char *srcFilePath, MegaHandle attributehandle, MegaRequestListener *listener = NULL);
        void putNodeAttribute(MegaBackgroundMediaUpload* bu, int type, const char *srcFilePath, MegaRequestListener *listener = NULL);
        void setUserAttr(int type, const char *value, MegaRequestListener *listener = NULL);
        static char *getAvatarColor(handle userhandle);
        static char *getAvatarSecondaryColor(handle userhandle);
        bool isGlobalNotifiable();

        // return false if there's a schedule and it currently does not apply. Otherwise, true
        bool isScheduleNotifiable();

        // deletes backups, requests and transfers. Reset total stats for down/uploads
        void abortPendingActions(error preverror = API_OK);

        bool hasToForceUpload(const Node &node, const MegaTransferPrivate &transfer) const;

        friend class MegaBackgroundMediaUploadPrivate;

private:
#ifdef ENABLE_SYNC
        error backupFolder_sendPendingRequest(MegaRequestPrivate* request);
#endif

};

class MegaHashSignatureImpl
{
	public:
		MegaHashSignatureImpl(const char *base64Key);
		~MegaHashSignatureImpl();
		void init();
		void add(const char *data, unsigned size);
        bool checkSignature(const char *base64Signature);

	protected:
		HashSignature *hashSignature;
		AsymmCipher* asymmCypher;
};

class ExternalInputStream : public InputStreamAccess
{
    MegaInputStream *inputStream;

public:
    ExternalInputStream(MegaInputStream *inputStream);
    virtual m_off_t size();
    virtual bool read(byte *buffer, unsigned size);
};

#ifdef HAVE_LIBUV
class StreamingBuffer
{
public:
    StreamingBuffer();
    ~StreamingBuffer();
    void init(m_off_t capacity);
    unsigned int append(const char *buf, unsigned int len);
    unsigned int availableData();
    unsigned int availableSpace();
    unsigned int availableCapacity();
    uv_buf_t nextBuffer();
    void freeData(unsigned int len);
    void setMaxBufferSize(unsigned int bufferSize);
    void setMaxOutputSize(unsigned int outputSize);

    static const unsigned int MAX_BUFFER_SIZE = 2097152;
    static const unsigned int MAX_OUTPUT_SIZE = 16384;

protected:
    char *buffer;
    unsigned int capacity;
    unsigned int size;
    unsigned int free;
    unsigned int inpos;
    unsigned int outpos;
    unsigned int maxBufferSize;
    unsigned int maxOutputSize;
};

class MegaTCPServer;
class MegaTCPContext : public MegaTransferListener, public MegaRequestListener
{
public:
    MegaTCPContext();
    virtual ~MegaTCPContext();

    // Connection management
    MegaTCPServer *server;
    uv_tcp_t tcphandle;
    uv_async_t asynchandle;
    uv_mutex_t mutex;
    MegaApiImpl *megaApi;
    m_off_t bytesWritten;
    m_off_t size;
    char *lastBuffer;
    int lastBufferLen;
    bool nodereceived;
    bool finished;
    bool failed;
    bool pause;

#ifdef ENABLE_EVT_TLS
    //tls stuff:
    evt_tls_t *evt_tls;
    bool invalid;
#endif
    std::list<char*> writePointers;

    // Request information
    bool range;
    m_off_t rangeStart;
    m_off_t rangeEnd;
    m_off_t rangeWritten;
    MegaNode *node;
    std::string path;
    std::string nodehandle;
    std::string nodekey;
    std::string nodename;
    m_off_t nodesize;
    int resultCode;

};

class MegaTCPServer
{
protected:
    static void *threadEntryPoint(void *param);
    static http_parser_settings parsercfg;

    uv_loop_t uv_loop;

    set<handle> allowedHandles;
    handle lastHandle;
    list<MegaTCPContext*> connections;
    uv_async_t exit_handle;
    MegaApiImpl *megaApi;
    bool semaphoresdestroyed;
    uv_sem_t semaphoreStartup;
    uv_sem_t semaphoreEnd;
    MegaThread *thread;
    uv_tcp_t server;
    int maxBufferSize;
    int maxOutputSize;
    int restrictedMode;
    bool localOnly;
    bool started;
    int port;
    bool closing;
    int remainingcloseevents;

#ifdef ENABLE_EVT_TLS
    // TLS
    bool evtrequirescleaning;
    evt_ctx_t evtctx;
    std::string certificatepath;
    std::string keypath;
#endif

    // libuv callbacks
    static void onNewClient(uv_stream_t* server_handle, int status);
    static void onDataReceived(uv_stream_t* tcp, ssize_t nread, const uv_buf_t * buf);
    static void allocBuffer(uv_handle_t *handle, size_t suggested_size, uv_buf_t* buf);
    static void onClose(uv_handle_t* handle);

#ifdef ENABLE_EVT_TLS
    //libuv tls
    static void onNewClient_tls(uv_stream_t* server_handle, int status);
    static void onWriteFinished_tls_async(uv_write_t* req, int status);
    static void on_tcp_read(uv_stream_t *stream, ssize_t nrd, const uv_buf_t *data);
    static int uv_tls_writer(evt_tls_t *evt_tls, void *bfr, int sz);
    static void on_evt_tls_close(evt_tls_t *evt_tls, int status);
    static void on_hd_complete( evt_tls_t *evt_tls, int status);
    static void evt_on_rd(evt_tls_t *evt_tls, char *bfr, int sz);
#endif


    static void onAsyncEventClose(uv_handle_t* handle);
    static void onAsyncEvent(uv_async_t* handle);
    static void onExitHandleClose(uv_handle_t* handle);

    static void onCloseRequested(uv_async_t* handle);

    static void onWriteFinished(uv_write_t* req, int status); //This might need to go to HTTPServer
#ifdef ENABLE_EVT_TLS
    static void onWriteFinished_tls(evt_tls_t *evt_tls, int status);
#endif
    static void closeConnection(MegaTCPContext *tcpctx);
    static void closeTCPConnection(MegaTCPContext *tcpctx);

    void run();
    void initializeAndStartListening();

    void answer(MegaTCPContext* tcpctx, const char *rsp, size_t rlen);


    //virtual methods:
    virtual void processReceivedData(MegaTCPContext *tcpctx, ssize_t nread, const uv_buf_t * buf);
    virtual void processAsyncEvent(MegaTCPContext *tcpctx);
    virtual MegaTCPContext * initializeContext(uv_stream_t *server_handle) = 0;
    virtual void processWriteFinished(MegaTCPContext* tcpctx, int status) = 0;
    virtual void processOnAsyncEventClose(MegaTCPContext* tcpctx);
    virtual bool respondNewConnection(MegaTCPContext* tcpctx) = 0; //returns true if server needs to start by reading
    virtual void processOnExitHandleClose(MegaTCPServer* tcpServer);

public:
    const bool useIPv6;
    const bool useTLS;
    MegaFileSystemAccess *fsAccess;

    std::string basePath;

    MegaTCPServer(MegaApiImpl *megaApi, std::string basePath, bool useTLS = false, std::string certificatepath = std::string(), std::string keypath = std::string(), bool useIPv6 = false);
    virtual ~MegaTCPServer();
    bool start(int port, bool localOnly = true);
    void stop(bool doNotWait = false);
    int getPort();
    bool isLocalOnly();
    void setMaxBufferSize(int bufferSize);
    void setMaxOutputSize(int outputSize);
    int getMaxBufferSize();
    int getMaxOutputSize();
    void setRestrictedMode(int mode);
    int getRestrictedMode();
    bool isHandleAllowed(handle h);
    void clearAllowedHandles();
    char* getLink(MegaNode *node, std::string protocol = "http");

    set<handle> getAllowedHandles();
    void removeAllowedHandle(MegaHandle handle);

    void readData(MegaTCPContext* tcpctx);
};


class MegaTCServer;
class MegaHTTPServer;
class MegaHTTPContext : public MegaTCPContext
{

public:
    MegaHTTPContext();
    ~MegaHTTPContext();

    // Connection management
    StreamingBuffer streamingBuffer;
    std::unique_ptr<MegaTransferPrivate> transfer;
    http_parser parser;
    char *lastBuffer;
    int lastBufferLen;
    bool nodereceived;
    bool failed;
    bool pause;

    // Request information
    bool range;
    m_off_t rangeStart;
    m_off_t rangeEnd;
    m_off_t rangeWritten;
    MegaNode *node;
    std::string path;
    std::string nodehandle;
    std::string nodekey;
    std::string nodename;
    m_off_t nodesize;
    std::string nodepubauth;
    std::string nodeprivauth;
    std::string nodechatauth;
    int resultCode;


    // WEBDAV related
    int depth;
    std::string lastheader;
    std::string subpathrelative;
    const char *messageBody;
    size_t messageBodySize;
    std::string host;
    std::string destination;
    bool overwrite;
    std::unique_ptr<FileAccess> tmpFileAccess;
    std::string tmpFileName;
    std::string newname; //newname for moved node
    MegaHandle nodeToMove; //node to be moved after delete
    MegaHandle newParentNode; //parent node for moved after delete

    uv_mutex_t mutex_responses;
    std::list<std::string> responses;

    virtual void onTransferStart(MegaApi *, MegaTransfer *transfer);
    virtual bool onTransferData(MegaApi *, MegaTransfer *transfer, char *buffer, size_t size);
    virtual void onTransferFinish(MegaApi* api, MegaTransfer *transfer, MegaError *e);
    virtual void onRequestFinish(MegaApi* api, MegaRequest *request, MegaError *e);
};

class MegaHTTPServer: public MegaTCPServer
{
protected:
    set<handle> allowedWebDavHandles;

    bool fileServerEnabled;
    bool folderServerEnabled;
    bool offlineAttribute;
    bool subtitlesSupportEnabled;

    //virtual methods:
    virtual void processReceivedData(MegaTCPContext *ftpctx, ssize_t nread, const uv_buf_t * buf);
    virtual void processAsyncEvent(MegaTCPContext *ftpctx);
    virtual MegaTCPContext * initializeContext(uv_stream_t *server_handle);
    virtual void processWriteFinished(MegaTCPContext* tcpctx, int status);
    virtual void processOnAsyncEventClose(MegaTCPContext* tcpctx);
    virtual bool respondNewConnection(MegaTCPContext* tcpctx);
    virtual void processOnExitHandleClose(MegaTCPServer* tcpServer);


    // HTTP parser callback
    static int onMessageBegin(http_parser* parser);
    static int onHeadersComplete(http_parser* parser);
    static int onUrlReceived(http_parser* parser, const char* url, size_t length);
    static int onHeaderField(http_parser* parser, const char* at, size_t length);
    static int onHeaderValue(http_parser* parser, const char* at, size_t length);
    static int onBody(http_parser* parser, const char* at, size_t length);
    static int onMessageComplete(http_parser* parser);

    static void sendHeaders(MegaHTTPContext *httpctx, string *headers);
    static void sendNextBytes(MegaHTTPContext *httpctx);
    static int streamNode(MegaHTTPContext *httpctx);

    //Utility funcitons
    static std::string getHTTPMethodName(int httpmethod);
    static std::string getHTTPErrorString(int errorcode);
    static std::string getResponseForNode(MegaNode *node, MegaHTTPContext* httpctx);

    // WEBDAV related
    static std::string getWebDavPropFindResponseForNode(std::string baseURL, std::string subnodepath, MegaNode *node, MegaHTTPContext* httpctx);
    static std::string getWebDavProfFindNodeContents(MegaNode *node, std::string baseURL, bool offlineAttribute);

    static void returnHttpCodeBasedOnRequestError(MegaHTTPContext* httpctx, MegaError *e, bool synchronous = true);
    static void returnHttpCode(MegaHTTPContext* httpctx, int errorCode, std::string errorMessage = string(), bool synchronous = true);

public:

    static void returnHttpCodeAsyncBasedOnRequestError(MegaHTTPContext* httpctx, MegaError *e);
    static void returnHttpCodeAsync(MegaHTTPContext* httpctx, int errorCode, std::string errorMessage = string());

    MegaHTTPServer(MegaApiImpl *megaApi, string basePath, bool useTLS = false, std::string certificatepath = std::string(), std::string keypath = std::string(), bool useIPv6 = false);
    virtual ~MegaHTTPServer();
    char *getWebDavLink(MegaNode *node);

    void clearAllowedHandles();
    bool isHandleWebDavAllowed(handle h);
    set<handle> getAllowedWebDavHandles();
    void removeAllowedWebDavHandle(MegaHandle handle);
    void enableFileServer(bool enable);
    void enableFolderServer(bool enable);
    bool isFileServerEnabled();
    bool isFolderServerEnabled();
    void enableOfflineAttribute(bool enable);
    bool isOfflineAttributeEnabled();
    bool isSubtitlesSupportEnabled();
    void enableSubtitlesSupport(bool enable);

};

class MegaFTPServer;
class MegaFTPDataServer;
class MegaFTPContext : public MegaTCPContext
{
public:

    int command;
    std::string arg1;
    std::string arg2;
    int resultcode;
    int pasiveport;
    MegaFTPDataServer * ftpDataServer;

    std::string tmpFileName;

    MegaNode *nodeToDeleteAfterMove;

    uv_mutex_t mutex_responses;
    std::list<std::string> responses;

    uv_mutex_t mutex_nodeToDownload;

    //status
    MegaHandle cwd;
    bool atroot;
    bool athandle;
    MegaHandle parentcwd;

    std::string cwdpath;

    MegaFTPContext();
    ~MegaFTPContext();

    virtual void onTransferStart(MegaApi *, MegaTransfer *transfer);
    virtual bool onTransferData(MegaApi *, MegaTransfer *transfer, char *buffer, size_t size);
    virtual void onTransferFinish(MegaApi* api, MegaTransfer *transfer, MegaError *e);
    virtual void onRequestFinish(MegaApi* api, MegaRequest *request, MegaError *e);
};

class MegaFTPDataServer;
class MegaFTPServer: public MegaTCPServer
{
protected:
    enum{
        FTP_CMD_INVALID = -1,
        FTP_CMD_USER = 1,
        FTP_CMD_PASS,
        FTP_CMD_ACCT,
        FTP_CMD_CWD,
        FTP_CMD_CDUP,
        FTP_CMD_SMNT,
        FTP_CMD_QUIT,
        FTP_CMD_REIN,
        FTP_CMD_PORT,
        FTP_CMD_PASV,
        FTP_CMD_TYPE,
        FTP_CMD_STRU,
        FTP_CMD_MODE,
        FTP_CMD_RETR,
        FTP_CMD_STOR,
        FTP_CMD_STOU,
        FTP_CMD_APPE,
        FTP_CMD_ALLO,
        FTP_CMD_REST,
        FTP_CMD_RNFR,
        FTP_CMD_RNTO,
        FTP_CMD_ABOR,
        FTP_CMD_DELE,
        FTP_CMD_RMD,
        FTP_CMD_MKD,
        FTP_CMD_PWD,
        FTP_CMD_LIST,
        FTP_CMD_NLST,
        FTP_CMD_SITE,
        FTP_CMD_SYST,
        FTP_CMD_STAT,
        FTP_CMD_HELP,
        FTP_CMD_FEAT,  //rfc2389
        FTP_CMD_SIZE,
        FTP_CMD_PROT,
        FTP_CMD_EPSV, //rfc2428
        FTP_CMD_PBSZ, //rfc2228
        FTP_CMD_OPTS, //rfc2389
        FTP_CMD_NOOP
    };

    std::string crlfout;

    MegaHandle nodeHandleToRename;

    int pport;
    int dataportBegin;
    int dataPortEnd;

    std::string getListingLineFromNode(MegaNode *child, std::string nameToShow = string());

    MegaNode *getBaseFolderNode(std::string path);
    MegaNode *getNodeByFullFtpPath(std::string path);
    void getPermissionsString(int permissions, char *permsString);


    //virtual methods:
    virtual void processReceivedData(MegaTCPContext *tcpctx, ssize_t nread, const uv_buf_t * buf);
    virtual void processAsyncEvent(MegaTCPContext *tcpctx);
    virtual MegaTCPContext * initializeContext(uv_stream_t *server_handle);
    virtual void processWriteFinished(MegaTCPContext* tcpctx, int status);
    virtual void processOnAsyncEventClose(MegaTCPContext* tcpctx);
    virtual bool respondNewConnection(MegaTCPContext* tcpctx);
    virtual void processOnExitHandleClose(MegaTCPServer* tcpServer);

public:

    std::string newNameAfterMove;

    MegaFTPServer(MegaApiImpl *megaApi, string basePath, int dataportBegin, int dataPortEnd, bool useTLS = false, std::string certificatepath = std::string(), std::string keypath = std::string());
    virtual ~MegaFTPServer();

    static std::string getFTPErrorString(int errorcode, std::string argument = string());

    static void returnFtpCodeBasedOnRequestError(MegaFTPContext* ftpctx, MegaError *e);
    static void returnFtpCode(MegaFTPContext* ftpctx, int errorCode, std::string errorMessage = string());

    static void returnFtpCodeAsyncBasedOnRequestError(MegaFTPContext* ftpctx, MegaError *e);
    static void returnFtpCodeAsync(MegaFTPContext* ftpctx, int errorCode, std::string errorMessage = string());
    MegaNode * getNodeByFtpPath(MegaFTPContext* ftpctx, std::string path);
    std::string cdup(handle parentHandle, MegaFTPContext* ftpctx);
    std::string cd(string newpath, MegaFTPContext* ftpctx);
    std::string shortenpath(std::string path);
};

class MegaFTPDataContext;
class MegaFTPDataServer: public MegaTCPServer
{
protected:

    //virtual methods:
    virtual void processReceivedData(MegaTCPContext *tcpctx, ssize_t nread, const uv_buf_t * buf);
    virtual void processAsyncEvent(MegaTCPContext *tcpctx);
    virtual MegaTCPContext * initializeContext(uv_stream_t *server_handle);
    virtual void processWriteFinished(MegaTCPContext* tcpctx, int status);
    virtual void processOnAsyncEventClose(MegaTCPContext* tcpctx);
    virtual bool respondNewConnection(MegaTCPContext* tcpctx);
    virtual void processOnExitHandleClose(MegaTCPServer* tcpServer);

    void sendNextBytes(MegaFTPDataContext *ftpdatactx);


public:
    MegaFTPContext *controlftpctx;

    std::string resultmsj;
    MegaNode *nodeToDownload;
    std::string remotePathToUpload;
    std::string newNameToUpload;
    MegaHandle newParentNodeHandle;
    m_off_t rangeStartREST;
    void sendData();
    bool notifyNewConnectionRequired;

    MegaFTPDataServer(MegaApiImpl *megaApi, string basePath, MegaFTPContext * controlftpctx, bool useTLS = false, std::string certificatepath = std::string(), std::string keypath = std::string());
    virtual ~MegaFTPDataServer();
    string getListingLineFromNode(MegaNode *child);
};

class MegaFTPDataServer;
class MegaFTPDataContext : public MegaTCPContext
{
public:

    MegaFTPDataContext();
    ~MegaFTPDataContext();

    void setControlCodeUponDataClose(int code, std::string msg = string());

    // Connection management
    StreamingBuffer streamingBuffer;
    MegaTransferPrivate *transfer;
    char *lastBuffer;
    int lastBufferLen;
    bool failed;
    int ecode;
    bool pause;
    MegaNode *node;

    m_off_t rangeStart;
    m_off_t rangeWritten;

    std::string tmpFileName;
    std::unique_ptr<FileAccess> tmpFileAccess;
    size_t tmpFileSize;

    bool controlRespondedElsewhere;
    string controlResponseMessage;
    int controlResponseCode;

    virtual void onTransferStart(MegaApi *, MegaTransfer *transfer);
    virtual bool onTransferData(MegaApi *, MegaTransfer *transfer, char *buffer, size_t size);
    virtual void onTransferFinish(MegaApi* api, MegaTransfer *transfer, MegaError *e);
    virtual void onRequestFinish(MegaApi* api, MegaRequest *request, MegaError *e);
};



#endif

}

#endif //MEGAAPI_IMPL_H<|MERGE_RESOLUTION|>--- conflicted
+++ resolved
@@ -1090,10 +1090,6 @@
     void setLocalFingerprint(long long fingerprint);
     virtual int getTag() const;
     void setTag(int tag);
-<<<<<<< HEAD
-    virtual int getState() const;
-=======
->>>>>>> e27ba13e
 
     virtual MegaRegExp* getRegExp() const;
     void setRegExp(MegaRegExp *regExp);
@@ -1120,12 +1116,8 @@
     MegaRegExp *regExp;
     int tag;
     long long fingerprint;
-<<<<<<< HEAD
-    int state; //this refers to status (initialscan/active/failed/canceled/disabled)
-=======
 
     SyncType mType = TYPE_UNKNOWN;
->>>>>>> e27ba13e
 
     //holds error cause
     int mError = NO_SYNC_ERROR;
@@ -2913,15 +2905,12 @@
         set<MegaRequestListener *> requestListeners;
         set<MegaTransferListener *> transferListeners;
         set<MegaBackupListener *> backupListeners;
-<<<<<<< HEAD
-=======
 
 #ifdef ENABLE_SYNC
         MegaSyncPrivate* cachedMegaSyncPrivateByTag(int tag);
         unique_ptr<MegaSyncPrivate> mCachedMegaSyncPrivate;
 #endif
 
->>>>>>> e27ba13e
         set<MegaGlobalListener *> globalListeners;
         set<MegaListener *> listeners;
         retryreason_t waitingRequest;
