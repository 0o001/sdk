# This file enables building with cmake
#
# use cases
#  - generate a visual studio solution and projects, eg: cmake . -G "Visual Studio 15 2017"
#  - or for 64 bit: cmake . -G "Visual Studio 15 2017 Win64"
#  - or set your build options before VS project generation by using the gui, eg:  cmake-gui.exe .
#  - you can set up to build both 32 bit and 64 bit this way:
#       make subfolders '32' and '64' of this cmake folder
#       execute 'cmake-gui  ..' in each.  Select the cmake folder as the 'source code' folder, and the appropriate 32 or 64 folder as 'where to build the binaries' folder
#       for each cmake-gui configuration, choose the suitable 32/64 bit compiler, and corresponding setting for the build_64_bit variable.
#       then Configure, Generate, Open Project (all buttons in the gui) for each.

# check the ./build3rdParty.cmd script in this folder for how to (relatively) easily build the dependencies, typically in a 3rdParty folder outside of the SDK repo.

if (WIN32)
cmake_minimum_required(VERSION 3.15)
cmake_policy(SET CMP0091 NEW)   # for msvc dll/stsatic target
else()
cmake_minimum_required(VERSION 3.13)
endif()

project(MegaSDK)

set (Mega3rdPartyDir "" CACHE FILEPATH "Prefix path for where third party dependencies are located")

if(CMAKE_HOST_APPLE)
    set (USE_OPENSSL 0 CACHE STRING "")
else()
    set (USE_OPENSSL 1 CACHE STRING "Usually Needed")
endif()

set (USE_ASIO 1 CACHE STRING "Only needed For tcprelay test tool")
set (USE_CURL 1 CACHE STRING "Always needed (turning it off would mean using WinHTTP instead but that has not been maintained for a while)")
set (USE_SQLITE 1 CACHE STRING "Needed unless intending a cache-less app")
set (USE_MEDIAINFO 1 CACHE STRING "Used to determine media properties and set those as node attributes")
set (USE_FREEIMAGE 1 CACHE STRING "Used to create previews/thumbnails for photos/pictures")
set (ENABLE_SYNC 1 CACHE STRING "Turns on sync functionality")
set (ENABLE_CHAT 0 CACHE STRING "Turns on chat management functionality")
set (ENABLE_LOG_PERFORMANCE 0 CACHE STRING "Faster log message generation")
set (USE_ROTATIVEPERFORMANCELOGGER 0 CACHE STRING "Internal logger, not just callbacks")
set (HAVE_FFMPEG 1 CACHE STRING "Used to create previews/thumbnails for video files")
set (USE_WEBRTC 0 CACHE STRING "Declare that your app will link wtih WebRTC")
set (USE_LIBUV 0 CACHE STRING "Includes the library and turns on internal web and ftp server functionality")
set (USE_QT 0 CACHE STRING "Declare that your app will link wtih Qt")
set (USE_PDFIUM 0 CACHE STRING "Used to create previews/thumbnails for PDF files")
set (USE_LIBRAW 0 CACHE STRING "Just includes the library (used by MEGAsync)")
set (USE_PCRE 1 CACHE STRING "Provides pattern matching functionality for sync rules or flie listings")

if (USE_QT)
    set( USE_CPPTHREAD 0)
else()
    set( USE_CPPTHREAD 1)
endif()

# Sodium is no longer optional. Setting the variable here to saisfy existing preprocessor checks and #cmakedefine
set (USE_SODIUM 1)

# Cryptop never was optional
set (USE_CRYPTOPP 1)

set (HAVE_LIBUV ${USE_LIBUV})
set (HAVE_LIBRAW ${USE_LIBRAW})

option(USE_THIRDPARTY_FROM_VCPKG
"Whether to look for third party dependencies in a vcpkg install. If yes, Mega3rdPartyDir must be a path to a directory containing the vcpkg directory"
${WIN32})

message(STATUS " Using 3rd party from vcpkg = ${USE_THIRDPARTY_FROM_VCPKG}")

if (WIN32)
    set (NO_READLINE 1 CACHE STRING "")
    set (UNCHECKED_ITERATORS 0 CACHE STRING "")
    IF (USE_WEBRTC)
        IF ("${WebRtcDir}" STREQUAL "")
            SET (WebRtcDir "${Mega3rdPartyDir}/libwebrtc/build32debug")
        ENDIF()
    ENDIF()
else(WIN32)
    set(NO_READLINE 0)
endif(WIN32)

if (USE_WEBRTC)
    if ("${WebRtcDir}" STREQUAL "")
        SET(WebRtcDir ${Mega3rdPartyDir}/libwebrtc/build32debug)
    endif()
endif()

set (MEGA_LINK_DYNAMIC_CRT 1 CACHE STRING "")

if (WIN32)
    message(STATUS "CMAKE_GENERATOR is ${CMAKE_GENERATOR}")
    message(STATUS "CMAKE_GENERATOR_PLATFORM is ${CMAKE_GENERATOR_PLATFORM}")
    if (("${CMAKE_GENERATOR_PLATFORM}" MATCHES "(Win64|IA64|x64)") OR
        ("${CMAKE_GENERATOR}" MATCHES "(Win64|IA64|x64)"))
        SET(build_64_bit 1)
        message(STATUS "Building 64 bit")
    elseif(CMAKE_SIZEOF_VOID_P EQUAL 4)
        SET(build_64_bit 0)
        message(STATUS "Building 32 bit")
    elseif("${CMAKE_CXX_COMPILER}" MATCHES "x64/cl.exe" )
        SET(build_64_bit 1)
        message(STATUS "Building 64 bit")
    elseif("${CMAKE_CXX_COMPILER}" MATCHES "x86/cl.exe" )
        SET(build_64_bit 0)
        message(STATUS "Building 32 bit")
    else()
        message(STATUS "CMAKE_SIZEOF_VOID_P ${CMAKE_SIZEOF_VOID_P}")
        message(STATUS "CMAKE_CXX_COMPILER ${CMAKE_CXX_COMPILER}")
        message(FATAL_ERROR "Can't tell if we should build 32 bit or 64 bit")
    endif()
else()
    set (build_64_bit 1 CACHE STRING "Build for a 64 bit target")
    message(STATUS "Building 64 bit")
endif()

if(APPLE)
    set(CMAKE_CXX_STANDARD 11)
    set(CMAKE_CXX_STANDARD_REQUIRED ON)
    set(CMAKE_CXX_FLAGS "${CMAKE_CXX_FLAGS} -isysroot /Applications/Xcode.app/Contents/Developer/Platforms/MacOSX.platform/Developer/SDKs/MacOSX.sdk" )
endif()

if ("${MEGA_PROJECT_NAME}" STREQUAL "")
    set(MEGA_PROJECT_NAME "MegaSDK" CACHE STRING "")
endif()

if(build_64_bit)
    project ("${MEGA_PROJECT_NAME}64" LANGUAGES CXX C)
else(build_64_bit)
    project ("${MEGA_PROJECT_NAME}32" LANGUAGES CXX C)
endif(build_64_bit)

IF(WIN32)
    set(MegaDir "${CMAKE_CURRENT_LIST_DIR}/../..")
    if ("${Mega3rdPartyDir}" STREQUAL "")
        set(Mega3rdPartyDir "${MegaDir}/../3rdParty" CACHE STRING "")
    endif()
ELSE(WIN32)
    set(MegaDir "${CMAKE_CURRENT_LIST_DIR}/../..")
    if ("${Mega3rdPartyDir}" STREQUAL "")
        set (Mega3rdPartyDir "${MegaDir}/../3rdParty/" CACHE STRING "")
    endif()
ENDIF(WIN32)

# Since we offer some Qt support in the SDK, set up those dependencies here
if (USE_QT)

    #For convenience, added some default qt paths if none is specified by CMAKE_PREFIX_PATH
    if (NOT DEFINED CMAKE_PREFIX_PATH AND NOT DEFINED QT_DIR)
        if (CMAKE_HOST_WIN32 )
            if (build_64_bit)
                set (QT_DIR "C:/Qt/5.12.10/msvc2017_64" CACHE STRING "Specify your QT install folder if it is nonstandard")
            else()
                set (QT_DIR "C:/Qt/5.12.10/msvc2017" CACHE STRING "Specify your QT install folder if it is nonstandard")
            ENDIF()
        ELSE()
            set (QT_DIR "/Users/Shared/Qt/5.12.10/clang_64" CACHE STRING "Specify your QT install folder if it is nonstandard")
        ENDIF()
        set(CMAKE_PREFIX_PATH "${QT_DIR}/lib/cmake/Qt5;${CMAKE_PREFIX_PATH}")
    ENDIF()

    message(STATUS "CMAKE_PREFIX_PATH (should contain the QT install path): ${CMAKE_PREFIX_PATH}")

    foreach (PKG IN LISTS MEGA_QT_REQUIRED_COMPONENTS)
        message(STATUS "Finding Qt package ${PKG}")
        find_package(Qt5 COMPONENTS ${PKG} REQUIRED)
    endforeach(PKG)

    # get qt version
    if ("${QT_QMAKE_EXECUTABLE}" STREQUAL "")
        set(QT_QMAKE_EXECUTABLE "${QT_DIR}/bin/qmake.exe")
    endif()

    execute_process(COMMAND ${QT_QMAKE_EXECUTABLE} -query QT_VERSION OUTPUT_VARIABLE QT_VERSION OUTPUT_STRIP_TRAILING_WHITESPACE)
    message(STATUS "Using QT ${QT_VERSION} from ${Qt5_DIR} ${QT_DIR}")

endif(USE_QT)

# currently supported scenarios for getting 3rd party libraries:
#  - vcpkg built dependencies (there are some scripts in this folder to build those)
#  - libraries from the system, installed via eg. apt-get on linux

if (USE_THIRDPARTY_FROM_VCPKG) #vcpkg or system

    #determine VCPKG triplet
    IF(WIN32)
        if (UNCHECKED_ITERATORS)
            if(build_64_bit)
                set(VCPKG_TRIPLET "x64-windows-mega-uncheckediterators" CACHE STRING "")
            else(build_64_bit)
                set(VCPKG_TRIPLET "x86-windows-mega-uncheckediterators" CACHE STRING "")
            endif(build_64_bit)
        else()
            if(build_64_bit)
                set(VCPKG_TRIPLET "x64-windows-mega" CACHE STRING "")
            else(build_64_bit)
                set(VCPKG_TRIPLET "x86-windows-mega" CACHE STRING "")
            endif(build_64_bit)
        endif()

    ELSE(WIN32)
         IF(CMAKE_HOST_APPLE)
            set(VCPKG_TRIPLET "x64-osx-mega" CACHE STRING "")
        ELSE(CMAKE_HOST_APPLE)
            set(VCPKG_TRIPLET "x64-linux" CACHE STRING "")
        endif(CMAKE_HOST_APPLE)
    ENDIF(WIN32)

    set(vcpkg_dir "${Mega3rdPartyDir}/vcpkg/installed/${VCPKG_TRIPLET}")
endif()

message(STATUS, " Mega3rdPartyDir = ${Mega3rdPartyDir}")
message(STATUS, " USE_THIRDPARTY_FROM_VCPKG = ${USE_THIRDPARTY_FROM_VCPKG}")
message(STATUS, " vcpkg_dir = ${vcpkg_dir}")


if (NOT CMAKE_BUILD_TYPE)
    message("Generated with config types: ${CMAKE_CONFIGURATION_TYPES}")
else(NOT CMAKE_BUILD_TYPE)
    message("CMAKE_BUILD_TYPE is ${CMAKE_BUILD_TYPE}")
endif(NOT CMAKE_BUILD_TYPE)

#windows projects usually need _DEBUG and/or DEBUG set rather than NDEBUG not set
set(CMAKE_C_FLAGS_DEBUG "${CMAKE_C_FLAGS_DEBUG} -D_DEBUG -DDEBUG")
set(CMAKE_CXX_FLAGS_DEBUG "${CMAKE_CXX_FLAGS_DEBUG} -D_DEBUG -DDEBUG")

if (WIN32)
    # node deletion in debug under VC++ is pretty slow without this.  However libraries we depend on need to be built with the same setting or linking fails
    # (hence the build3rdParty script using the xNN-windows-static-uncheckediterators triplets)
    if (UNCHECKED_ITERATORS)
        set(CMAKE_CXX_FLAGS_DEBUG "${CMAKE_CXX_FLAGS_DEBUG} -D_ITERATOR_DEBUG_LEVEL=0" )
    endif()

    # warnings as errors, just for windows builds, as warnings keep creeping in.  Best if we address them once in the original MRs.
    set(CMAKE_CXX_FLAGS_DEBUG "${CMAKE_CXX_FLAGS_DEBUG} /WX" )

    # accurate __cplusplus macro for vc++, selecting c++17 here for windows builds though the MEGA SDK library must build for older c++ standards also
    set(CMAKE_CXX_FLAGS "${CMAKE_CXX_FLAGS} /Zc:__cplusplus /std:c++17")
    add_definitions( -DNOMINMAX )

    #Link against the static C/C++ libraries on windows. Though, if linking with prebuilt QT we need dynamic CRT
    foreach(flag_var
            CMAKE_CXX_FLAGS CMAKE_CXX_FLAGS_DEBUG CMAKE_CXX_FLAGS_RELEASE
            CMAKE_C_FLAGS CMAKE_C_FLAGS_DEBUG CMAKE_C_FLAGS_RELEASE
            CMAKE_CXX_FLAGS_MINSIZEREL CMAKE_CXX_FLAGS_RELWITHDEBINFO)
        if (MEGA_LINK_DYNAMIC_CRT)
            if(${flag_var} MATCHES "/MT")
                string(REGEX REPLACE "/MT" "/MD" ${flag_var} "${${flag_var}}")
            endif()
        else ()
            if(${flag_var} MATCHES "/MD")
                string(REGEX REPLACE "/MD" "/MT" ${flag_var} "${${flag_var}}")
            endif()
        endif ()
    endforeach(flag_var)

    set (CMAKE_CXX_FLAGS "${CMAKE_CXX_FLAGS} /MP")
    set (CMAKE_C_FLAGS "${CMAKE_C_FLAGS} /MP")
    set (CMAKE_CXX_FLAGS_RELEASE "${CMAKE_CXX_FLAGS_RELEASE} /Zi")
    set (CMAKE_C_FLAGS_RELEASE "${CMAKE_C_FLAGS_RELEASE} /Zi")


    # for inet_ntoa (which is available in XP)
    add_definitions( -D_WINSOCK_DEPRECATED_NO_WARNINGS )
ENDIF(WIN32)

include(CheckIncludeFile)
include(CheckFunctionExists)
check_include_file(inttypes.h HAVE_INTTYPES_H)
check_include_file(dirent.h HAVE_DIRENT_H)
check_include_file(uv.h HAVE_LIBUV)
check_function_exists(aio_write, HAVE_AIO_RT)


function(ImportStaticLibrary libName includeDir lib32debug lib32release lib64debug lib64release)
    # function to import a library with different files for 32/64 & debug/release
    add_library(${libName} STATIC IMPORTED)
    set_property(TARGET ${libName} PROPERTY INTERFACE_INCLUDE_DIRECTORIES ${includeDir})
    if(build_64_bit)
        set_property(TARGET ${libName} PROPERTY IMPORTED_LOCATION_DEBUG ${lib64debug})
        set_property(TARGET ${libName} PROPERTY IMPORTED_LOCATION_RELEASE  ${lib64release})
    else(build_64_bit)
        set_property(TARGET ${libName} PROPERTY IMPORTED_LOCATION_DEBUG ${lib32debug})
        set_property(TARGET ${libName} PROPERTY IMPORTED_LOCATION_RELEASE  ${lib32release})
    endif(build_64_bit)
endfunction(ImportStaticLibrary)

function(ImportALibrary libName includeDir) #receives also libfileDebug & libfileRelease
    # supports alternating debug/release lib names for libraries that have more than one .lib
    # (however it seems the IMPORTED_LOCATION only supports a single one, so it only supports one debug and one release (for now))
    add_library(${libName} STATIC IMPORTED)
    set_property(TARGET ${libName} PROPERTY INTERFACE_INCLUDE_DIRECTORIES ${includeDir})
    set (d 1)
    foreach(libfile ${ARGN})
        if (d EQUAL 1)
            set_property(TARGET ${libName} APPEND PROPERTY IMPORTED_LOCATION_DEBUG ${libfile})
            set(d 2)
        else()
            set_property(TARGET ${libName} APPEND PROPERTY IMPORTED_LOCATION_RELEASE  ${libfile})
            set(d 1)
        endif()
    endforeach(libfile)
endfunction(ImportALibrary)

function(ImportStdVcpkgLibrary libName winDbg win linDbg lin)
    if(WIN32)
        set(_target_lib "${vcpkg_dir}/lib/${win}.lib")
        set(_target_lib_dbg "${vcpkg_dir}/debug/lib/${winDbg}.lib")
    else()
        set(_target_lib "${vcpkg_dir}/lib/${lin}.a")
        set(_target_lib_dbg "${vcpkg_dir}/debug/lib/${linDbg}.a")
    endif()

    if (NOT (EXISTS ${_target_lib} AND EXISTS ${_target_lib_dbg}))
        if (WIN32)
            message(FATAL_ERROR "Could not find libraries for ${winDbg} ${win}")
        else()
            set(_target_lib_shared "${vcpkg_dir}/lib/${lin}${CMAKE_SHARED_LIBRARY_SUFFIX}")
            set(_target_lib_shared_dbg "${vcpkg_dir}/debug/lib/${linDbg}${CMAKE_SHARED_LIBRARY_SUFFIX}")
            if(NOT (EXISTS ${_target_lib_shared} AND EXISTS ${_target_lib_shared_dbg}))
                message(FATAL_ERROR "Could not find libraries for ${lin} ${linDbg}
                checked ${_target_lib} ${_target_lib_dbg}
                ${_target_lib_shared} ${_target_lib_shared_dbg}
                ")
            else()
                set(_target_lib ${_target_lib_shared})
                set(_target_lib_dbg ${_target_lib_shared_dbg})
            endif()
        endif()
    endif()

    add_library(${libName} UNKNOWN IMPORTED)

    set_target_properties(${libName}
        PROPERTIES
            INTERFACE_INCLUDE_DIRECTORIES ${vcpkg_dir}/include
            IMPORTED_LOCATION ${_target_lib}
            IMPORTED_LOCATION_DEBUG ${_target_lib_dbg}
    )
endfunction(ImportStdVcpkgLibrary)

function(ImportHeaderLibrary libName includeDir)
    add_library(${libName} INTERFACE IMPORTED)
    set_property(TARGET ${libName} PROPERTY INTERFACE_INCLUDE_DIRECTORIES ${includeDir})
endfunction(ImportHeaderLibrary)

if(NOT NO_READLINE)
    if (APPLE)
        ImportStdVcpkgLibrary(readline _ _ libreadline libreadline)
        ImportStdVcpkgLibrary(history _ _ libhistory libhistory)
        set(readline_LIBRARIES readline history)
    else()
        set(readline_LIBRARIES readline)
    endif()
endif()

if (USE_THIRDPARTY_FROM_VCPKG)
        IF(USE_CRYPTOPP)
            ImportStdVcpkgLibrary(cryptopp        cryptopp-static cryptopp-static libcryptopp libcryptopp)
        ENDIF(USE_CRYPTOPP)

        ImportStdVcpkgLibrary(sodium          libsodium libsodium libsodium libsodium)

        ImportStdVcpkgLibrary(z               zlibd zlib libz libz)

        IF(USE_CURL)
            IF(USE_WEBRTC)
                ImportStdVcpkgLibrary(curl         "${Mega3rdPartyDir}/curl/include" "${Mega3rdPartyDir}/curl/build32/lib/Debug/libcurl-d.lib" "${Mega3rdPartyDir}/curl/build32/lib/Release/libcurl.lib")
            ELSE()
                ImportStdVcpkgLibrary(curl        libcurl-d libcurl libcurl-d libcurl)
                #find_package(CURL CONFIG REQUIRED PATHS "${vcpkg_dir}/share/curl" NO_DEFAULT_PATH )
            ENDIF()
        ENDIF()
        IF(USE_CURL)
            ImportStdVcpkgLibrary(cares       cares cares libcares libcares)
        ENDIF()

        IF(USE_OPENSSL)
            IF(USE_WEBRTC)
                include_directories( "${WebRtcDir}/webrtc/src/third_party/boringssl/src/include" )
            ELSE()
                #ImportStdVcpkgLibrary(ssl         ssleay32 ssleay32 libssl libssl) # prior openssl 1.1.0
                ImportStdVcpkgLibrary(ssl         libssl libssl libssl libssl)
                #ImportStdVcpkgLibrary(crypto      libeay32 libeay32 libcrypto libcrypto) # prior openssl 1.1.0
                ImportStdVcpkgLibrary(crypto      libcrypto libcrypto libcrypto libcrypto)

            ENDIF()
        ENDIF()

        IF(USE_WEBRTC)
            ImportALibrary(webrtc "${WebRtcDir}/include" "${WebRtcDir}/lib/webrtc.lib" "${WebRtcDir}/lib/webrtc.lib")
            add_definitions( -DWEBRTC_WIN )
        ENDIF()

        ImportStdVcpkgLibrary(gtest           gtestd gtest libgtestd libgtest)
        ImportStdVcpkgLibrary(gmock           gmockd gmock libgmockd libgmock)

        IF(USE_MEDIAINFO)
            IF(CMAKE_HOST_APPLE)
                set(DEBUG_SUFIX _debug)
            endif()
            ImportStdVcpkgLibrary(zen        zend zen libzen${DEBUG_SUFIX} libzen)
            ImportStdVcpkgLibrary(mediainfo  mediainfod mediainfo libmediainfo${DEBUG_SUFIX} libmediainfo)
        ENDIF(USE_MEDIAINFO)

        IF(USE_FREEIMAGE OR USE_PDFIUM)
            # both these libaries have these common dependencies
            ImportStdVcpkgLibrary(libpng      libpng16d        libpng16       libpng16d           libpng16)
            ImportStdVcpkgLibrary(libopenjpeg openjp2          openjp2        libopenjp2          libopenjp2         )
        endif()

        IF(USE_LIBRAW OR USE_FREEIMAGE OR USE_PDFIUM)
            ImportStdVcpkgLibrary(liblcms        lcmsd            lcms           liblcmsd            liblcms)
            ImportStdVcpkgLibrary(libturbojpeg   turbojpegd       turbojpeg      libturbojpeg        libturbojpeg       )
        ENDIF()

        IF(USE_LIBRAW OR USE_FREEIMAGE)
            # we might need libraw directly (eg MEGAsync) but also freeimage needs it
            ImportStdVcpkgLibrary(libraw         rawd             raw            librawd             libraw)

            # libraw needs jasper and lcms and libjpeg-turbo (all also part of freeimage)
            ImportStdVcpkgLibrary(libjasper      jasperd          jasper         libjasperd          libjasper)

            IF(USE_LIBRAW)
                SET(raw_deps libjasper libturbojpeg liblcms)

                IF(NOT CMAKE_HOST_APPLE AND NOT CMAKE_HOST_WIN32)
                    include(CheckCXXCompilerFlag)

                    check_cxx_compiler_flag(-fgomp HAS_FGOMP)
                    check_cxx_compiler_flag(-fopenmp HAS_FOPENMP)

                    set(Mega_PlatformSpecificLibs
                        ${Mega_PlatformSpecificLibs}
                        $<$<BOOL:${HAS_FGOMP}>:-fgomp>
                        $<$<BOOL:${HAS_FOPENMP}>:-fopenmp>)
                ENDIF()
            ENDIF(USE_LIBRAW)

        ENDIF()

        IF(USE_FREEIMAGE)
            ImportStdVcpkgLibrary(freeimage             FreeImaged       FreeImage      libFreeImaged       libFreeImage       )
            ImportStdVcpkgLibrary(freeimage_Iex         Iex-2_5_d        Iex-2_5        libIex-2_5_d        libIex-2_5         )
            ImportStdVcpkgLibrary(freeimage_IexMath     IexMath-2_5_d    IexMath-2_5    libIexMath-2_5_d    libIexMath-2_5     )
            ImportStdVcpkgLibrary(freeimage_IlmImf      IlmImf-2_5_d     IlmImf-2_5     libIlmImf-2_5_d     libIlmImf-2_5      )
            ImportStdVcpkgLibrary(freeimage_IlmImfUtil  IlmImfUtil-2_5_d IlmImfUtil-2_5 libIlmImfUtil-2_5_d libIlmImfUtil-2_5  )
            ImportStdVcpkgLibrary(freeimage_IlmThread   IlmThread-2_5_d  IlmThread-2_5  libIlmThread-2_5_d  libIlmThread-2_5   )
            ImportStdVcpkgLibrary(freeimage_Imath       IMath-2_5_d      IMath-2_5      libImath-2_5_d      libImath-2_5       )
            ImportStdVcpkgLibrary(freeimage_jpeg        jpegd            jpeg           libjpeg             libjpeg            )
            ImportStdVcpkgLibrary(freeimage_jpegxr      jpegxrd          jpegxr         libjpegxrd          libjpegxr          )
            ImportStdVcpkgLibrary(freeimage_jxrglue     jxrglued         jxrglue        libjxrglued         libjxrglue         )
            ImportStdVcpkgLibrary(freeimage_half        half-2_5_d       half-2_5       libHalf-2_5_d       libHalf-2_5        )
            ImportStdVcpkgLibrary(freeimage_lzma        lzmad            lzma           liblzmad            liblzma            )
            ImportStdVcpkgLibrary(freeimage_tiff        tiffd            tiff           libtiffd            libtiff            )
            ImportStdVcpkgLibrary(freeimage_tiffxx      tiffxxd          tiffxx         libtiffxxd          libtiffxx          )
            ImportStdVcpkgLibrary(freeimage_webp        webpd            webp           libwebpd            libwebp            )
            ImportStdVcpkgLibrary(freeimage_webpdecoder webpdecoderd     webpdecoder    libwebpdecoderd     libwebpdecoder     )
            ImportStdVcpkgLibrary(freeimage_webpdemux   webpdemuxd       webpdemux      libwebpdemuxd       libwebpdemux       )
            ImportStdVcpkgLibrary(freeimage_webpmux     libwebpmuxd      libwebpmux     libwebpmuxd         libwebpmux         )

            set (freeimage_deps freeimage_Iex  freeimage_IlmImf freeimage_IlmImfUtil
                freeimage_IlmThread libturbojpeg libopenjpeg
                freeimage_half libpng liblcms libraw freeimage_tiff
                freeimage_tiffxx freeimage_webp freeimage_webpdecoder freeimage_webpdemux freeimage_webpmux
                freeimage_jpeg freeimage_Imath freeimage_lzma
                libjasper libturbojpeg freeimage_jxrglue freeimage_jpegxr)  # order matters

            IF(NOT CMAKE_HOST_APPLE AND NOT CMAKE_HOST_WIN32)
                set(Mega_PlatformSpecificLibs ${Mega_PlatformSpecificLibs} -fopenmp )
            ENDIF()

        ENDIF(USE_FREEIMAGE)

        IF(HAVE_FFMPEG)
            ImportStdVcpkgLibrary(avformat avformat avformat libavformat libavformat)
            ImportStdVcpkgLibrary(avutil avutil avutil libavutil libavutil)
            ImportStdVcpkgLibrary(avcodec avcodec avcodec libavcodec libavcodec)
            ImportStdVcpkgLibrary(avfilter avfilter avfilter libavfilter libavfilter)
            ImportStdVcpkgLibrary(avdevice avdevice avdevice libavdevice libavdevice)
            ImportStdVcpkgLibrary(swscale  swscale swscale libswscale libswscale)
            ImportStdVcpkgLibrary(swresample swresample swresample libswresample libswresample)
        ENDIF(HAVE_FFMPEG)

        IF(USE_SQLITE)
            ImportStdVcpkgLibrary(sqlite3          sqlite3 sqlite3 libsqlite3 libsqlite3)
        ENDIF(USE_SQLITE)

        IF(USE_LIBUV)
            ImportStdVcpkgLibrary(uv       libuv libuv liblibuv liblibuv)
        ENDIF(USE_LIBUV)

        IF(USE_PCRE)
            ImportStdVcpkgLibrary(pcre     pcred pcre libpcre libpcre)
            ImportStdVcpkgLibrary(pcrecpp  pcrecppd pcrecpp libpcrecpp libpcrecpp)
        ENDIF(USE_PCRE)

        IF(USE_PDFIUM)
            ImportStdVcpkgLibrary(pdfium       pdfium pdfium libpdfium libpdfium)

            #liblcms and libturbojpeg already added above.  also libopenjpeg
            ImportStdVcpkgLibrary(freetype     freetyped freetype libfreetyped libfreetype)
            ImportStdVcpkgLibrary(icu          icuucd icuuc libicuuc libicuuc)
            ImportStdVcpkgLibrary(icudt        icudtd icudt libicudata libicudata)
<<<<<<< HEAD

=======
            
>>>>>>> 3d7b8c37
            # pdfium will use bzip2 if present
            ImportStdVcpkgLibrary(bzip2       bz2d bz2 libbz2d libbz2)

            # pkgconfig might not be needed anymore? - suppressed by our build3rdparty project
            IF (CMAKE_HOST_UNIX)
                set(ENV{PKG_CONFIG_PATH} "${vcpkg_dir}/lib/pkgconfig")
                include(FindPkgConfig)
                pkg_check_modules(FTYPECONF freetype2)
                set(freetype_deps ${FTYPECONF_STATIC_LIBRARIES})
            ENDIF()

            set(pdfium_deps  ${pdfium_deps} freetype ${freetype_deps} icu icudt liblcms libturbojpeg libopenjpeg bzip2 libpng)
        ENDIF(USE_PDFIUM)

endif(USE_THIRDPARTY_FROM_VCPKG)

#we must compile with UNICODE defined or our link symbols won't match libmediainfo
# Migration from autotools note: there was a check that determined if libmediainfo was compiled with UNICODE.
set(UNICODE 1)

if(WIN32)

    add_definitions(-D_CRT_SECURE_NO_WARNINGS -DCURL_STATICLIB -DCARES_STATICLIB -DWIN32_LEAN_AND_MEAN -DSODIUM_STATIC -DPCRE_STATICWIN32 -D_CONSOLE )
    SET(Mega_PlatformSpecificIncludes ${MegaDir}/include/mega/$<IF:${USE_CURL},wincurl,win32>)
    SET(Mega_PlatformSpecificLibs ${Mega_PlatformSpecificLibs} ws2_32 winhttp Shlwapi Secur32.lib  $<$<OR:${USE_CURL},${USE_WEBRTC}>:Wldap32.lib> )
    IF(USE_LIBUV)
        SET(Mega_PlatformSpecificLibs ${Mega_PlatformSpecificLibs} Kernel32.lib Iphlpapi.lib Userenv.lib Psapi.lib )
    ENDIF(USE_LIBUV)
    IF(HAVE_FFMPEG)
        SET(Mega_PlatformSpecificLibs ${Mega_PlatformSpecificLibs} Mfplat.lib mfuuid.LIB strmiids.LIB)
    ENDIF(HAVE_FFMPEG)

    SET(Mega_PlatformSpecificFiles ${MegaDir}/src/win32/console.cpp
    ${MegaDir}/src/win32/consolewaiter.cpp
    ${MegaDir}/src/win32/fs.cpp
    $<IF:${USE_CURL},${MegaDir}/src/posix/net.cpp,${MegaDir}/src/win32/net.cpp>
    ${MegaDir}/src/win32/waiter.cpp
    $<${USE_CPPTHREAD}:${MegaDir}/src/thread/cppthread.cpp>
    )

ELSE(WIN32)

    set(USE_PTHREAD 1)

    check_include_file(glob.h HAVE_GLOB_H)
    if (HAVE_GLOB_H)
        set(GLOB_H_FOUND 1)
    else()
        set(GLOB_H_FOUND 0)   #some versions on some platforms leave it undefined if not found
    endif()

    SET(Mega_PlatformSpecificFiles $<$<NOT:${GLOB_H_FOUND}>:${MegaDir}/src/mega_glob.c> ${MegaDir}/src/posix/console.cpp ${MegaDir}/src/posix/consolewaiter.cpp ${MegaDir}/src/posix/fs.cpp ${MegaDir}/src/posix/net.cpp ${MegaDir}/src/posix/waiter.cpp ${MegaDir}/src/thread/posixthread.cpp $<${USE_CPPTHREAD}:${MegaDir}/src/thread/cppthread.cpp> )
    IF(APPLE)
        SET(Mega_PlatformSpecificFiles ${Mega_PlatformSpecificFiles} ${MegaDir}/src/osx/osxutils.mm )
    ENDIF()

    SET(Mega_PlatformSpecificIncludes ${MegaDir}/include/mega/posix)

    SET(Mega_PlatformSpecificLibs ${Mega_PlatformSpecificLibs} pthread z dl termcap)
    IF(APPLE)
        SET(Mega_PlatformSpecificLibs ${Mega_PlatformSpecificLibs} "-framework Cocoa -framework SystemConfiguration -framework Security")
    ELSE()
        SET(Mega_PlatformSpecificLibs ${Mega_PlatformSpecificLibs} crypto rt stdc++fs)
    ENDIF()

    IF(USE_WEBRTC)
        add_definitions( -DWEBRTC_POSIX )
    ENDIF()

ENDIF(WIN32)

configure_file ("${MegaDir}/contrib/cmake/config.h.in" "${MegaDir}/include/mega/config.h" )
add_definitions( -DHAVE_CONFIG_H) #otherwise, it won't be included in Windows build!

SET(Mega_CryptoFiles ${MegaDir}/src/crypto/cryptopp.cpp ${MegaDir}/src/crypto/sodium.cpp)
SET(Mega_DbFiles ${MegaDir}/src/db/sqlite.cpp ${MegaDir}/src/db/sqlite.cpp )
SET(Mega_GfxFiles ${MegaDir}/src/gfx/external.cpp ${MegaDir}/src/gfx/freeimage.cpp )

add_library(Mega STATIC
            ${MegaDir}/include/megaapi.h
            ${MegaDir}/include/megaapi_impl.h
            ${MegaDir}/include/mega/osx/osxutils.h
            ${MegaDir}/include/mega/transferslot.h
            ${MegaDir}/include/mega/thread/qtthread.h
            ${MegaDir}/include/mega/thread/win32thread.h #TODO:only win32
            ${MegaDir}/include/mega/thread/cppthread.h
            ${MegaDir}/include/mega/thread/posixthread.h
            ${MegaDir}/include/mega/thread/libuvthread.h
            ${MegaDir}/include/mega/command.h
            ${MegaDir}/include/mega/config.h
            ${MegaDir}/include/mega/thread.h
            ${MegaDir}/include/mega/json.h
            ${MegaDir}/include/mega/base64.h
            ${MegaDir}/include/mega/wp8/megafs.h
            ${MegaDir}/include/mega/wp8/meganet.h
            ${MegaDir}/include/mega/wp8/megaconsolewaiter.h
            ${MegaDir}/include/mega/wp8/megasys.h
            ${MegaDir}/include/mega/wp8/megaconsole.h
            ${MegaDir}/include/mega/wp8/megawaiter.h
            ${MegaDir}/include/mega/mega_utf8proc.h
            ${MegaDir}/include/mega/gfx.h
            ${MegaDir}/include/mega/proxy.h
            ${MegaDir}/include/mega/crypto/sodium.h
            ${MegaDir}/include/mega/crypto/cryptopp.h
            ${MegaDir}/include/mega/http.h
            ${MegaDir}/include/mega/useralerts.h
            ${MegaDir}/include/mega/pendingcontactrequest.h
            ${MegaDir}/include/mega/megaapp.h
            ${MegaDir}/include/mega/wincurl/megafs.h
            ${MegaDir}/include/mega/wincurl/meganet.h
            ${MegaDir}/include/mega/wincurl/megaconsolewaiter.h
            ${MegaDir}/include/mega/wincurl/megaconsole.h
            ${MegaDir}/include/mega/wincurl/megawaiter.h
            ${MegaDir}/include/mega/console.h
            ${MegaDir}/include/mega/user.h
            ${MegaDir}/include/mega/mega_evt_queue.h
            ${MegaDir}/include/mega/mega_evt_tls.h
            ${MegaDir}/include/mega/db.h
            ${MegaDir}/include/mega/megaclient.h
            ${MegaDir}/include/mega/autocomplete.h
            ${MegaDir}/include/mega/serialize64.h
            ${MegaDir}/include/mega/posix/megafs.h
            ${MegaDir}/include/mega/posix/meganet.h
            ${MegaDir}/include/mega/posix/megaconsolewaiter.h
            ${MegaDir}/include/mega/posix/megasys.h
            ${MegaDir}/include/mega/posix/megaconsole.h
            ${MegaDir}/include/mega/posix/megawaiter.h
            ${MegaDir}/include/mega/mega_ccronexpr.h
            ${MegaDir}/include/mega/testhooks.h
            ${MegaDir}/include/mega/share.h
            ${MegaDir}/include/mega/win32/megafs.h
            ${MegaDir}/include/mega/win32/meganet.h
            ${MegaDir}/include/mega/win32/megaconsolewaiter.h
            ${MegaDir}/include/mega/win32/megasys.h
            ${MegaDir}/include/mega/win32/megaconsole.h
            ${MegaDir}/include/mega/win32/megawaiter.h
            ${MegaDir}/include/mega/mega_dict-src.h
            ${MegaDir}/include/mega/gfx/GfxProcCG.h
            ${MegaDir}/include/mega/gfx/qt.h
            ${MegaDir}/include/mega/gfx/freeimage.h
            ${MegaDir}/include/mega/gfx/external.h
            ${MegaDir}/include/mega/pubkeyaction.h
            ${MegaDir}/include/mega/mega_http_parser.h
            ${MegaDir}/include/mega/waiter.h
            ${MegaDir}/include/mega/db/sqlite.h
            ${MegaDir}/include/mega/types.h
            ${MegaDir}/include/mega/filefingerprint.h
            ${MegaDir}/include/mega/filesystem.h
            ${MegaDir}/include/mega/backofftimer.h
            ${MegaDir}/include/mega/raid.h
            ${MegaDir}/include/mega/logging.h
            ${MegaDir}/include/mega/rotativeperformancelogger.h
            ${MegaDir}/include/mega/file.h
            ${MegaDir}/include/mega/sync.h
            ${MegaDir}/include/mega/heartbeats.h
            ${MegaDir}/include/mega/utils.h
            ${MegaDir}/include/mega/account.h
            ${MegaDir}/include/mega/transfer.h
            ${MegaDir}/include/mega/config-android.h
            ${MegaDir}/include/mega/treeproc.h
            ${MegaDir}/include/mega/attrmap.h
            ${MegaDir}/include/mega/sharenodekeys.h
            ${MegaDir}/include/mega/request.h
            ${MegaDir}/include/mega/mega_zxcvbn.h
            ${MegaDir}/include/mega/fileattributefetch.h
            ${MegaDir}/include/mega/version.h
            ${MegaDir}/include/mega/node.h
            ${MegaDir}/include/mega/mediafileattribute.h
            ${MegaDir}/include/mega/mega_glob.h
            ${MegaDir}/include/mega.h
            ${MegaDir}/src/attrmap.cpp
            ${MegaDir}/src/autocomplete.cpp
            ${MegaDir}/src/backofftimer.cpp
            ${MegaDir}/src/base64.cpp
            ${MegaDir}/src/command.cpp
            ${MegaDir}/src/commands.cpp
            ${MegaDir}/src/db.cpp
            ${MegaDir}/src/file.cpp
            ${MegaDir}/src/fileattributefetch.cpp
            ${MegaDir}/src/filefingerprint.cpp
            ${MegaDir}/src/filesystem.cpp
            ${MegaDir}/src/gfx.cpp
            ${MegaDir}/src/http.cpp
            ${MegaDir}/src/json.cpp
            ${MegaDir}/src/logging.cpp
            ${MegaDir}/src/mediafileattribute.cpp
            ${MegaDir}/src/mega_ccronexpr.cpp
            ${MegaDir}/src/mega_http_parser.cpp
            ${MegaDir}/src/mega_utf8proc.cpp
            ${MegaDir}/src/mega_zxcvbn.cpp
            ${MegaDir}/src/megaapi.cpp
            ${MegaDir}/src/megaapi_impl.cpp
            ${MegaDir}/src/megaclient.cpp
            ${MegaDir}/src/node.cpp
            ${MegaDir}/src/pendingcontactrequest.cpp
            ${MegaDir}/src/proxy.cpp
            ${MegaDir}/src/pubkeyaction.cpp
            ${MegaDir}/src/raid.cpp
            ${MegaDir}/src/request.cpp
            ${MegaDir}/src/serialize64.cpp
            ${MegaDir}/src/share.cpp
            ${MegaDir}/src/sharenodekeys.cpp
            ${MegaDir}/src/sync.cpp
            ${MegaDir}/src/heartbeats.cpp
            ${MegaDir}/src/testhooks.cpp
            ${MegaDir}/src/transfer.cpp
            ${MegaDir}/src/transferslot.cpp
            ${MegaDir}/src/treeproc.cpp
            ${MegaDir}/src/user.cpp
            ${MegaDir}/src/useralerts.cpp
            ${MegaDir}/src/utils.cpp
            ${MegaDir}/src/waiterbase.cpp
            ${Mega_PlatformSpecificFiles} ${Mega_CryptoFiles} ${Mega_DbFiles} ${Mega_GfxFiles}
            ${WIN_EXTRA_INCLUDE}
            ${MACOS_EXTRA_INCLUDE}
            $<${USE_LIBUV}:${MegaDir}/src/mega_evt_tls.cpp>
            $<${USE_QT}:${MegaDir}/src/gfx/qt.cpp>
            $<${USE_QT}:${MegaDir}/src/thread/qtthread.cpp >
            $<${USE_ROTATIVEPERFORMANCELOGGER}:${MegaDir}/src/rotativeperformancelogger.cpp >
            )

target_include_directories(Mega PRIVATE ${MegaDir}/include ${Mega_PlatformSpecificIncludes})
target_include_directories(Mega PUBLIC ${MegaDir}/include ${Mega_PlatformSpecificIncludes})

if (WIN32)
    set(Mega_PlatformSpecificLibs ${Mega_PlatformSpecificLibs} $<${HAVE_FFMPEG}:Mfplat.lib> $<${HAVE_FFMPEG}:Strmiids.lib> $<${HAVE_FFMPEG}:Mfuuid.lib>)
endif()

if (CMAKE_HOST_APPLE)
    set(Mega_PlatformSpecificLibs ${Mega_PlatformSpecificLibs} $<${HAVE_FFMPEG}:-liconv>)
endif()

foreach (PKG IN LISTS MEGA_QT_LINK_LIBRARIES)
    target_link_libraries(Mega PUBLIC ${PKG} )
endforeach(PKG)

target_link_libraries(Mega PUBLIC
                        $<${USE_CRYPTOPP}:cryptopp>
                        sodium
                        $<${USE_WEBRTC}:webrtc>
                        $<${USE_MEDIAINFO}:mediainfo> $<${USE_MEDIAINFO}:zen>
                        $<${USE_CURL}:curl>
                        $<${USE_CURL}:cares>
                        $<$<AND:${USE_OPENSSL},$<NOT:${USE_WEBRTC}>>:ssl>
                        $<$<AND:${USE_OPENSSL},$<NOT:${USE_WEBRTC}>>:crypto>
                        $<${USE_SQLITE}:sqlite3>
                        $<${USE_LIBUV}:uv>
                        $<${USE_PCRE}:pcre pcrecpp>
                        $<${USE_LIBRAW}:libraw> $<${USE_LIBRAW}:${raw_deps}>
                        $<${USE_FREEIMAGE}:freeimage> $<${USE_FREEIMAGE}:${freeimage_deps}>
                        $<${USE_PDFIUM}:pdfium> $<${USE_PDFIUM}:${pdfium_deps}>
                        $<${HAVE_FFMPEG}:avfilter> $<${HAVE_FFMPEG}:avdevice> $<${HAVE_FFMPEG}:avformat> $<${HAVE_FFMPEG}:avcodec> $<${HAVE_FFMPEG}:avutil> $<${HAVE_FFMPEG}:swscale>  $<${HAVE_FFMPEG}:swresample>
                        z
                        ${Mega_PlatformSpecificLibs})

target_compile_definitions(Mega PUBLIC
                $<${USE_MEDIAINFO}:USE_MEDIAINFO>
                $<${USE_SQLITE}:USE_SQLITE>
                $<${USE_CRYPTOPP}:USE_CRYPTOPP>
                $<${USE_OPENSSL}:USE_OPENSSL>
                $<${USE_CURL}:USE_CURL>
                USE_SODIUM
                $<${ENABLE_SYNC}:ENABLE_SYNC>
                $<${ENABLE_CHAT}:ENABLE_CHAT>
                $<${ENABLE_LOG_PERFORMANCE}:ENABLE_LOG_PERFORMANCE>
                $<${USE_ROTATIVEPERFORMANCELOGGER}:USE_ROTATIVEPERFORMANCELOGGER>
                $<${USE_ROTATIVEPERFORMANCELOGGER}:ENABLE_LOG_PERFORMANCE>
                $<${NO_READLINE}:NO_READLINE>
                $<${USE_FREEIMAGE}:USE_FREEIMAGE>
                $<${HAVE_FFMPEG}:HAVE_FFMPEG>
                $<${HAVE_LIBUV}:HAVE_LIBUV>
                $<${USE_CPPTHREAD}:USE_CPPTHREAD>
                $<${USE_QT}:USE_QT>
                $<${USE_PCRE}:USE_PCRE>
                $<${USE_PDFIUM}:HAVE_PDFIUM>)

if (WIN32)
    target_link_libraries(Mega PUBLIC crypt32.lib)
endif(WIN32)

OPTION( ENABLE_CODECOVERAGE "Enable code coverage testing support" )

if ( ENABLE_CODECOVERAGE )

    if ( NOT CMAKE_BUILD_TYPE STREQUAL "Debug" )
        message( WARNING "Code coverage results with an optimised (non-Debug) build may be misleading" )
    endif ( NOT CMAKE_BUILD_TYPE STREQUAL "Debug" )

    if ( NOT DEFINED CODECOV_OUTPUTFILE )
        set( CODECOV_OUTPUTFILE cmake_coverage.output )
    endif ( NOT DEFINED CODECOV_OUTPUTFILE )

    if ( NOT DEFINED CODECOV_HTMLOUTPUTDIR )
        set( CODECOV_HTMLOUTPUTDIR coverage_results )
    endif ( NOT DEFINED CODECOV_HTMLOUTPUTDIR )

    if ( CMAKE_COMPILER_IS_GNUCXX OR CMAKE_COMPILER_IS_GNUCXX )
        find_program( CODECOV_GCOV gcov )
        find_program( CODECOV_LCOV lcov )
        find_program( CODECOV_GENHTML genhtml )
        add_definitions( -fprofile-arcs -ftest-coverage )
        link_libraries( gcov )
        set( CMAKE_EXE_LINKER_FLAGS ${CMAKE_EXE_LINKER_FLAGS} --coverage )
        add_custom_target( coverage_init ALL ${CODECOV_LCOV} --base-directory .  --directory ${CMAKE_BINARY_DIR} --output-file ${CODECOV_OUTPUTFILE} --capture --initial )
        add_custom_target( coverage ${CODECOV_LCOV} --base-directory .  --directory ${CMAKE_BINARY_DIR} --output-file ${CODECOV_OUTPUTFILE} --capture COMMAND genhtml -o ${CODECOV_HTMLOUTPUTDIR} ${CODECOV_OUTPUTFILE} )
endif ( CMAKE_COMPILER_IS_GNUCXX )

endif (ENABLE_CODECOVERAGE )

if(IOS)
    # build with some of these settings as required
<<<<<<< HEAD
    # -DCMAKE_SYSTEM_NAME=iOS -DCMAKE_OSX_ARCHITECTURES="arm64" -DCMAKE_Swift_COMPILER_TARGET=arm64-apple-ios7.0.0 -DCMAKE_OSX_SYSROOT=iphoneos -DVCPKG_TRIPLET=arm64-ios-mega
=======
    # -DCMAKE_SYSTEM_NAME=iOS -DCMAKE_OSX_ARCHITECTURES="arm64" -DCMAKE_Swift_COMPILER_TARGET=arm64-apple-ios7.0.0 -DCMAKE_OSX_SYSROOT=iphoneos -DVCPKG_TRIPLET=arm64-ios-mega 
>>>>>>> 3d7b8c37
    add_definitions( -DUSE_IOS )
    include_directories( ${MegaDir}/bindings/ios/ ${MegaDir}/bindings/ios/Private )
    add_executable(simple_ios_build_test ${MegaDir}/bindings/ios/MEGASdk.mm )
    target_link_libraries(simple_ios_build_test Mega )
endif()

#test apps
add_executable(test_unit
    ${MegaDir}/tests/unit/AttrMap_test.cpp
    ${MegaDir}/tests/unit/ChunkMacMap_test.cpp
    ${MegaDir}/tests/unit/Commands_test.cpp
    ${MegaDir}/tests/unit/constants.h
    ${MegaDir}/tests/unit/Crypto_test.cpp
    ${MegaDir}/tests/unit/DefaultedDbTable.h
    ${MegaDir}/tests/unit/DefaultedDirAccess.h
    ${MegaDir}/tests/unit/DefaultedFileAccess.h
    ${MegaDir}/tests/unit/DefaultedFileSystemAccess.h
    ${MegaDir}/tests/unit/FileFingerprint_test.cpp
    ${MegaDir}/tests/unit/File_test.cpp
    ${MegaDir}/tests/unit/FsNode.cpp
    ${MegaDir}/tests/unit/FsNode.h
    ${MegaDir}/tests/unit/Logging_test.cpp
    ${MegaDir}/tests/unit/main.cpp
    ${MegaDir}/tests/unit/MediaProperties_test.cpp
    ${MegaDir}/tests/unit/MegaApi_test.cpp
    ${MegaDir}/tests/unit/NotImplemented.h
    ${MegaDir}/tests/unit/PayCrypter_test.cpp
    ${MegaDir}/tests/unit/PendingContactRequest_test.cpp
    ${MegaDir}/tests/unit/Serialization_test.cpp
    ${MegaDir}/tests/unit/Share_test.cpp
    ${MegaDir}/tests/unit/Sync_test.cpp
    ${MegaDir}/tests/unit/TextChat_test.cpp
    ${MegaDir}/tests/unit/Transfer_test.cpp
    ${MegaDir}/tests/unit/User_test.cpp
    ${MegaDir}/tests/unit/utils.cpp
    ${MegaDir}/tests/unit/utils.h
    ${MegaDir}/tests/unit/utils_test.cpp
)

add_executable(test_integration
    ${MegaDir}/tests/integration/main.cpp
    ${MegaDir}/tests/integration/SdkTest_test.cpp
    ${MegaDir}/tests/integration/Sync_test.cpp
)

add_executable(tool_purge_account
    ${MegaDir}/tests/tool/purge_account.cpp
)

target_compile_definitions(test_unit PRIVATE _SILENCE_TR1_NAMESPACE_DEPRECATION_WARNING)
target_compile_definitions(test_integration PRIVATE _SILENCE_TR1_NAMESPACE_DEPRECATION_WARNING)
target_compile_definitions(tool_purge_account PRIVATE _SILENCE_TR1_NAMESPACE_DEPRECATION_WARNING)
target_link_libraries(test_unit gmock gtest Mega )
target_link_libraries(test_integration gmock gtest Mega )
if(APPLE)
    target_link_libraries(test_integration "-framework Security" )
endif()
target_link_libraries(tool_purge_account gmock gtest Mega )

if (USE_ASIO)
    if (USE_THIRDPARTY_FROM_VCPKG)
        if (EXISTS "${vcpkg_dir}/include/asio.hpp")
            set(HAVE_ASIO 1 CACHE STRING "" FORCE)
        else()
            set(HAVE_ASIO 0 CACHE STRING "" FORCE)
        endif()
    endif()
endif()

if (HAVE_ASIO)
    add_executable(tool_tcprelay "${MegaDir}/tests/tool/tcprelay/main.cpp" "${MegaDir}/tests/tool/tcprelay/tcprelay.cpp")
    set_property(
        TARGET tool_tcprelay
        PROPERTY EXCLUDE_FROM_ALL 1
    )
    target_include_directories(tool_tcprelay PUBLIC "${vcpkg_dir}/installed/include")
    target_compile_definitions(tool_tcprelay PUBLIC -DASIO_STANDALONE)
    target_link_libraries(tool_tcprelay Mega)
    target_compile_features(tool_tcprelay PUBLIC cxx_std_14)

    if (WIN32)
        target_compile_definitions(tool_tcprelay PUBLIC -D_WIN32_WINNT=0x601)
        target_link_libraries(tool_tcprelay Ws2_32.lib)
    endif()

    if (NOT NO_READLINE)
        target_link_libraries(tool_tcprelay ${readline_LIBRARIES})
    endif()
endif()

#test apps need this file or tests fail
configure_file("${MegaDir}/logo.png" logo.png COPYONLY)

# actual apps

add_executable(megacli ${MegaDir}/examples/megacli.cpp)
target_link_libraries(megacli Mega )
if (NOT NO_READLINE)
    target_link_libraries(megacli ${readline_LIBRARIES})
endif (NOT NO_READLINE)

add_executable(megasimplesync ${MegaDir}/examples/megasimplesync.cpp)
target_link_libraries(megasimplesync Mega )

if(WIN32)
add_executable(testmega "${MegaDir}/examples/win32/testmega/main.cpp")
target_link_libraries(testmega Mega )
endif(WIN32)

#enable_testing()
#add_test(NAME SdkTestStreaming COMMAND test_sdk "--gtest_filter=\"*Streaming*\"")
#add_test(NAME SdkTestAll COMMAND test_sdk )

if (WIN32)
    set(CMAKE_CXX_FLAGS "${CMAKE_CXX_FLAGS} /W4")
    set(CMAKE_CXX_FLAGS "${CMAKE_CXX_FLAGS} /wd4201")  # nameless struct/union (nonstandard)
    set(CMAKE_CXX_FLAGS "${CMAKE_CXX_FLAGS} /wd4100")  # unreferenced formal parameter
    set(CMAKE_CXX_FLAGS "${CMAKE_CXX_FLAGS} /wd4706")  # assignment within conditional
    set(CMAKE_CXX_FLAGS "${CMAKE_CXX_FLAGS} /wd4458")  # identifier hides class member
    set(CMAKE_CXX_FLAGS "${CMAKE_CXX_FLAGS} /wd4324")  # structure was padded due to alignment specifier (common in Sodium)
    set(CMAKE_CXX_FLAGS "${CMAKE_CXX_FLAGS} /wd4456")  # declaration hides previous local declaration
    set(CMAKE_CXX_FLAGS "${CMAKE_CXX_FLAGS} /wd4266")  # derived class did not override all overloads of a virtual function
    #TODO: remove some of those gradually.  also consider: /wd4503 /wd4996 /wd4702

    set_property(TARGET Mega PROPERTY MSVC_RUNTIME_LIBRARY "MultiThreaded$<$<CONFIG:Debug>:Debug>$<${MEGA_LINK_DYNAMIC_CRT}:DLL>")
    set_property(TARGET megacli PROPERTY MSVC_RUNTIME_LIBRARY "MultiThreaded$<$<CONFIG:Debug>:Debug>$<${MEGA_LINK_DYNAMIC_CRT}:DLL>")
    set_property(TARGET testmega PROPERTY MSVC_RUNTIME_LIBRARY "MultiThreaded$<$<CONFIG:Debug>:Debug>$<${MEGA_LINK_DYNAMIC_CRT}:DLL>")
    set_property(TARGET megasimplesync PROPERTY MSVC_RUNTIME_LIBRARY "MultiThreaded$<$<CONFIG:Debug>:Debug>$<${MEGA_LINK_DYNAMIC_CRT}:DLL>")
    set_property(TARGET test_integration PROPERTY MSVC_RUNTIME_LIBRARY "MultiThreaded$<$<CONFIG:Debug>:Debug>$<${MEGA_LINK_DYNAMIC_CRT}:DLL>")
    set_property(TARGET test_unit PROPERTY MSVC_RUNTIME_LIBRARY "MultiThreaded$<$<CONFIG:Debug>:Debug>$<${MEGA_LINK_DYNAMIC_CRT}:DLL>")
    set_property(TARGET tool_purge_account PROPERTY MSVC_RUNTIME_LIBRARY "MultiThreaded$<$<CONFIG:Debug>:Debug>$<${MEGA_LINK_DYNAMIC_CRT}:DLL>")
    if (HAVE_ASIO)
        set_property(TARGET tool_tcprelay PROPERTY MSVC_RUNTIME_LIBRARY "MultiThreaded$<$<CONFIG:Debug>:Debug>$<${MEGA_LINK_DYNAMIC_CRT}:DLL>")
    endif()

else()
    set(CMAKE_CXX_FLAGS "${CMAKE_CXX_FLAGS} -Wall -Wextra -Wconversion -Wno-unused-parameter")
endif()<|MERGE_RESOLUTION|>--- conflicted
+++ resolved
@@ -501,11 +501,7 @@
             ImportStdVcpkgLibrary(freetype     freetyped freetype libfreetyped libfreetype)
             ImportStdVcpkgLibrary(icu          icuucd icuuc libicuuc libicuuc)
             ImportStdVcpkgLibrary(icudt        icudtd icudt libicudata libicudata)
-<<<<<<< HEAD
-
-=======
-            
->>>>>>> 3d7b8c37
+
             # pdfium will use bzip2 if present
             ImportStdVcpkgLibrary(bzip2       bz2d bz2 libbz2d libbz2)
 
@@ -817,11 +813,7 @@
 
 if(IOS)
     # build with some of these settings as required
-<<<<<<< HEAD
     # -DCMAKE_SYSTEM_NAME=iOS -DCMAKE_OSX_ARCHITECTURES="arm64" -DCMAKE_Swift_COMPILER_TARGET=arm64-apple-ios7.0.0 -DCMAKE_OSX_SYSROOT=iphoneos -DVCPKG_TRIPLET=arm64-ios-mega
-=======
-    # -DCMAKE_SYSTEM_NAME=iOS -DCMAKE_OSX_ARCHITECTURES="arm64" -DCMAKE_Swift_COMPILER_TARGET=arm64-apple-ios7.0.0 -DCMAKE_OSX_SYSROOT=iphoneos -DVCPKG_TRIPLET=arm64-ios-mega 
->>>>>>> 3d7b8c37
     add_definitions( -DUSE_IOS )
     include_directories( ${MegaDir}/bindings/ios/ ${MegaDir}/bindings/ios/Private )
     add_executable(simple_ios_build_test ${MegaDir}/bindings/ios/MEGASdk.mm )
