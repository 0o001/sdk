--- conflicted
+++ resolved
@@ -1,8 +1,4 @@
-<<<<<<< HEAD
-# This file enables building with cmake
-=======
 # This file enables building with cmake 
->>>>>>> 24a8007a
 #
 # use cases
 #  - generate a visual studio solution and projects, eg: cmake . -G "Visual Studio 15 2017"
