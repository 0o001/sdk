--- conflicted
+++ resolved
@@ -203,10 +203,6 @@
 /* Define to use libcryptopp */
 #define USE_CRYPTOPP 1
 
-<<<<<<< HEAD
-/* Define to use Berkeley DB */
-#define USE_DB 0
-
 /* Use inotify API */
 #ifndef __APPLE__
 #define USE_INOTIFY 1
@@ -232,10 +228,6 @@
 
 /* Define to use libsodium */
 #define USE_SODIUM 1
-=======
-/* Use inotify API
-#define USE_INOTIFY 1*/
->>>>>>> ca4f8207
 
 /* Define to use SQLite */
 #define USE_SQLITE 1
